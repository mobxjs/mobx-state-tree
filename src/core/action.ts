import { action as mobxAction } from "mobx"
import { isArray } from "../utils"

export type ISerializedActionCall = {
    name: string
    path?: string
    args?: any[]
}

export type IMiddlewareEventType =
    | "action"
    | "process_spawn"
    | "process_yield"
    | "process_yield_error"
    | "process_return"
    | "process_throw"
// | "task_spawn"

export type IMiddlewareEvent = {
    type: IMiddlewareEventType
    name: string
    id: number
    rootId: number
    context: IStateTreeNode
    args: any[]
}

let nextActionId = 1
let currentActionContext: IMiddlewareEvent | null = null

export function getNextActionId() {
    return nextActionId++
}

export function runWithActionContext(context: IMiddlewareEvent, fn: Function) {
    const node = getStateTreeNode(context.context)
    const baseIsRunningAction = node._isRunningAction
    const prevContext = currentActionContext
    node.assertAlive()
    node._isRunningAction = true
    currentActionContext = context
    try {
        return runMiddleWares(node, context, fn)
    } finally {
        currentActionContext = prevContext
        node._isRunningAction = baseIsRunningAction
    }
}

export function getActionContext(): IMiddlewareEvent {
    if (!currentActionContext) return fail("Not running an action!")
    return currentActionContext
}

export function createActionInvoker<T extends Function>(
    target: IStateTreeNode,
    name: string,
    fn: T
) {
    const wrappedFn = mobxAction(name, fn)
    ;(wrappedFn as any).$mst_middleware = (fn as any).$mst_middleware

    return function() {
        const id = getNextActionId()
        return runWithActionContext(
            {
                type: "action",
                name,
                id,
                args: argsToArray(arguments),
                context: target,
                rootId: currentActionContext ? currentActionContext.rootId : id
            },
            wrappedFn
        )
    }
}

export type IMiddlewareFilter = (actionCall: IMiddlewareEvent) => boolean

export type IMiddlewareHandler = (
    actionCall: IMiddlewareEvent,
    next: (actionCall: IMiddlewareEvent) => any
) => any

/**
 * Middleware can be used to intercept any action is invoked on the subtree where it is attached.
 * If a tree is protected (by default), this means that any mutation of the tree will pass through your middleware.
 *
 * For more details, see the [middleware docs](docs/middleware.md)
 *
 * @export
 * @param {IStateTreeNode} target
 * @param {(action: IRawActionCall, next: (call: IRawActionCall) => any) => any} middleware
 * @returns {IDisposer}
 */
export function addMiddleware(target: IStateTreeNode, middleware: IMiddlewareHandler): IDisposer {
    const node = getStateTreeNode(target)
    if (!node.isProtectionEnabled)
        console.warn(
            "It is recommended to protect the state tree before attaching action middleware, as otherwise it cannot be guaranteed that all changes are passed through middleware. See `protect`"
        )
    return node.addMiddleWare(middleware)
}

export function decorate<T extends Function>(middleware: IMiddlewareHandler, fn: T): T
/**
 * Binds middleware to a specific action
 *
 * @export
 * @template T
 * @param {IMiddlewareHandler} middleware
 * @param Function} fn
 * @returns the original function
 */
export function decorate<T extends Function>(middleware: IMiddlewareHandler, fn: any) {
    if (fn.$mst_middleware) fn.$mst_middleware.push(middleware)
    else fn.$mst_middleware = [middleware]
    return fn
}

function collectMiddlewareHandlers(
    node: Node,
    baseCall: IMiddlewareEvent,
    fn: Function
): IMiddlewareHandler[] {
    let handlers: IMiddlewareHandler[] = (fn as any).$mst_middleware || []
    let n: Node | null = node
    // Find all middlewares. Optimization: cache this?
    while (n) {
        handlers = handlers.concat(n.middlewares)
        n = n.parent
    }
    return handlers
}

function runMiddleWares(node: Node, baseCall: IMiddlewareEvent, originalFn: Function): any {
    const handlers = collectMiddlewareHandlers(node, baseCall, originalFn)
    // Short circuit
    if (!handlers.length) return originalFn.apply(null, baseCall.args)

    function runNextMiddleware(call: IMiddlewareEvent): any {
        const handler = handlers.shift() // Optimization: counter instead of shift is probably faster
        if (handler) return handler(call, runNextMiddleware)
        else return originalFn.apply(null, baseCall.args)
    }
    return runNextMiddleware(baseCall)
}

function serializeTheUnserializable(baseType: string) {
    return {
        $MST_UNSERIALIZABLE: true,
        type: baseType
    }
}

function serializeArgument(node: Node, actionName: string, index: number, arg: any): any {
    if (arg instanceof Date) return { $MST_DATE: arg.getTime() }
    if (isPrimitive(arg)) return arg
    // We should not serialize MST nodes, even if we can, because we don't know if the receiving party can handle a raw snapshot instead of an
    // MST type instance. So if one wants to serialize a MST node that was pass in, either explitly pass: 1: an id, 2: a (relative) path, 3: a snapshot
    if (isStateTreeNode(arg)) return serializeTheUnserializable(`[MSTNode: ${getType(arg).name}]`)
    if (typeof arg === "function") return serializeTheUnserializable(`[function]`)
    if (typeof arg === "object" && !isPlainObject(arg) && !isArray(arg))
<<<<<<< HEAD
        return serializeTheUnserializable(
            `[object ${(arg && arg.constructor && arg.constructor.name) || "Object"}]`
=======
        throw new Error(
            `Argument ${index} that was passed to action '${actionName}' should be a primitive, model object or plain object, received a ${(arg as any) &&
            (arg as any).constructor
                ? (arg as any).constructor.name
                : "Complex Object"}`
        )
    if (isObservable(arg))
        throw new Error(
            `Argument ${index} that was passed to action '${actionName}' should be a primitive, model object or plain object, received an mobx observable.`
>>>>>>> 9d0507cb
        )
    try {
        // Check if serializable, cycle free etc...
        // MWE: there must be a better way....
        JSON.stringify(arg) // or throws
        return arg
    } catch (e) {
        return serializeTheUnserializable("" + e)
    }
}

function deserializeArgument(adm: Node, value: any): any {
    if (value && typeof value === "object" && "$MST_DATE" in value)
        return new Date(value["$MST_DATE"])
    return value
}

export function applyAction(target: IStateTreeNode, action: ISerializedActionCall): any {
    const resolvedTarget = tryResolve(target, action.path || "")
    if (!resolvedTarget) return fail(`Invalid action path: ${action.path || ""}`)
    const node = getStateTreeNode(resolvedTarget)

    // Reserved functions
    if (action.name === "@APPLY_PATCHES") {
        return applyPatch.call(null, resolvedTarget, action.args![0])
    }
    if (action.name === "@APPLY_SNAPSHOT") {
        return applySnapshot.call(null, resolvedTarget, action.args![0])
    }

    if (!(typeof resolvedTarget[action.name] === "function"))
        fail(`Action '${action.name}' does not exist in '${node.path}'`)
    return resolvedTarget[action.name].apply(
        resolvedTarget,
        action.args ? action.args.map(v => deserializeArgument(node, v)) : []
    )
}

/**
 * Registers a function that will be invoked for each action that is called on the provided model instance, or to any of its children.
 * See [actions](https://github.com/mobxjs/mobx-state-tree#actions) for more details. onAction events are emitted only for the outermost called action in the stack.
 * Action can also be intercepted by middleware using addMiddleware to change the function call before it will be run.
 *
 * Not all action arguments might be serializable. For unserializable arguments, a struct like `{ $MST_UNSERIALIZABLE: true, type: "someType" }` will be generated.
 * MST Nodes are considered non-serializable as well (they could be serialized as there snapshot, but it is uncertain whether an replaying party will be able to handle such a non-instantiated snapshot).
 * Rather, when using `onAction` middleware, one should consider in passing arguments which are 1: an id, 2: a (relative) path, or 3: a snapshot. Instead of a real MST node.
 *
 * @export
 * @param {IStateTreeNode} target
 * @param {(call: ISerializedActionCall) => void} listener
 * @param attachAfter {boolean} (default false) fires the listener *after* the action has executed instead of before.
 * @returns {IDisposer}
 */
export function onAction(
    target: IStateTreeNode,
    listener: (call: ISerializedActionCall) => void,
    attachAfter = false
): IDisposer {
    // check all arguments
    if (process.env.NODE_ENV !== "production") {
        if (!isStateTreeNode(target))
            fail("expected first argument to be a mobx-state-tree node, got " + target + " instead")
        if (!isRoot(target))
            console.warn(
                "[mobx-state-tree] Warning: Attaching onAction listeners to non root nodes is dangerous: No events will be emitted for actions initiated higher up in the tree."
            )
        if (!isProtected(target))
            console.warn(
                "[mobx-state-tree] Warning: Attaching onAction listeners to non protected nodes is dangerous: No events will be emitted for direct modifications without action."
            )
    }

    function fireListener(rawCall: IMiddlewareEvent) {
        if (rawCall.type === "action" && rawCall.id === rawCall.rootId) {
            const sourceNode = getStateTreeNode(rawCall.context)
            listener({
                name: rawCall.name,
                path: getStateTreeNode(target).getRelativePathTo(sourceNode),
                args: rawCall.args.map((arg: any, index: number) =>
                    serializeArgument(sourceNode, rawCall.name, index, arg)
                )
            })
        }
    }

    return addMiddleware(
        target,
        attachAfter
            ? function onActionMiddleware(rawCall, next) {
                  const res = next(rawCall)
                  fireListener(rawCall)
                  return res
              }
            : function onActionMiddleware(rawCall, next) {
                  fireListener(rawCall)
                  return next(rawCall)
              }
    )
}

import { Node, getStateTreeNode, IStateTreeNode, isStateTreeNode } from "./node"
import {
    tryResolve,
    applyPatch,
    getType,
    applySnapshot,
    isRoot,
    isProtected
} from "./mst-operations"
import { fail, isPlainObject, isPrimitive, argsToArray, IDisposer } from "../utils"<|MERGE_RESOLUTION|>--- conflicted
+++ resolved
@@ -76,8 +76,6 @@
     }
 }
 
-export type IMiddlewareFilter = (actionCall: IMiddlewareEvent) => boolean
-
 export type IMiddlewareHandler = (
     actionCall: IMiddlewareEvent,
     next: (actionCall: IMiddlewareEvent) => any
@@ -96,10 +94,12 @@
  */
 export function addMiddleware(target: IStateTreeNode, middleware: IMiddlewareHandler): IDisposer {
     const node = getStateTreeNode(target)
-    if (!node.isProtectionEnabled)
-        console.warn(
-            "It is recommended to protect the state tree before attaching action middleware, as otherwise it cannot be guaranteed that all changes are passed through middleware. See `protect`"
-        )
+    if (process.env.NODE_ENV !== "production") {
+        if (!node.isProtectionEnabled)
+            console.warn(
+                "It is recommended to protect the state tree before attaching action middleware, as otherwise it cannot be guaranteed that all changes are passed through middleware. See `protect`"
+            )
+    }
     return node.addMiddleWare(middleware)
 }
 
@@ -162,20 +162,8 @@
     if (isStateTreeNode(arg)) return serializeTheUnserializable(`[MSTNode: ${getType(arg).name}]`)
     if (typeof arg === "function") return serializeTheUnserializable(`[function]`)
     if (typeof arg === "object" && !isPlainObject(arg) && !isArray(arg))
-<<<<<<< HEAD
         return serializeTheUnserializable(
-            `[object ${(arg && arg.constructor && arg.constructor.name) || "Object"}]`
-=======
-        throw new Error(
-            `Argument ${index} that was passed to action '${actionName}' should be a primitive, model object or plain object, received a ${(arg as any) &&
-            (arg as any).constructor
-                ? (arg as any).constructor.name
-                : "Complex Object"}`
-        )
-    if (isObservable(arg))
-        throw new Error(
-            `Argument ${index} that was passed to action '${actionName}' should be a primitive, model object or plain object, received an mobx observable.`
->>>>>>> 9d0507cb
+            `[object ${(arg && arg.constructor && arg.constructor.name) || "Complex Object"}]`
         )
     try {
         // Check if serializable, cycle free etc...
