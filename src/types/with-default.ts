import {IFactory} from "../core/factories"
import {hasNode, getNode} from "../core/node"
import {invariant} from "../utils"
import {Type} from "../core/types"

export class DefaultValue extends Type {
    readonly type: IFactory<any, any>
    readonly defaultValue: any

    constructor(type: IFactory<any, any>, defaultValue: any) {
        super(type.type.name)
        this.type = type
        this.defaultValue = defaultValue
    }

    describe() {
        // return "(" + this.type.type.describe() + " = " + JSON.stringify(this.defaultValue) + ")"
        // MWE: discuss a default value is not part of the type description? (unlike a literal)
        return this.type.type.describe()
    }

<<<<<<< HEAD
    create(value) {
=======
    create(value: any, environment?: any) {
>>>>>>> be42cdbe
        return typeof value === "undefined" ? this.type(this.defaultValue) : this.type(value)
    }

    is(value: any) {
        return this.type.is(value)
    }

}

export function createDefaultValueFactory<S, T>(type: IFactory<S, T>, defaultValueOrNode: S | T): IFactory<S, T> {
    const defaultValue = hasNode(defaultValueOrNode) ? getNode(defaultValueOrNode).snapshot : defaultValueOrNode
    invariant(type.is(defaultValue), `Default value ${JSON.stringify(defaultValue)} is not assignable to type ${type.factoryName}. Expected ${JSON.stringify(type.type.describe())}`)
    return new DefaultValue(type, defaultValue).factory
}<|MERGE_RESOLUTION|>--- conflicted
+++ resolved
@@ -19,11 +19,7 @@
         return this.type.type.describe()
     }
 
-<<<<<<< HEAD
-    create(value) {
-=======
-    create(value: any, environment?: any) {
->>>>>>> be42cdbe
+    create(value: any) {
         return typeof value === "undefined" ? this.type(this.defaultValue) : this.type(value)
     }
 
