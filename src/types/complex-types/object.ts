--- conflicted
+++ resolved
@@ -8,12 +8,8 @@
 } from "mobx"
 import {
     extend as extendObject,
-<<<<<<< HEAD
+    extendKeepGetter,
     fail,
-=======
-    extendKeepGetter,
-    fail, identity,
->>>>>>> e5f213c9
     isPrimitive,
     hasOwnProperty,
     isPlainObject
@@ -66,7 +62,7 @@
         this.parseModelProps()
         this.forAllProps(prop => prop.initializePrototype(this.modelConstructor.prototype))
     }
-    
+
     instantiate(parent: Node | null, subpath: string, environment: any, snapshot: any): Node {
         return createNode(this, parent, subpath, environment, snapshot, this.createNewInstance, this.finalizeNewInstance)
     }
