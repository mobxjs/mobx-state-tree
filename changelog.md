<<<<<<< HEAD
-   Little fix for `castFlowReturn` not typecasting the promise to its actual result.
=======
-   Made `isAlive(node)` reactive, so it can be reacted upon.
>>>>>>> 1d9188c5
-   Fix for unaccessed nodes not unregistering their identifiers [#1112](https://github.com/mobxjs/mobx-state-tree/issues/1112) through [#1113](https://github.com/mobxjs/mobx-state-tree/pull/1113) by [@xaviergonz](https://github.com/xaviergonz)
-   Added `clear()` to `UndoManager` middleware through [#1118](https://github.com/mobxjs/mobx-state-tree/pull/1118) by [@chemitaxis](https://github.com/chemitaxis)

# 3.9.0

-   TypeScript 3.0 or later is now required when using TypeScript. This brings some improvements:
    -   `flow` arguments and return types are now correctly inferred automatically. One exception is when the last return of a `flow` is a `Promise`. In these cases `castFlowReturn(somePromise)` needs to be used so the return type can be inferred properly.
    -   `create` method is now smart enough to warn when no snapshot argument is provided on types that have some mandatory properties.
-   Added `setLivelinessChecking` and `getLivelinessChecking`, the old `setLivelynessChecking` will eventually be deprecated.
-   Added `onInvalidated` option for references and `types.safeReference` (see readme) through [#1091](https://github.com/mobxjs/mobx-state-tree/pull/1091) by [@xaviergonz](https://github.com/xaviergonz)
-   Added `tryReference` and `isValidReference` to use references that might be no longer pointing to any nodes in a safe way through [#1087](https://github.com/mobxjs/mobx-state-tree/pull/1087) by [@xaviergonz](https://github.com/xaviergonz)
-   Readded `IComplexType` for backwards compatibility.

# 3.8.1

-   Fixed non-initialized nodes not being destroyed [#1080](https://github.com/mobxjs/mobx-state-tree/issues/1080) through [#1082](https://github.com/mobxjs/mobx-state-tree/pull/1082) by [@k-g-a](https://github.com/k-g-a)
-   Fixed a memory leak in createActionTrackingMiddleware when using flow [#1083](https://github.com/mobxjs/mobx-state-tree/issues/1083) through [#1084](https://github.com/mobxjs/mobx-state-tree/pull/1084) by [@robinfehr](https://github.com/robinfehr)

# 3.8.0

-   Added castToSnapshot/castToReferenceSnapshot methods for TypeScript and fixed some TypeScript typings not being properly detected when using SnapshotIn types through [#1074](https://github.com/mobxjs/mobx-state-tree/pull/1074) by [@xaviergonz](https://github.com/xaviergonz)
-   Fixed redux middleware throwing an error when a flow is called before it is connected [#1065](https://github.com/mobxjs/mobx-state-tree/issues/1065) through [#1079](https://github.com/mobxjs/mobx-state-tree/pull/1079) by [@mkramb](https://github.com/mkramb) and [@xaviergonz](https://github.com/xaviergonz)
-   Made `addDisposer` return the passed disposer through [#1059](https://github.com/mobxjs/mobx-state-tree/pull/1059) by [@xaviergonz](https://github.com/xaviergonz)

# 3.7.1

-   Fixed references to nodes being broken after the node was replaced [#1052](https://github.com/mobxjs/mobx-state-tree/issues/1052), plus speed up of reference resolving when using IDs through [#1053](https://github.com/mobxjs/mobx-state-tree/pull/1053) by [@xaviergonz](https://github.com/xaviergonz)

# 3.7.0

-   Middleware events now also contain `allParentIds` (chain of causing ids, from root until (excluding) current)
-   Improved redux dev tools integration, now supporting flows and showing action chains through [#1035](https://github.com/mobxjs/mobx-state-tree/pull/1035) based on a fix by [@bourquep](https://github.com/bourquep)

# 3.6.0

-   Made type Typescript compilation when 'declarations' is set to true + type completion faster thanks to some type optimizations through [#1043](https://github.com/mobxjs/mobx-state-tree/pull/1043) by [@xaviergonz](https://github.com/xaviergonz)
-   Fix for array reconciliation of union types with ids [#1045](https://github.com/mobxjs/mobx-state-tree/issues/1045) through [#1047](https://github.com/mobxjs/mobx-state-tree/pull/1047) by [@xaviergonz](https://github.com/xaviergonz)
-   Fixed bug where the eager option for the union type defaulted to true when no options argument was passed but false when it was passed. Now they both default to true when not specified. Fixed through [#1046](https://github.com/mobxjs/mobx-state-tree/pull/1046) by [@xaviergonz](https://github.com/xaviergonz)

# 3.5.0

-   Fix for afterCreate/afterAttach sometimes throwing an exception when a node was created as part of a view/computed property [#967](https://github.com/mobxjs/mobx-state-tree/issues/967) through [#1026](https://github.com/mobxjs/mobx-state-tree/pull/1026) by [@xaviergonz](https://github.com/xaviergonz). Note that this fix will only work if your installed peer mobx version is >= 4.5.0 or >= 5.5.0
-   Fix for cast method being broken in Typescript 3.1.1 through [#1028](https://github.com/mobxjs/mobx-state-tree/pull/1028) by [@xaviergonz](https://github.com/xaviergonz)

# 3.4.0

-   Added getPropertyMembers(typeOrNode) through [#1016](https://github.com/mobxjs/mobx-state-tree/pull/1016) by [@xaviergonz](https://github.com/xaviergonz)
-   Fix for preProcessSnapshot not copied on compose [#613](https://github.com/mobxjs/mobx-state-tree/issues/613) through [#1013](https://github.com/mobxjs/mobx-state-tree/pull/1013) by [@theRealScoobaSteve](https://github.com/theRealScoobaSteve)
-   Fix for actions sometimes failing to resolve this to self through [#1014](https://github.com/mobxjs/mobx-state-tree/pull/1014) by [@xaviergonz](https://github.com/xaviergonz)
-   Fix for preProcessSnapshot not copied on compose [#613](https://github.com/mobxjs/mobx-state-tree/issues/613) through [#1013](https://github.com/mobxjs/mobx-state-tree/pull/1013) by [@theRealScoobaSteve](https://github.com/theRealScoobaSteve)
-   Improvements to the bookshop example through [#1009](https://github.com/mobxjs/mobx-state-tree/pull/1009) by [@programmer4web](https://github.com/programmer4web)
-   Fix for a regression with optional identifiers [#1019](https://github.com/mobxjs/mobx-state-tree/issues/1019) through [#1020](https://github.com/mobxjs/mobx-state-tree/pull/1020) by [@xaviergonz](https://github.com/xaviergonz)

# 3.3.0

-   Fix for references sometimes not intializing its parents [#993](https://github.com/mobxjs/mobx-state-tree/issues/993) through [#997](https://github.com/mobxjs/mobx-state-tree/pull/997) by [@xaviergonz](https://github.com/xaviergonz)
-   Fix for TS3 issues with reference type [#994](https://github.com/mobxjs/mobx-state-tree/issues/994) through [#995](https://github.com/mobxjs/mobx-state-tree/pull/995) by [@xaviergonz](https://github.com/xaviergonz)
-   types.optional will now throw if an instance is directly passed as default value [#1002](https://github.com/mobxjs/mobx-state-tree/issues/1002) through [#1003](https://github.com/mobxjs/mobx-state-tree/pull/1003) by [@xaviergonz](https://github.com/xaviergonz)
-   Doc fixes and improvements by [@AjaxSolutions](https://github.com/AjaxSolutions) and [@agilgur5](https://github.com/agilgur5)

# 3.2.4

-   Further improvements for Typescript support for enumeration by [@xaviergonz](https://github.com/xaviergonz)
-   Smaller generated .d.ts files through [#990](https://github.com/mobxjs/mobx-state-tree/pull/990) by [@xaviergonz](https://github.com/xaviergonz)
-   Fix for exception when destroying children of types.maybe through [#985](https://github.com/mobxjs/mobx-state-tree/pull/985) by [@dsabanin](https://github.com/dsabanin)

# 3.2.3

-   Fixed incorrect typing generation for mst-middlewares [#979](https://github.com/mobxjs/mobx-state-tree/issues/979)

# 3.2.2

-   Fixes for the reconciliation algorithm of arrays [#928](https://github.com/mobxjs/mobx-state-tree/issues/928) through [#960](https://github.com/mobxjs/mobx-state-tree/pull/960) by [@liuqiang1357](https://github.com/liuqiang1357)
-   Better Typescript support for enumeration, compose, union, literal and references by [@xaviergonz](https://github.com/xaviergonz)
-   Updated dependencies to latest versions by [@xaviergonz](https://github.com/xaviergonz)
-   [Internal] Cleanup 'createNode' and related codepaths through [#962](https://github.com/mobxjs/mobx-state-tree/pull/962) by [@k-g-a](https://github.com/k-g-a)

# 3.2.1

-   Fix for wrong generated TS import [#968](https://github.com/mobxjs/mobx-state-tree/issues/968) through [#969](https://github.com/mobxjs/mobx-state-tree/pull/969) by [@k-g-a](https://github.com/k-g-a)

# 3.2.0

-   Made the internal CreationType/SnapshotType/Type official via the new [`SnapshotIn`, `SnapshotOut`, `Instance` and `SnapshotOrInstance<typeof X>`](README.md#typeScript-and-mst) by [@xaviergonz](https://github.com/xaviergonz)
-   A new [`cast` method](README.md#snapshots-can-be-used-to-write-values) that makes automatic casts from instances/input snapshots for assignments by [@xaviergonz](https://github.com/xaviergonz)

# 3.1.1

-   Fixed typings of `getParent` and `getRoot`. Fixes [#951](https://github.com/mobxjs/mobx-state-tree/issues/951) through [#953](https://github.com/mobxjs/mobx-state-tree/pull/953) by [@xaviergonz](https://github.com/xaviergonz)

# 3.1.0

-   Fixed issue where snapshot post-processors where not always applied. Fixes [#926](https://github.com/mobxjs/mobx-state-tree/issues/926), [#961](https://github.com/mobxjs/mobx-state-tree/issues/961), through [#959](https://github.com/mobxjs/mobx-state-tree/pull/959) by [@k-g-a](https://github.com/k-g-a)

# 3.0.3

-   Fixed re-adding the same objects to an array. Fixes [#928](https://github.com/mobxjs/mobx-state-tree/issues/928) through [#949](https://github.com/mobxjs/mobx-state-tree/pull/949) by [@Krivega](https://github.com/Krivega)

# 3.0.2

-   Introduced `types.integer`! By [@jayarjo](https://github.com/jayarjo) through [#935](https://github.com/mobxjs/mobx-state-tree/pull/935)
-   Improved typescript typings, several fixes to the type system. Awesome contribution by [@xaviergonz](https://github.com/xaviergonz) through [#937](https://github.com/mobxjs/mobx-state-tree/pull/937) and [#945](https://github.com/mobxjs/mobx-state-tree/pull/945). Fixes [#922](https://github.com/mobxjs/mobx-state-tree/issues/922), [#930](https://github.com/mobxjs/mobx-state-tree/issues/930), [#932](https://github.com/mobxjs/mobx-state-tree/issues/932), [#923](https://github.com/mobxjs/mobx-state-tree/issues/923)
-   Improved handling of `types.late`

# 3.0.1 (retracted)

# 3.0.0

Welcome to MobX-state-tree! This version introduces some breaking changes, but nonetheless is an recommended upgrade as all changes should be pretty straight forward and there is no reason anymore to maintain the 2.x range (3.0 is still compatible with MobX 4)

## Most important changes

MST 3 is twice as fast in initializing trees with half the memory consumption compared to version 2:

Running `yarn speedtest` on Node 9.3:

|                 | MST 2  | MST 3  |
| --------------- | ------ | ------ |
| Time            | 24sec  | 12 sec |
| Mem             | 315MB  | 168MB  |
| Size (min+gzip) | 14.1KB | 15.0KB |

Beyond that, MST 3 uses TypeScript 2.8, which results in more accurate TypeScript support.

The type system has been simplified and improved in several areas. Several open issues around maps and (numeric) keys have been resolved. The `frozen` type can now be fully typed. See below for the full details.

Also, the 'object has died' exception can be suppressed now. One should still address it, but at least it won't be a show-stopper from now on.

## Changes in the type system

-   **[BREAKING]** `types.identifier` can no longer be parameterized with either `types.string` or `types.number`. So instead of `types.identifier()` use `types.identifier`. Identifiers are now always normalized to strings. This reflects what was already happening internally and solves a lot of edge cases. To use numbers as identifiers, `types.identifierNumber` (instead of `types.identifier(types.number)`) can be used, which serializes it's snapshot to a number, but will internally work like a string based identifier
-   **[BREAKING]** `types.maybe` now serializes to / from `undefined` by default, as it is more and more the common best practice to don't use `null` at all and MST follows this practice. Use `types.maybeNull` for the old behavior (see [#830](https://github.com/mobxjs/mobx-state-tree/issues/830))
-   **[BREAKING]** `types.frozen` is now a function, and can now be invoked in a few different ways:
    1.  `types.frozen()` - behaves the same as `types.frozen` in MST 2.
    2.  `types.frozen(SubType)` - provide a valid MST type and frozen will check if the provided data conforms the snapshot for that type. Note that the type will not actually be instantiated, so it can only be used to check the _shape_ of the data. Adding views or actions to `SubType` would be pointless.
    3.  `types.frozen(someDefaultValue)` - provide a primitive value, object or array, and MST will infer the type from that object, and also make it the default value for the field
    4.  `types.frozen<TypeScriptType>()` - provide a typescript type, to help in strongly typing the field (design time only)
-   It is no longer necessary to wrap `types.map` or `types.array` in `types.optional` when used in a `model` type, `map` and `array` are now optional by default when used as property type. See [#906](https://github.com/mobxjs/mobx-state-tree/issues/906)
-   **[BREAKING]** `postProcessSnapshot` can no longer be declared as action, but, like `preProcessSnapshot`, needs to be defined on the type rather than on the instance.
-   **[BREAKING]** `types.union` is now eager, which means that if multiple valid types for a value are encountered, the first valid type is picked, rather then throwing. #907 / #804, `dispatcher` param => option,

## Other improvements

-   **[BREAKING]** MobX-state-tree now requires at least TypeScript 2.8 when using MST with typescript. The type system has been revamped, and should now be a lot more accurate, especially concerning snapshot types.
-   **[BREAKING]** `map.put` will now return the inserted node, rather than the map itself. This makes it easier to find objects for which the identifier is not known upfront. See [#766](https://github.com/mobxjs/mobx-state-tree/issues/766) by [k-g-a](https://github.com/k-g-a)
-   **[BREAKING]** The order of firing hooks when instantiating has slighlty changed, as the `afterCreate` hook will now only be fired upon instantiation of the tree node, which now happens lazily (on first read / action). The internal order in which hooks are fired within a single node has remained the same. See [#845](https://github.com/mobxjs/mobx-state-tree/issues/845) for details
-   Significantly improved the performance of constructing MST trees. Significantly reduced the memory footprint of MST. Big shoutout to the relentless effort by [k-g-a](https://github.com/k-g-a) to optimize all the things! See [#845](https://github.com/mobxjs/mobx-state-tree/issues/845) for details.
-   Introduced `setLivelynessChecking("warn" | "ignore" | "error")`, this can be used to customize how MST should act when one tries to read or write to a node that has already been removed from the tree. The default behavior is `warn`.
-   Improved the overloads of `model.compose`, see [#892](https://github.com/mobxjs/mobx-state-tree/pull/892) by [t49tran](https://github.com/t49tran)
-   Fixed issue where computed properties based on `getPath` could return stale results, fixes [#917](https://github.com/mobxjs/mobx-state-tree/issues/917)
-   Fixed issue where onAction middleware threw on dead nodes when attachAfter option was used
-   Fixed several issues with maps and numeric identifiers, such as [#884](https://github.com/mobxjs/mobx-state-tree/issues/884) and [#826](https://github.com/mobxjs/mobx-state-tree/issues/826)

## TL,DR Migration guide

-   `types.identifier(types.number)` => `types.identifierNumber`
-   `types.identifier()` and `types.identifier(types.string) =>`types.identifier`
-   `types.frozen` => `types.frozen()`
-   `types.maybe(x)` => `types.maybeNull(x)`
-   `postProcessSnapshot` should now be declared on the type instead of as action

# 2.2.0

-   Added support for MobX 5. Initiative by [@jeffberry](https://github.com/jeffberry) through [#868](https://github.com/mobxjs/mobx-state-tree/pull/868/files). Please note that there are JavaScript engine restrictions for MobX 5 (no Internet Explorer, or React Native Android). If you need to target those versions please keep using MobX 4 as peer dependency (MST is compatible with both)
-   Reduced memory footprint with ~10-20%, by [k-g-a](https://github.com/k-g-a) through [#872](https://github.com/mobxjs/mobx-state-tree/pull/872)
-   Fixed issue where undo manager was not working correctly for non-root stores, by [marcofugaro](https://github.com/marcofugaro) trough [#875](https://github.com/mobxjs/mobx-state-tree/pull/875)

# 2.1.0

-   Fixed issue where default values of `types.frozen` where not applied correctly after apply snapshot. [#842](https://github.com/mobxjs/mobx-state-tree/pull/842) by [SirbyAlive](https://github.com/SirbyAlive). Fixes [#643](https://github.com/mobxjs/mobx-state-tree/issues/634)
-   Fixed issue where empty patch sets resulted in in unnecessary history items. [#838](https://github.com/mobxjs/mobx-state-tree/pull/838) by [chemitaxis](https://github.com/chemitaxis). Fixes [#837](https://github.com/mobxjs/mobx-state-tree/issues/837)
-   `flow`s of destroyed nodes can no 'safely' resume. [#798](https://github.com/mobxjs/mobx-state-tree/pull/798/files) by [Bnaya](https://github.com/Bnaya). Fixes [#792](https://github.com/mobxjs/mobx-state-tree/issues/792)
-   Made sure the type `Snapshot` is exposed. [#821](https://github.com/mobxjs/mobx-state-tree/pull/821) by [dsabanin](https://github.com/dsabanin)
-   Fix: the function parameter was incorrectly typed as non-optional. [#851](https://github.com/mobxjs/mobx-state-tree/pull/851) by [abruzzihraig](https://github.com/abruzzihraig)

# 2.0.5

-   It is now possible to get the snapshot of a node without triggering the `postProcessSnapshot` hook. See [#745](https://github.com/mobxjs/mobx-state-tree/pull/745) for details. By @robinfehr
-   Introduced `getParentOfType` and `hasParentOfType`. See [#767](https://github.com/mobxjs/mobx-state-tree/pull/767) by @k-g-a
-   Fixed issue where running `typeCheck` accidentally logged typecheck errors to the console. Fixes [#781](https://github.com/mobxjs/mobx-state-tree/issues/781)

# 2.0.4

-   Removed accidental dependency on mobx

# 2.0.3

-   Fixed issue where middleware that changed arguments wasn't properly picked up. See [#732](https://github.com/mobxjs/mobx-state-tree/pull/732) by @robinfehr. Fixes [#731](https://github.com/mobxjs/mobx-state-tree/issues/731)
-   Fixed reassigning to a custom type from a different type in a union silently failing. See [#737](https://github.com/mobxjs/mobx-state-tree/pull/737) by @univerio. Fixes [#736](https://github.com/mobxjs/mobx-state-tree/issues/736)
-   Fixed typings issue with TypeScript 2.8. See [#740](https://github.com/mobxjs/mobx-state-tree/pull/740) by @bnaya.
-   Fixed undo manager apply grouped patches in the wrong order. See [#755](https://github.com/mobxjs/mobx-state-tree/pull/755) by @robinfehr. Fixes [#754](https://github.com/mobxjs/mobx-state-tree/issues/754)

# 2.0.2

-   Fixed bidirectional references from nodes to nodes, see [#728](https://github.com/mobxjs/mobx-state-tree/pull/728) by @robinfehr
-   `joinJsonPath` and `splitJsonPath` are now exposed as utilities, see [#724](https://github.com/mobxjs/mobx-state-tree/pull/724) by @jjrv
-   Several documentation and example fixes

# 2.0.1

-   Fixed typings for maps of maps [#704](https://github.com/mobxjs/mobx-state-tree/pull/704) by @xaviergonz
-   Fixed dependency issue in `mst-middlewares` package

# 2.0.0

**Breaking changes**

-   MobX-state-tree now requires MobX 4.0 or higher
-   Identifiers are now internally always normalized to strings. This also means that adding an object with an number identifier to an observable map, it should still be requested back as string. In general, we recommend to always use string based identifiers to avoid confusion.

# 1.4.0

**Features**

-   It is now possible to create [custom primitive(like) types](https://github.com/mobxjs/mobx-state-tree/blob/master/API.md#typescustom)! Implements [#673](https://github.com/mobxjs/mobx-state-tree/issues/673) through [#689](https://github.com/mobxjs/mobx-state-tree/pull/689)
-   [`getIdentifier`](https://github.com/mobxjs/mobx-state-tree/blob/master/API.md#getidentifier) is now exposed as function, to get the identifier of a model instance (if any). Fixes [#674](https://github.com/mobxjs/mobx-state-tree/issues/674) through [#678](https://github.com/mobxjs/mobx-state-tree/pull/678) by TimHollies
-   Writing [middleware](https://github.com/mobxjs/mobx-state-tree/blob/master/docs/middleware.md) has slightly changed, to make it less error prone and more explicit whether a middleware chain should be aborted. For details, see [#675](https://github.com/mobxjs/mobx-state-tree/pull/675) by Robin Fehr
-   It is now possible to configure whether [attached middleware](https://github.com/mobxjs/mobx-state-tree/blob/master/API.md#addmiddleware) should be triggered for the built-in hooks / operations. [#653](https://github.com/mobxjs/mobx-state-tree/pull/653) by Robin Fehr
-   We exposed an [api](https://github.com/mobxjs/mobx-state-tree/blob/master/API.md#getmembers) to perform reflection on model instances. [#649](https://github.com/mobxjs/mobx-state-tree/pull/649) by Robin Fehr

**Fixes**

-   Fixed a bug where items in maps where not properly reconciled when the `put` operation was used. Fixed [#683](https://github.com/mobxjs/mobx-state-tree/issues/683) and [#672](https://github.com/mobxjs/mobx-state-tree/issues/672) through [#693](https://github.com/mobxjs/mobx-state-tree/pull/693)
-   Fixed issue where trying to resolve a path would throw exceptions. Fixed [#686](https://github.com/mobxjs/mobx-state-tree/issues/686) through [#692](https://github.com/mobxjs/mobx-state-tree/pull/692)
-   In non production builds actions and views on models can now be replaced, to simplify mocking. Fixes [#646](https://github.com/mobxjs/mobx-state-tree/issues/646) through [#690](https://github.com/mobxjs/mobx-state-tree/pull/690)
-   Fixed bug where `tryResolve` could leave a node in a corrupt state. [#668](https://github.com/mobxjs/mobx-state-tree/pull/668) by dnakov
-   Fixed typings for TypeScript 2.7, through [#667](https://github.com/mobxjs/mobx-state-tree/pull/667) by Javier Gonzalez
-   Several improvements to error messages

# 1.3.1

-   Fixed bug where `flows` didn't properly batch their next ticks properly in actions, significantly slowing processes down. Fixes [#563](<[#563](https://github.com/mobxjs/mobx-state-tree/issues/563)>)

# 1.3.0

-   Significantly improved the undo/redo manager. The undo manager now supports groups. See [#504](https://github.com/mobxjs/mobx-state-tree/pull/504) by @robinfehr! See the [updated docs](https://github.com/mobxjs/mobx-state-tree/blob/master/packages/mst-middlewares/README.md#undomanager) for more details.
-   Significantly improved performance, improvements of 20% could be expected, but changes of course per case. See [#553](https://github.com/mobxjs/mobx-state-tree/pull/553)
-   Implemented `actionLogger` middleware, which logs most events for async actions
-   Slightly changed the order in which life cycle hooks are fired. `afterAttach` will no fire first on the parent, then on the children. So, unlike `afterCreate`, in `afterAttach` one can assume in `afterAttach that the parent has completely initialized.

# 1.2.1

-   1.2.0 didn't seem to be released correctly...

# 1.2.0

-   Introduced customizable reference types. See the [reference and identifiers](https://github.com/mobxjs/mobx-state-tree#references-and-identifiers) section.
-   Introduced `model.volatile` to more easily declare and reuse volatile instance state. Volatile state can contain arbitrary data, is shallowly observable and, like props, cannot be modified without actions. See [`model.volatile`](https://github.com/mobxjs/mobx-state-tree#model-volatile) for more details.

# 1.1.1

### Improvements

-   Fixed an issue where nodes where not always created correctly, see #534. Should fix #513 and #531.
-   All tests are now run in both PROD and non PROD configurations, after running into some bugs that only occurred in production builds.
-   Some internal optimizations have been applied (and many more will follow). Like having internal leaner node for immutable data. See #474
-   A lot of minor improvements on the docs

# 1.1.0

### Improvements

-   The concept of process (asynchronous actions) has been renamed to flows. (Mainly to avoid issues with bundlers)
-   We changed to a lerna setup which allows separately distributing middleware and testing examples with more ease
-   Every MST middleware is now shipped in a separate package named `mst-middlewares`. They are now written in TypeScript and fully transpiled to ES5 to avoid problems with uglifyjs in create-react-app bundling.
-   Introduced `createActionTrackingMiddleware`, this significantly simplifies writing middleware for common scenarios. Especially middleware that deals with asynchronous actions (flows)
-   Renamed `process` to `flow`. Deprecated `process`.
-   **BREAKING** As a result some middleware event names have also been changed. If you have custom middlewares this change might affect you. Rename middleware event type prefixes starting with `process` to now start with `flow`.

### Fixes

-   Fixed nested maps + environments not working correctly, [#447](https://github.com/mobxjs/mobx-state-tree/pull/447) by @xaviergonz
-   Improved typescript typings for enumerations, up to 50 values are now supported [#424](https://github.com/mobxjs/mobx-state-tree/pull/447) by @danielduwaer

# 1.0.2

-   Introduced `modelType.extend` which allows creating views and actions with shared state.

# 1.0.1

### Features

-   Added the middlewares `atomic` and types `TimeTraveller`, `UndoManager`. Check out the [docs](https://github.com/mobxjs/mobx-state-tree/blob/master/docs/middleware.md)!
-   Introduced `createActionTrackingMiddleware` to simplify the creation of middleware that support complex async processes
-   exposed `typecheck(type, value)` as public api (will ignore environment flags)

### Improvements

-   `getEnv` will return an empty object instead of throwing when a tree was initialized without environment
-   Fixed issue where patches generated for nested maps were incorrect (#396)
-   Fixed the escaping of (back)slashes in JSON paths (#405)
-   Improved the algorithm that reconcile items in an array (#384)
-   Assigning a node that has an environment to a parent is now allowed, as long as the environment is strictly the same (#387)
-   Many minor documentation improvements. Thanks everybody who created a PR!

# 1.0.0

No changes

# 0.12.0

-   **BREAKING** The redux utilities are no longer part of the core package, but need to be imported from `mobx-state-tree/middleware/redux`.

# 0.11.0

### Breaking changes

-   **BREAKING** `onAction` middleware no longer throws when encountering unserializable arguments. Rather, it serializes a struct like `{ $MST_UNSERIALIZABLE: true, type: "someType" }`. MST Nodes are no longer automatically serialized. Rather, one should either pass 1: an id, 2: a (relative) path, 3: a snapshot
-   **BREAKING** `revertPatch` has been dropped. `IReversableJsonPatch` is no longer exposed, instead use the inverse patches generated by `onPatch`
-   **BREAKING** some middleware events have been renamed: `process_yield` -> `process_resume`, `process_yield_error` -> `process_resume_error`, to make it less confusing how these events relate to `yield` statements.
-   **BREAKING** patchRecorder's field `patches` has been renamed to `rawPatches,`cleanPatches`to`patches`, and`inversePatches` was added.

### New features

-   Introduced `decorate(middleware, action)` to easily attach middleware to a specific action
-   Handlers passed to `onPatch(handler: (patch, inversePatch) => void)` now receive as second argument the inverse patch of the emitted patch
-   `onAction` lister now supports an `attachAfter` parameter
-   Middleware events now also contain `parentId` (id of the causing action, `0` if none) and `tree` (the root of context)

### Fixes

-   ReduxDevTools connection is no longer one step behind [#287](https://github.com/mobxjs/mobx-state-tree/issues/287)
-   Middleware is no longer run as part of the transaction of the targeted action
-   Fixed representation of `union` types in error messages

# 0.10.3

-   **BREAKISH** Redefining lifecycle hooks will now automatically compose them, implements [#252](https://github.com/mobxjs/mobx-state-tree/issues/252)
-   Added dev-only checks, typecheck will be performed only in dev-mode and top-level API-calls will be checked.
-   The internal types `IMiddleWareEvent`, `IMiddlewareEventType`, `ISerializedActionCall` are now exposed (fixes [#315](https://github.com/mobxjs/mobx-state-tree/issues/315))

# 0.10.2

-   Object model instances no longer share a prototype.

# 0.10.1

-   Removed accidental dependency on the codemod

# 0.10.0

-   **BREAKING** the syntax to define model types has been updated. See the [updated docs](https://github.com/mobxjs/mobx-state-tree#creating-models) or the original proposal:[#282](https://github.com/mobxjs/mobx-state-tree/pull/286), but no worries, theres a codemod! :D
-   **BREAKING** `preProcessSnapshot` hook is no longer a normal hook that can be defined as action. Instead, it should be defined on the type using `types.model(...).preProcessSnapshot(value => value)`
-   **BREAKING** Asynchronous process should now be defined using `process`. See this [example](https://github.com/mobxjs/mobx-state-tree/blob/adba1943af263898678fe148a80d3d2b9f8dbe63/examples/bookshop/src/stores/BookStore.js#L25) or the [asynchronous action docs](https://github.com/mobxjs/mobx-state-tree/blob/master/docs/async-actions.md).

**How to run the codemod?**

The codemod is provided as npm package command line tool. It has been written using the TypeScript parser, so it will successfully support either TS or regular JavaScript source files.

To run the codemod, you need to first install it globally by `npm install -g mst-codemod-to-0.10`.
After that, the `mst-codemod-to-0.10` command will be available in your command line.

To perform the codemod, you need to call in your command line `mst-codemod-to-0.10` followed by the filename you want to codemod. A `.bak` file with the original source will be created for backup purposes, and the file you provided will be updated to the new syntax! Have fun!

PS: You could also use `npx` instead of installing the codemod globally! :)

# 0.9.5

-   Asynchronous actions are now a first class concept in mobx-state-tree. See the [docs](https://github.com/mobxjs/mobx-state-tree/blob/master/docs/async-actions.md)

# 0.9.4

-   Introduced `types.null` and `types.undefined`
-   Introduced `types.enumeration(name?, options)`

# 0.9.3

-   Fix `note that a snapshot is compatible` when assigning a type to an optional version of itself
-   Fix error when deleting a non existing item from a map [#255](https://github.com/mobxjs/mobx-state-tree/issues/255)
-   Now all required TypeScript interfaces are exported in the main mobx-state-tree package [#256](https://github.com/mobxjs/mobx-state-tree/issues/256)

# 0.9.2

Introduced the concept of reverse patches, see [#231](https://github.com/mobxjs/mobx-state-tree/pull/231/)

-   Introduced the `revertPatch` operation, that takes a patch or list of patches, and reverse applies it to the target.
-   `onPatch` now takes a second argument, `includeOldValue`, defaulting to `false`, which, if set to true, includes in the patch any value that is being overwritten as result of the patch. Setting this option to true produces patches that can be used with `revertPatch`
-   `patchRecorder` now introduces additional fields / methods to be able to reverse apply changes: `patchRecorder.cleanPatches`, `patchRecorder.undo`

# 0.9.1

-   Applying a snapshot or patches will now emit an action as well. The name of the emitted action will be `@APPLY_PATCHES`resp `@APPLY_SNAPSHOT`. See [#107](https://github.com/mobxjs/mobx-state-tree/issues/107)
-   Fixed issue where same Date instance could'nt be used two times in the same state tree [#229](https://github.com/mobxjs/mobx-state-tree/issues/229)
-   Fixed issue with reapplying snapshots to Date field resulting in snapshot typecheck error[#233](https://github.com/mobxjs/mobx-state-tree/issues/233)
-   Declaring `types.maybe(types.frozen)` will now result into an error [#224](https://github.com/mobxjs/mobx-state-tree/issues/224)
-   Added support for Mobx observable arrays in type checks [#221](https://github.com/mobxjs/mobx-state-tree/issues/221) (from [alessioscalici](https://github.com/alessioscalici))

# 0.9.0

-   **BREAKING** Removed `applyPatches` and `applyActions`. Use `applyPatch` resp. `applyAction`, as both will now also accept an array as argument
-   **BREAKING** `unprotect` and `protect` can only be applied at root nodes to avoid confusing scenarios Fixed [#180](https://github.com/mobxjs/mobx-state-tree/issues/180)
-   Fixed [#141](https://github.com/mobxjs/mobx-state-tree/issues/141), actions / views are no longer wrapped in dynamically generated functions for a better debugging experience
-   Small improvements to typings, fixed compilation issues with TypeScript 2.4.1.
-   Fixed issues where `compose` couldn't overwrite getters. [#209](https://github.com/mobxjs/mobx-state-tree/issues/209), by @homura
-   Fixed CDN links in readme
-   Added TodoMVC to the examples section

# 0.8.2

-   Fixed issue in rollup module bundle

# 0.8.1

-   Fixed issue in release script, rendering 0.8.0 useless

# 0.8.0

-   **BREAKING** Dropped `types.extend` in favor of `types.compose`. See [#192](https://github.com/mobxjs/mobx-state-tree/issues/192)
-   Introduced the lifecycle hooks `preProcessSnapshot` and `postProcessSnapshot`. See [#203](https://github.com/mobxjs/mobx-state-tree/pull/203) / [#100](https://github.com/mobxjs/mobx-state-tree/issues/100)
-   Use rollup as bundler [#196](https://github.com/mobxjs/mobx-state-tree/pull/196)

# 0.7.3

-   Introduced the concept of volatile / local state in models. See [#168](https://github.com/mobxjs/mobx-state-tree/issues/168), or [docs](https://github.com/mobxjs/mobx-state-tree/tree/master#volatile-state)
-   Fixed issue with types.map() with types.identifier(types.number) [#191](https://github.com/mobxjs/mobx-state-tree/issues/191) reported by @boatkorachal
-   Fixed issue with reconciler that affected types.map when node already existed at that key reported by @boatkorachal [#191](https://github.com/mobxjs/mobx-state-tree/issues/191)

# 0.7.2

-   Fixed `cannot read property resolve of undefined` thanks to @cpunion for reporting, now value of dead nodes will be undefined. [#186](https://github.com/mobxjs/mobx-state-tree/issues/186)
-   Fixed `[LateType] is not defined` thanks to @amir-arad for reporting, when using late as model property type [#187](https://github.com/mobxjs/mobx-state-tree/issues/187)
-   Fixed `Object.freeze can only be called on Object` thanks to @ds300 for reporting, when using MST on a ReactNative environment [#189](https://github.com/mobxjs/mobx-state-tree/issues/189)
-   Now the entire codebase is prettier! :D [#187](https://github.com/mobxjs/mobx-state-tree/issues/187)

# 0.7.1

-   Fixed `array.remove` not working

# 0.7.0

The type system and internal administration has been refactoring, making the internals both simpler and more flexible.
Things like references and identifiers are now first class types, making them much better composable. [#152](https://github.com/mobxjs/mobx-state-tree/issues/152)

-   **BREAKING** References with a predefined lookup path are no longer supported. Instead of that, identifiers are now looked up in the entire tree. For that reasons identifiers now have to be unique in the entire tree, per type.
-   **BREAKING** `resolve` is renamed to `resolvePath`
-   Introduced `resolveIdentifier(type, tree, identifier)` to find objects by identifier
-   **BREAKING** `types.reference` is by default non-nullable. For nullable identifiers, use `types.maybe(types.reference(X))`
-   Many, many improvements. Related open issues will be updated.
-   **BREAKING** `isMST` is renamed to `isStateTreeNode`

# 0.6.3

-   Fixed issue with array/maps of union types @abruzzihraig [#151](https://github.com/mobxjs/mobx-state-tree/issues/151)
-   Make types.extend support computed attributes @cpunion [#169](https://github.com/mobxjs/mobx-state-tree/issues/169)
-   Fixed issue with map of primitive types and applySnapshot @pioh [#155](https://github.com/mobxjs/mobx-state-tree/issues/155)
-   Better type declarations for union, up to 10 supported types

# 0.6.2

-   Fixed issue where arrays where not properly serialized as action argument

# 0.6.1

-   Improved reporting of Type.is(), now it returns a fine grained report of why the provided value is not applicable.

```
[mobx-state-tree] Error while converting [{}] to AnonymousModel[]:
at path "/name" snapshot undefined is not assignable to type: string.
at path "/quantity" snapshot undefined is not assignable to type: number.
```

-   Fixed support for `types.reference` in combination with `types.late`, by @robinfehr

# 0.6.0

-   **BREAKING** `types.withDefault` has been renamed to `types.optional`
-   **BREAKING** Array and map types can no longer be left out of snapshots by default. Use `optional` to make them optional in the snapshot
-   **BREAKING** Literals no longer have a default value by default (use optional + literal instead)
-   **BREAKING** Disabled inlining type.model definitions as introduced in 0.5.1; to many subtle issues
-   Improved identifier support, they are no properly propagated through utility types like `maybe`, `union` etc
-   Fixed issue where fields where not referred back to default when a partial snapshot was provided
-   Fixed #122: `types.identifier` now also accepts a subtype to override the default string type; e.g. `types.identifier(types.number)`

# 0.5.1

-   Introduced support for lazy evaluating values in `withDefault`, useful to generate UUID's, timestamps or non-primitive default values
-   ~~It is now possible to define something like~~ Removed in 0.6.0

```javascript
const Box = types.model({
    point: {
        x: 10,
        y: 10
    }
}
```

Where the type of `point` property is inferred to `point: types.withDefault(types.model({ x: 10, y: 10}), () => ({ x: 10, y: 10 }))`

# 0.5.0

-   ** BREAKING ** protection is now enabled by default (#101)
-   ** BREAKING ** it is no longer possible to read values from a dead object. Except through `getSnapshot` or `clone` (#102)
-   ** BREAKING ** `types.recursive` has been removed in favor of `types.late`
-   Introduced `unprotect`, to disable protection mode for a certain instance. Useful in `afterCreate` hooks
-   Introduced `types.late`. Usage: `types.late(() => typeDefinition)`. Can be used for circular / recursive type definitions, even across files. See `test/circular(1|2).ts` for an example (#74)

# 0.4.0

**BREAKING** `types.model` no requires 2 parameters to define a model. The first parameter defines the properties, derived values and view functions. The second argument is used to define the actions. For example:

```javascript
const Todo = types.model("Todo", {
    done: types.boolean,
    toggle() {
        this.done = !this.done
    }
})
```

Now should be defined as:

```javascript
const Todo = types.model(
    "Todo",
    {
        done: types.boolean
    },
    {
        toggle() {
            this.done = !this.done
        }
    }
)
```

It is still possible to define functions on the first object. However, those functions are not considered to be actions, but views. They are not allowed to modify values, but instead should produce a new value themselves.

# 0.3.3

-   Introduced lifecycle hooks `afterCreate`, `afterAttach`, `beforeDetach`, `beforeDestroy`, implements #76
-   Introduced the convenience method `addDisposer(this, cb)` that can be used to easily destruct reactions etc. which are set up in `afterCreate`. See #76

# 0.3.2

-   Fix: actions where not bound automatically
-   Improved and simplified the reconciliation mechanism, fixed many edge cases
-   Improved the reference mechanism, fixed many edge cases
-   Improved performance

# 0.3.1

-   (re) introduced the concept of environments, which can be passed as second argument to `.create`, and picked up using `getEnv`

# 0.3.0

-   Removed `primitive` type, use a more specific type instead
-   Improved typescript typings of snapshots
-   Added `depth` parameter to `getParent` and `hasParent`
-   Separated the concepts of middleware and serializable actions. It is now possible to intercept, modify actions etc through `addMiddleWare`. `onAction` now uses middleware, if it is used, all parameters of actions should be serializable!

# 0.2.2

-   Introduced the concept of liveliness; if nodes are removed from the the tree because they are replaced by some other value, they will be marked as "died". This should help to early signal when people hold on to references that are not part of the tree anymore. To explicitly remove an node from a tree, with the intent to spawn a new state tree from it, use `detach`.
-   Introduced the convenience method `destroy` to remove a model from it's parent and mark it as dead.
-   Introduced the concept of protected trees. If a tree is protected using `protect`, it can only be modified through action, and not by mutating it directly anymore.

# 0.2.1

-   Introduced .Type and .SnapshotType to be used with TypeScript to get the type for a model

# 0.2.0

-   Renamed `createFactory` to `types.model` (breaking!)
-   Renamed `composeFactory` to `types.extend` (breaking!)
-   Actions should now be declared as `name(params) { body }`, instead of `name: action(function (params) { body})` (breaking!)
-   Models are no longer constructed by invoking the factory as function, but by calling `factory.create` (breaking!)
-   Introduced `identifier`
-   Introduced / improved `reference`
-   Greatly improved typescript support, type inference etc. However there are still limitations as the full typesystem of MST cannot be expressed in TypeScript. Especially concerning the type of snapshots and the possibility to use snapshots as first class value.<|MERGE_RESOLUTION|>--- conflicted
+++ resolved
@@ -1,8 +1,5 @@
-<<<<<<< HEAD
 -   Little fix for `castFlowReturn` not typecasting the promise to its actual result.
-=======
 -   Made `isAlive(node)` reactive, so it can be reacted upon.
->>>>>>> 1d9188c5
 -   Fix for unaccessed nodes not unregistering their identifiers [#1112](https://github.com/mobxjs/mobx-state-tree/issues/1112) through [#1113](https://github.com/mobxjs/mobx-state-tree/pull/1113) by [@xaviergonz](https://github.com/xaviergonz)
 -   Added `clear()` to `UndoManager` middleware through [#1118](https://github.com/mobxjs/mobx-state-tree/pull/1118) by [@chemitaxis](https://github.com/chemitaxis)
 
