<<<<<<< HEAD
- Added `safeReferenceForCollection` through [#1245](https://github.com/mobxjs/mobx-state-tree/pull/1245) by [@xaviergonz](https://github.com/xaviergonz).
=======
# 3.14.0

- Fixed a regression with `atomic` middleware with async flows [#1250](https://github.com/mobxjs/mobx-state-tree/issues/1250).
- Added filter function to `recordActions` to filter out recording some actions. Also added `recording` and `resume` methods.
- Added `getRunningActionContext()` to get the currently executing MST action context (if any). Also added the action context helper functions `isActionContextChildOf()` and `isActionContextThisOrChildOf`.
- Reduced type nesting to avoid Typescript 3.4 errors about infinite types. Sadly due to this change `types.create` is no longer smart enough in TS to know if skipping the snapshot parameter is valid or not. Through [#1251](https://github.com/mobxjs/mobx-state-tree/pull/1251) by [@xaviergonz](https://github.com/xaviergonz).

# 3.13.0

- Fixed `Instance<typeof variable>` not giving the proper type in Typescript when the type included both objects and primitives.
>>>>>>> e9b71163
- Through PR [#1196](https://github.com/mobxjs/mobx-state-tree/pull/1196) by [@xaviergonz](https://github.com/xaviergonz)
  - Added `createActionTrackerMiddleware2`, a more easy to use version of the first one, which makes creating middlewares for both sync and async actions more universal.
  - Added an optional filter to `recordPatches` to be able to skip recording certain patches.
  - `atomic` now uses the new `createActionTrackerMiddleware2`.
  - `UndoManager` fixes and improvements:
    - Uses the new `createActionTrackerMiddleware2`.
    - Added `clearUndo` and `clearRedo` to only clear those.
    - Added `undoLevels` and `redoLevels` to know how many undo/redo actions are available.
    - Made undo manager actions atomic, so they won't actually do any partial changes if for some reason they fail.
    - Fix for `withoutUndo` so it will only skip recording what is inside, not the whole action - fixes [#1195](https://github.com/mobxjs/mobx-state-tree/issues/1195).

# 3.12.2

-   Added more output formats for the library (common-js minified version and umd minified version). Note that now the umd version will be the development version while the new umd.min version will be the production version. This change is to keep it in sync with the parent mobx package. Also the npm package is now leaner since it mistakenly included separatedly compiled js files and source maps.

# 3.12.1

-   Fixed a regression with `getEnv` sometimes not returning the proper environment.
-   Fixed an issue where `map.put` would not work with snapshots of types with an optional id [#1131](https://github.com/mobxjs/mobx-state-tree/issues/1131) through [#1226](https://github.com/mobxjs/mobx-state-tree/pull/1226) by [@xaviergonz](https://github.com/xaviergonz).

# 3.12.0

-   Added `TypeOfValue<typeof variable>` to extract the type of a complex (non primitive) variable in Typescript.
-   Fixed some Typescript issues with optional arrays [#1218](https://github.com/mobxjs/mobx-state-tree/issues/1218) through [#1229](https://github.com/mobxjs/mobx-state-tree/pull/1229) by [@xaviergonz](https://github.com/xaviergonz)
-   Added `getNodeId` to get the internal unique node id for an instance [#1168](https://github.com/mobxjs/mobx-state-tree/issues/1168) through [#1225](https://github.com/mobxjs/mobx-state-tree/pull/1225) by [@xaviergonz](https://github.com/xaviergonz)
-   Fixed nodes being `pop`/`shift`/`splice` from an array not getting properly destroyed through [#1205](https://github.com/mobxjs/mobx-state-tree/pull/1205) by [@xaviergonz](https://github.com/xaviergonz). Not that this means that in order to access the returned dead nodes data without getting a liveliness error/warning then the returned dead nodes have to be either cloned (`clone`) or their snapshots (`getSnapshot`) have to be used first.

# 3.11.0

-   Added an optional third argument to `types.optional` that allows to set alternative optional values other than just `undefined` through [#1192](https://github.com/mobxjs/mobx-state-tree/pull/1192) by [@xaviergonz](https://github.com/xaviergonz)
-   Fixed detaching arrays/maps killing their children [#1173](https://github.com/mobxjs/mobx-state-tree/issues/1173) through [#1175](https://github.com/mobxjs/mobx-state-tree/pull/1175) by [@xaviergonz](https://github.com/xaviergonz)
-   Added `types.snapshotProcessor` [#947](https://github.com/mobxjs/mobx-state-tree/issues/947) through [#1165](https://github.com/mobxjs/mobx-state-tree/pull/1165) by [@xaviergonz](https://github.com/xaviergonz). This feature will eventually deprecate `postProcessSnapshot` and `preProcessSnapshot` from models in a next major version.
-   Performance improvement for event handlers so they consume less RAM through [#1160](https://github.com/mobxjs/mobx-state-tree/pull/1160) by [@xaviergonz](https://github.com/xaviergonz)
-   Make liveliness errors give more info to trace their cause [#1142](https://github.com/mobxjs/mobx-state-tree/issues/1142) through [#1147](https://github.com/mobxjs/mobx-state-tree/pull/1147) by [@xaviergonz](https://github.com/xaviergonz)

# 3.10.2

-   Fixed a regression regarding json paths not being correctly rooted to the base [#1128](https://github.com/mobxjs/mobx-state-tree/issues/1128) through [#1146](https://github.com/mobxjs/mobx-state-tree/pull/1146) by [@xaviergonz](https://github.com/xaviergonz)

# 3.10.1

-   Fixed mobx 5.9.0 compatibility [#1143](https://github.com/mobxjs/mobx-state-tree/issues/1143) through [#1144](https://github.com/mobxjs/mobx-state-tree/pull/1144) by [@xaviergonz](https://github.com/xaviergonz)
-   Made liveliness checking in warn mode log an error so the stack trace can be seen [#1142](https://github.com/mobxjs/mobx-state-tree/issues/1142) through [#1145](https://github.com/mobxjs/mobx-state-tree/pull/1145) by [@xaviergonz](https://github.com/xaviergonz)
-   Fixed JSON path escaping, where '/' and '~' were incorrectly being encoded/decoded as '~0' and '~1' rather than '~1' and '~0'. Also fixed empty keys not being handled correctly by JSON patches [#1128](https://github.com/mobxjs/mobx-state-tree/issues/1128). Fixed through [#1129](https://github.com/mobxjs/mobx-state-tree/pull/1129) by [@xaviergonz](https://github.com/xaviergonz)

# 3.10.0

-   Fix for safeReference doesn't work when multiple nodes reference a single reference that gets deleted [#1115](https://github.com/mobxjs/mobx-state-tree/issues/1115) through [#1121](https://github.com/mobxjs/mobx-state-tree/pull/1121) by [@xaviergonz](https://github.com/xaviergonz)
-   Little fix for `castFlowReturn` not typecasting the promise to its actual result.
-   Made `isAlive(node)` reactive, so it can be reacted upon through [#1100](https://github.com/mobxjs/mobx-state-tree/pull/1100) by [@xaviergonz](https://github.com/xaviergonz)
-   Fix for unaccessed nodes not unregistering their identifiers [#1112](https://github.com/mobxjs/mobx-state-tree/issues/1112) through [#1113](https://github.com/mobxjs/mobx-state-tree/pull/1113) by [@xaviergonz](https://github.com/xaviergonz)
-   Added `clear()` to `UndoManager` middleware through [#1118](https://github.com/mobxjs/mobx-state-tree/pull/1118) by [@chemitaxis](https://github.com/chemitaxis)

# 3.9.0

-   TypeScript 3.0 or later is now required when using TypeScript. This brings some improvements:
    -   `flow` arguments and return types are now correctly inferred automatically. One exception is when the last return of a `flow` is a `Promise`. In these cases `castFlowReturn(somePromise)` needs to be used so the return type can be inferred properly.
    -   `create` method is now smart enough to warn when no snapshot argument is provided on types that have some mandatory properties.
-   Added `setLivelinessChecking` and `getLivelinessChecking`, the old `setLivelynessChecking` will eventually be deprecated.
-   Added `onInvalidated` option for references and `types.safeReference` (see readme) through [#1091](https://github.com/mobxjs/mobx-state-tree/pull/1091) by [@xaviergonz](https://github.com/xaviergonz)
-   Added `tryReference` and `isValidReference` to use references that might be no longer pointing to any nodes in a safe way through [#1087](https://github.com/mobxjs/mobx-state-tree/pull/1087) by [@xaviergonz](https://github.com/xaviergonz)
-   Readded `IComplexType` for backwards compatibility.

# 3.8.1

-   Fixed non-initialized nodes not being destroyed [#1080](https://github.com/mobxjs/mobx-state-tree/issues/1080) through [#1082](https://github.com/mobxjs/mobx-state-tree/pull/1082) by [@k-g-a](https://github.com/k-g-a)
-   Fixed a memory leak in createActionTrackingMiddleware when using flow [#1083](https://github.com/mobxjs/mobx-state-tree/issues/1083) through [#1084](https://github.com/mobxjs/mobx-state-tree/pull/1084) by [@robinfehr](https://github.com/robinfehr)

# 3.8.0

-   Added castToSnapshot/castToReferenceSnapshot methods for TypeScript and fixed some TypeScript typings not being properly detected when using SnapshotIn types through [#1074](https://github.com/mobxjs/mobx-state-tree/pull/1074) by [@xaviergonz](https://github.com/xaviergonz)
-   Fixed redux middleware throwing an error when a flow is called before it is connected [#1065](https://github.com/mobxjs/mobx-state-tree/issues/1065) through [#1079](https://github.com/mobxjs/mobx-state-tree/pull/1079) by [@mkramb](https://github.com/mkramb) and [@xaviergonz](https://github.com/xaviergonz)
-   Made `addDisposer` return the passed disposer through [#1059](https://github.com/mobxjs/mobx-state-tree/pull/1059) by [@xaviergonz](https://github.com/xaviergonz)

# 3.7.1

-   Fixed references to nodes being broken after the node was replaced [#1052](https://github.com/mobxjs/mobx-state-tree/issues/1052), plus speed up of reference resolving when using IDs through [#1053](https://github.com/mobxjs/mobx-state-tree/pull/1053) by [@xaviergonz](https://github.com/xaviergonz)

# 3.7.0

-   Middleware events now also contain `allParentIds` (chain of causing ids, from root until (excluding) current)
-   Improved redux dev tools integration, now supporting flows and showing action chains through [#1035](https://github.com/mobxjs/mobx-state-tree/pull/1035) based on a fix by [@bourquep](https://github.com/bourquep)

# 3.6.0

-   Made type Typescript compilation when 'declarations' is set to true + type completion faster thanks to some type optimizations through [#1043](https://github.com/mobxjs/mobx-state-tree/pull/1043) by [@xaviergonz](https://github.com/xaviergonz)
-   Fix for array reconciliation of union types with ids [#1045](https://github.com/mobxjs/mobx-state-tree/issues/1045) through [#1047](https://github.com/mobxjs/mobx-state-tree/pull/1047) by [@xaviergonz](https://github.com/xaviergonz)
-   Fixed bug where the eager option for the union type defaulted to true when no options argument was passed but false when it was passed. Now they both default to true when not specified. Fixed through [#1046](https://github.com/mobxjs/mobx-state-tree/pull/1046) by [@xaviergonz](https://github.com/xaviergonz)

# 3.5.0

-   Fix for afterCreate/afterAttach sometimes throwing an exception when a node was created as part of a view/computed property [#967](https://github.com/mobxjs/mobx-state-tree/issues/967) through [#1026](https://github.com/mobxjs/mobx-state-tree/pull/1026) by [@xaviergonz](https://github.com/xaviergonz). Note that this fix will only work if your installed peer mobx version is >= 4.5.0 or >= 5.5.0
-   Fix for cast method being broken in Typescript 3.1.1 through [#1028](https://github.com/mobxjs/mobx-state-tree/pull/1028) by [@xaviergonz](https://github.com/xaviergonz)

# 3.4.0

-   Added getPropertyMembers(typeOrNode) through [#1016](https://github.com/mobxjs/mobx-state-tree/pull/1016) by [@xaviergonz](https://github.com/xaviergonz)
-   Fix for preProcessSnapshot not copied on compose [#613](https://github.com/mobxjs/mobx-state-tree/issues/613) through [#1013](https://github.com/mobxjs/mobx-state-tree/pull/1013) by [@theRealScoobaSteve](https://github.com/theRealScoobaSteve)
-   Fix for actions sometimes failing to resolve this to self through [#1014](https://github.com/mobxjs/mobx-state-tree/pull/1014) by [@xaviergonz](https://github.com/xaviergonz)
-   Fix for preProcessSnapshot not copied on compose [#613](https://github.com/mobxjs/mobx-state-tree/issues/613) through [#1013](https://github.com/mobxjs/mobx-state-tree/pull/1013) by [@theRealScoobaSteve](https://github.com/theRealScoobaSteve)
-   Improvements to the bookshop example through [#1009](https://github.com/mobxjs/mobx-state-tree/pull/1009) by [@programmer4web](https://github.com/programmer4web)
-   Fix for a regression with optional identifiers [#1019](https://github.com/mobxjs/mobx-state-tree/issues/1019) through [#1020](https://github.com/mobxjs/mobx-state-tree/pull/1020) by [@xaviergonz](https://github.com/xaviergonz)

# 3.3.0

-   Fix for references sometimes not intializing its parents [#993](https://github.com/mobxjs/mobx-state-tree/issues/993) through [#997](https://github.com/mobxjs/mobx-state-tree/pull/997) by [@xaviergonz](https://github.com/xaviergonz)
-   Fix for TS3 issues with reference type [#994](https://github.com/mobxjs/mobx-state-tree/issues/994) through [#995](https://github.com/mobxjs/mobx-state-tree/pull/995) by [@xaviergonz](https://github.com/xaviergonz)
-   types.optional will now throw if an instance is directly passed as default value [#1002](https://github.com/mobxjs/mobx-state-tree/issues/1002) through [#1003](https://github.com/mobxjs/mobx-state-tree/pull/1003) by [@xaviergonz](https://github.com/xaviergonz)
-   Doc fixes and improvements by [@AjaxSolutions](https://github.com/AjaxSolutions) and [@agilgur5](https://github.com/agilgur5)

# 3.2.4

-   Further improvements for Typescript support for enumeration by [@xaviergonz](https://github.com/xaviergonz)
-   Smaller generated .d.ts files through [#990](https://github.com/mobxjs/mobx-state-tree/pull/990) by [@xaviergonz](https://github.com/xaviergonz)
-   Fix for exception when destroying children of types.maybe through [#985](https://github.com/mobxjs/mobx-state-tree/pull/985) by [@dsabanin](https://github.com/dsabanin)

# 3.2.3

-   Fixed incorrect typing generation for mst-middlewares [#979](https://github.com/mobxjs/mobx-state-tree/issues/979)

# 3.2.2

-   Fixes for the reconciliation algorithm of arrays [#928](https://github.com/mobxjs/mobx-state-tree/issues/928) through [#960](https://github.com/mobxjs/mobx-state-tree/pull/960) by [@liuqiang1357](https://github.com/liuqiang1357)
-   Better Typescript support for enumeration, compose, union, literal and references by [@xaviergonz](https://github.com/xaviergonz)
-   Updated dependencies to latest versions by [@xaviergonz](https://github.com/xaviergonz)
-   [Internal] Cleanup 'createNode' and related codepaths through [#962](https://github.com/mobxjs/mobx-state-tree/pull/962) by [@k-g-a](https://github.com/k-g-a)

# 3.2.1

-   Fix for wrong generated TS import [#968](https://github.com/mobxjs/mobx-state-tree/issues/968) through [#969](https://github.com/mobxjs/mobx-state-tree/pull/969) by [@k-g-a](https://github.com/k-g-a)

# 3.2.0

-   Made the internal CreationType/SnapshotType/Type official via the new [`SnapshotIn`, `SnapshotOut`, `Instance` and `SnapshotOrInstance<typeof X>`](README.md#typeScript-and-mst) by [@xaviergonz](https://github.com/xaviergonz)
-   A new [`cast` method](README.md#snapshots-can-be-used-to-write-values) that makes automatic casts from instances/input snapshots for assignments by [@xaviergonz](https://github.com/xaviergonz)

# 3.1.1

-   Fixed typings of `getParent` and `getRoot`. Fixes [#951](https://github.com/mobxjs/mobx-state-tree/issues/951) through [#953](https://github.com/mobxjs/mobx-state-tree/pull/953) by [@xaviergonz](https://github.com/xaviergonz)

# 3.1.0

-   Fixed issue where snapshot post-processors where not always applied. Fixes [#926](https://github.com/mobxjs/mobx-state-tree/issues/926), [#961](https://github.com/mobxjs/mobx-state-tree/issues/961), through [#959](https://github.com/mobxjs/mobx-state-tree/pull/959) by [@k-g-a](https://github.com/k-g-a)

# 3.0.3

-   Fixed re-adding the same objects to an array. Fixes [#928](https://github.com/mobxjs/mobx-state-tree/issues/928) through [#949](https://github.com/mobxjs/mobx-state-tree/pull/949) by [@Krivega](https://github.com/Krivega)

# 3.0.2

-   Introduced `types.integer`! By [@jayarjo](https://github.com/jayarjo) through [#935](https://github.com/mobxjs/mobx-state-tree/pull/935)
-   Improved typescript typings, several fixes to the type system. Awesome contribution by [@xaviergonz](https://github.com/xaviergonz) through [#937](https://github.com/mobxjs/mobx-state-tree/pull/937) and [#945](https://github.com/mobxjs/mobx-state-tree/pull/945). Fixes [#922](https://github.com/mobxjs/mobx-state-tree/issues/922), [#930](https://github.com/mobxjs/mobx-state-tree/issues/930), [#932](https://github.com/mobxjs/mobx-state-tree/issues/932), [#923](https://github.com/mobxjs/mobx-state-tree/issues/923)
-   Improved handling of `types.late`

# 3.0.1 (retracted)

# 3.0.0

Welcome to MobX-state-tree! This version introduces some breaking changes, but nonetheless is an recommended upgrade as all changes should be pretty straight forward and there is no reason anymore to maintain the 2.x range (3.0 is still compatible with MobX 4)

## Most important changes

MST 3 is twice as fast in initializing trees with half the memory consumption compared to version 2:

Running `yarn speedtest` on Node 9.3:

|                 | MST 2  | MST 3  |
| --------------- | ------ | ------ |
| Time            | 24sec  | 12 sec |
| Mem             | 315MB  | 168MB  |
| Size (min+gzip) | 14.1KB | 15.0KB |

Beyond that, MST 3 uses TypeScript 2.8, which results in more accurate TypeScript support.

The type system has been simplified and improved in several areas. Several open issues around maps and (numeric) keys have been resolved. The `frozen` type can now be fully typed. See below for the full details.

Also, the 'object has died' exception can be suppressed now. One should still address it, but at least it won't be a show-stopper from now on.

## Changes in the type system

-   **[BREAKING]** `types.identifier` can no longer be parameterized with either `types.string` or `types.number`. So instead of `types.identifier()` use `types.identifier`. Identifiers are now always normalized to strings. This reflects what was already happening internally and solves a lot of edge cases. To use numbers as identifiers, `types.identifierNumber` (instead of `types.identifier(types.number)`) can be used, which serializes it's snapshot to a number, but will internally work like a string based identifier
-   **[BREAKING]** `types.maybe` now serializes to / from `undefined` by default, as it is more and more the common best practice to don't use `null` at all and MST follows this practice. Use `types.maybeNull` for the old behavior (see [#830](https://github.com/mobxjs/mobx-state-tree/issues/830))
-   **[BREAKING]** `types.frozen` is now a function, and can now be invoked in a few different ways:
    1.  `types.frozen()` - behaves the same as `types.frozen` in MST 2.
    2.  `types.frozen(SubType)` - provide a valid MST type and frozen will check if the provided data conforms the snapshot for that type. Note that the type will not actually be instantiated, so it can only be used to check the _shape_ of the data. Adding views or actions to `SubType` would be pointless.
    3.  `types.frozen(someDefaultValue)` - provide a primitive value, object or array, and MST will infer the type from that object, and also make it the default value for the field
    4.  `types.frozen<TypeScriptType>()` - provide a typescript type, to help in strongly typing the field (design time only)
-   It is no longer necessary to wrap `types.map` or `types.array` in `types.optional` when used in a `model` type, `map` and `array` are now optional by default when used as property type. See [#906](https://github.com/mobxjs/mobx-state-tree/issues/906)
-   **[BREAKING]** `postProcessSnapshot` can no longer be declared as action, but, like `preProcessSnapshot`, needs to be defined on the type rather than on the instance.
-   **[BREAKING]** `types.union` is now eager, which means that if multiple valid types for a value are encountered, the first valid type is picked, rather then throwing. #907 / #804, `dispatcher` param => option,

## Other improvements

-   **[BREAKING]** MobX-state-tree now requires at least TypeScript 2.8 when using MST with typescript. The type system has been revamped, and should now be a lot more accurate, especially concerning snapshot types.
-   **[BREAKING]** `map.put` will now return the inserted node, rather than the map itself. This makes it easier to find objects for which the identifier is not known upfront. See [#766](https://github.com/mobxjs/mobx-state-tree/issues/766) by [k-g-a](https://github.com/k-g-a)
-   **[BREAKING]** The order of firing hooks when instantiating has slighlty changed, as the `afterCreate` hook will now only be fired upon instantiation of the tree node, which now happens lazily (on first read / action). The internal order in which hooks are fired within a single node has remained the same. See [#845](https://github.com/mobxjs/mobx-state-tree/issues/845) for details
-   Significantly improved the performance of constructing MST trees. Significantly reduced the memory footprint of MST. Big shoutout to the relentless effort by [k-g-a](https://github.com/k-g-a) to optimize all the things! See [#845](https://github.com/mobxjs/mobx-state-tree/issues/845) for details.
-   Introduced `setLivelynessChecking("warn" | "ignore" | "error")`, this can be used to customize how MST should act when one tries to read or write to a node that has already been removed from the tree. The default behavior is `warn`.
-   Improved the overloads of `model.compose`, see [#892](https://github.com/mobxjs/mobx-state-tree/pull/892) by [t49tran](https://github.com/t49tran)
-   Fixed issue where computed properties based on `getPath` could return stale results, fixes [#917](https://github.com/mobxjs/mobx-state-tree/issues/917)
-   Fixed issue where onAction middleware threw on dead nodes when attachAfter option was used
-   Fixed several issues with maps and numeric identifiers, such as [#884](https://github.com/mobxjs/mobx-state-tree/issues/884) and [#826](https://github.com/mobxjs/mobx-state-tree/issues/826)

## TL,DR Migration guide

-   `types.identifier(types.number)` => `types.identifierNumber`
-   `types.identifier()` and `types.identifier(types.string)` =>`types.identifier`
-   `types.frozen` => `types.frozen()`
-   `types.maybe(x)` => `types.maybeNull(x)`
-   `postProcessSnapshot` should now be declared on the type instead of as action

# 2.2.0

-   Added support for MobX 5. Initiative by [@jeffberry](https://github.com/jeffberry) through [#868](https://github.com/mobxjs/mobx-state-tree/pull/868/files). Please note that there are JavaScript engine restrictions for MobX 5 (no Internet Explorer, or React Native Android). If you need to target those versions please keep using MobX 4 as peer dependency (MST is compatible with both)
-   Reduced memory footprint with ~10-20%, by [k-g-a](https://github.com/k-g-a) through [#872](https://github.com/mobxjs/mobx-state-tree/pull/872)
-   Fixed issue where undo manager was not working correctly for non-root stores, by [marcofugaro](https://github.com/marcofugaro) trough [#875](https://github.com/mobxjs/mobx-state-tree/pull/875)

# 2.1.0

-   Fixed issue where default values of `types.frozen` where not applied correctly after apply snapshot. [#842](https://github.com/mobxjs/mobx-state-tree/pull/842) by [SirbyAlive](https://github.com/SirbyAlive). Fixes [#643](https://github.com/mobxjs/mobx-state-tree/issues/634)
-   Fixed issue where empty patch sets resulted in in unnecessary history items. [#838](https://github.com/mobxjs/mobx-state-tree/pull/838) by [chemitaxis](https://github.com/chemitaxis). Fixes [#837](https://github.com/mobxjs/mobx-state-tree/issues/837)
-   `flow`s of destroyed nodes can no 'safely' resume. [#798](https://github.com/mobxjs/mobx-state-tree/pull/798/files) by [Bnaya](https://github.com/Bnaya). Fixes [#792](https://github.com/mobxjs/mobx-state-tree/issues/792)
-   Made sure the type `Snapshot` is exposed. [#821](https://github.com/mobxjs/mobx-state-tree/pull/821) by [dsabanin](https://github.com/dsabanin)
-   Fix: the function parameter was incorrectly typed as non-optional. [#851](https://github.com/mobxjs/mobx-state-tree/pull/851) by [abruzzihraig](https://github.com/abruzzihraig)

# 2.0.5

-   It is now possible to get the snapshot of a node without triggering the `postProcessSnapshot` hook. See [#745](https://github.com/mobxjs/mobx-state-tree/pull/745) for details. By @robinfehr
-   Introduced `getParentOfType` and `hasParentOfType`. See [#767](https://github.com/mobxjs/mobx-state-tree/pull/767) by @k-g-a
-   Fixed issue where running `typeCheck` accidentally logged typecheck errors to the console. Fixes [#781](https://github.com/mobxjs/mobx-state-tree/issues/781)

# 2.0.4

-   Removed accidental dependency on mobx

# 2.0.3

-   Fixed issue where middleware that changed arguments wasn't properly picked up. See [#732](https://github.com/mobxjs/mobx-state-tree/pull/732) by @robinfehr. Fixes [#731](https://github.com/mobxjs/mobx-state-tree/issues/731)
-   Fixed reassigning to a custom type from a different type in a union silently failing. See [#737](https://github.com/mobxjs/mobx-state-tree/pull/737) by @univerio. Fixes [#736](https://github.com/mobxjs/mobx-state-tree/issues/736)
-   Fixed typings issue with TypeScript 2.8. See [#740](https://github.com/mobxjs/mobx-state-tree/pull/740) by @bnaya.
-   Fixed undo manager apply grouped patches in the wrong order. See [#755](https://github.com/mobxjs/mobx-state-tree/pull/755) by @robinfehr. Fixes [#754](https://github.com/mobxjs/mobx-state-tree/issues/754)

# 2.0.2

-   Fixed bidirectional references from nodes to nodes, see [#728](https://github.com/mobxjs/mobx-state-tree/pull/728) by @robinfehr
-   `joinJsonPath` and `splitJsonPath` are now exposed as utilities, see [#724](https://github.com/mobxjs/mobx-state-tree/pull/724) by @jjrv
-   Several documentation and example fixes

# 2.0.1

-   Fixed typings for maps of maps [#704](https://github.com/mobxjs/mobx-state-tree/pull/704) by @xaviergonz
-   Fixed dependency issue in `mst-middlewares` package

# 2.0.0

**Breaking changes**

-   MobX-state-tree now requires MobX 4.0 or higher
-   Identifiers are now internally always normalized to strings. This also means that adding an object with an number identifier to an observable map, it should still be requested back as string. In general, we recommend to always use string based identifiers to avoid confusion.

# 1.4.0

**Features**

-   It is now possible to create [custom primitive(like) types](https://github.com/mobxjs/mobx-state-tree/blob/master/docs/API/README.md#typescustom)! Implements [#673](https://github.com/mobxjs/mobx-state-tree/issues/673) through [#689](https://github.com/mobxjs/mobx-state-tree/pull/689)
-   [`getIdentifier`](https://github.com/mobxjs/mobx-state-tree/blob/master/docs/API/README.md#getidentifier) is now exposed as function, to get the identifier of a model instance (if any). Fixes [#674](https://github.com/mobxjs/mobx-state-tree/issues/674) through [#678](https://github.com/mobxjs/mobx-state-tree/pull/678) by TimHollies
-   Writing [middleware](https://github.com/mobxjs/mobx-state-tree/blob/master/docs/middleware.md) has slightly changed, to make it less error prone and more explicit whether a middleware chain should be aborted. For details, see [#675](https://github.com/mobxjs/mobx-state-tree/pull/675) by Robin Fehr
-   It is now possible to configure whether [attached middleware](https://github.com/mobxjs/mobx-state-tree/blob/master/docs/API/README.md#addmiddleware) should be triggered for the built-in hooks / operations. [#653](https://github.com/mobxjs/mobx-state-tree/pull/653) by Robin Fehr
-   We exposed an [api](https://github.com/mobxjs/mobx-state-tree/blob/master/docs/API/README.md#getmembers) to perform reflection on model instances. [#649](https://github.com/mobxjs/mobx-state-tree/pull/649) by Robin Fehr

**Fixes**

-   Fixed a bug where items in maps where not properly reconciled when the `put` operation was used. Fixed [#683](https://github.com/mobxjs/mobx-state-tree/issues/683) and [#672](https://github.com/mobxjs/mobx-state-tree/issues/672) through [#693](https://github.com/mobxjs/mobx-state-tree/pull/693)
-   Fixed issue where trying to resolve a path would throw exceptions. Fixed [#686](https://github.com/mobxjs/mobx-state-tree/issues/686) through [#692](https://github.com/mobxjs/mobx-state-tree/pull/692)
-   In non production builds actions and views on models can now be replaced, to simplify mocking. Fixes [#646](https://github.com/mobxjs/mobx-state-tree/issues/646) through [#690](https://github.com/mobxjs/mobx-state-tree/pull/690)
-   Fixed bug where `tryResolve` could leave a node in a corrupt state. [#668](https://github.com/mobxjs/mobx-state-tree/pull/668) by dnakov
-   Fixed typings for TypeScript 2.7, through [#667](https://github.com/mobxjs/mobx-state-tree/pull/667) by Javier Gonzalez
-   Several improvements to error messages

# 1.3.1

-   Fixed bug where `flows` didn't properly batch their next ticks properly in actions, significantly slowing processes down. Fixes [#563](<[#563](https://github.com/mobxjs/mobx-state-tree/issues/563)>)

# 1.3.0

-   Significantly improved the undo/redo manager. The undo manager now supports groups. See [#504](https://github.com/mobxjs/mobx-state-tree/pull/504) by @robinfehr! See the [updated docs](https://github.com/mobxjs/mobx-state-tree/blob/master/packages/mst-middlewares/README.md#undomanager) for more details.
-   Significantly improved performance, improvements of 20% could be expected, but changes of course per case. See [#553](https://github.com/mobxjs/mobx-state-tree/pull/553)
-   Implemented `actionLogger` middleware, which logs most events for async actions
-   Slightly changed the order in which life cycle hooks are fired. `afterAttach` will no fire first on the parent, then on the children. So, unlike `afterCreate`, in `afterAttach` one can assume in `afterAttach that the parent has completely initialized.

# 1.2.1

-   1.2.0 didn't seem to be released correctly...

# 1.2.0

-   Introduced customizable reference types. See the [reference and identifiers](https://github.com/mobxjs/mobx-state-tree#references-and-identifiers) section.
-   Introduced `model.volatile` to more easily declare and reuse volatile instance state. Volatile state can contain arbitrary data, is shallowly observable and, like props, cannot be modified without actions. See [`model.volatile`](https://github.com/mobxjs/mobx-state-tree#model-volatile) for more details.

# 1.1.1

### Improvements

-   Fixed an issue where nodes where not always created correctly, see #534. Should fix #513 and #531.
-   All tests are now run in both PROD and non PROD configurations, after running into some bugs that only occurred in production builds.
-   Some internal optimizations have been applied (and many more will follow). Like having internal leaner node for immutable data. See #474
-   A lot of minor improvements on the docs

# 1.1.0

### Improvements

-   The concept of process (asynchronous actions) has been renamed to flows. (Mainly to avoid issues with bundlers)
-   We changed to a lerna setup which allows separately distributing middleware and testing examples with more ease
-   Every MST middleware is now shipped in a separate package named `mst-middlewares`. They are now written in TypeScript and fully transpiled to ES5 to avoid problems with uglifyjs in create-react-app bundling.
-   Introduced `createActionTrackingMiddleware`, this significantly simplifies writing middleware for common scenarios. Especially middleware that deals with asynchronous actions (flows)
-   Renamed `process` to `flow`. Deprecated `process`.
-   **BREAKING** As a result some middleware event names have also been changed. If you have custom middlewares this change might affect you. Rename middleware event type prefixes starting with `process` to now start with `flow`.

### Fixes

-   Fixed nested maps + environments not working correctly, [#447](https://github.com/mobxjs/mobx-state-tree/pull/447) by @xaviergonz
-   Improved typescript typings for enumerations, up to 50 values are now supported [#424](https://github.com/mobxjs/mobx-state-tree/pull/447) by @danielduwaer

# 1.0.2

-   Introduced `modelType.extend` which allows creating views and actions with shared state.

# 1.0.1

### Features

-   Added the middlewares `atomic` and types `TimeTraveller`, `UndoManager`. Check out the [docs](https://github.com/mobxjs/mobx-state-tree/blob/master/docs/middleware.md)!
-   Introduced `createActionTrackingMiddleware` to simplify the creation of middleware that support complex async processes
-   exposed `typecheck(type, value)` as public api (will ignore environment flags)

### Improvements

-   `getEnv` will return an empty object instead of throwing when a tree was initialized without environment
-   Fixed issue where patches generated for nested maps were incorrect (#396)
-   Fixed the escaping of (back)slashes in JSON paths (#405)
-   Improved the algorithm that reconcile items in an array (#384)
-   Assigning a node that has an environment to a parent is now allowed, as long as the environment is strictly the same (#387)
-   Many minor documentation improvements. Thanks everybody who created a PR!

# 1.0.0

No changes

# 0.12.0

-   **BREAKING** The redux utilities are no longer part of the core package, but need to be imported from `mobx-state-tree/middleware/redux`.

# 0.11.0

### Breaking changes

-   **BREAKING** `onAction` middleware no longer throws when encountering unserializable arguments. Rather, it serializes a struct like `{ $MST_UNSERIALIZABLE: true, type: "someType" }`. MST Nodes are no longer automatically serialized. Rather, one should either pass 1: an id, 2: a (relative) path, 3: a snapshot
-   **BREAKING** `revertPatch` has been dropped. `IReversableJsonPatch` is no longer exposed, instead use the inverse patches generated by `onPatch`
-   **BREAKING** some middleware events have been renamed: `process_yield` -> `process_resume`, `process_yield_error` -> `process_resume_error`, to make it less confusing how these events relate to `yield` statements.
-   **BREAKING** patchRecorder's field `patches` has been renamed to `rawPatches,`cleanPatches`to`patches`, and`inversePatches` was added.

### New features

-   Introduced `decorate(middleware, action)` to easily attach middleware to a specific action
-   Handlers passed to `onPatch(handler: (patch, inversePatch) => void)` now receive as second argument the inverse patch of the emitted patch
-   `onAction` lister now supports an `attachAfter` parameter
-   Middleware events now also contain `parentId` (id of the causing action, `0` if none) and `tree` (the root of context)

### Fixes

-   ReduxDevTools connection is no longer one step behind [#287](https://github.com/mobxjs/mobx-state-tree/issues/287)
-   Middleware is no longer run as part of the transaction of the targeted action
-   Fixed representation of `union` types in error messages

# 0.10.3

-   **BREAKISH** Redefining lifecycle hooks will now automatically compose them, implements [#252](https://github.com/mobxjs/mobx-state-tree/issues/252)
-   Added dev-only checks, typecheck will be performed only in dev-mode and top-level API-calls will be checked.
-   The internal types `IMiddleWareEvent`, `IMiddlewareEventType`, `ISerializedActionCall` are now exposed (fixes [#315](https://github.com/mobxjs/mobx-state-tree/issues/315))

# 0.10.2

-   Object model instances no longer share a prototype.

# 0.10.1

-   Removed accidental dependency on the codemod

# 0.10.0

-   **BREAKING** the syntax to define model types has been updated. See the [updated docs](https://github.com/mobxjs/mobx-state-tree#creating-models) or the original proposal:[#282](https://github.com/mobxjs/mobx-state-tree/pull/286), but no worries, theres a codemod! :D
-   **BREAKING** `preProcessSnapshot` hook is no longer a normal hook that can be defined as action. Instead, it should be defined on the type using `types.model(...).preProcessSnapshot(value => value)`
-   **BREAKING** Asynchronous process should now be defined using `process`. See this [example](https://github.com/mobxjs/mobx-state-tree/blob/adba1943af263898678fe148a80d3d2b9f8dbe63/examples/bookshop/src/stores/BookStore.js#L25) or the [asynchronous action docs](https://github.com/mobxjs/mobx-state-tree/blob/master/docs/async-actions.md).

**How to run the codemod?**

The codemod is provided as npm package command line tool. It has been written using the TypeScript parser, so it will successfully support either TS or regular JavaScript source files.

To run the codemod, you need to first install it globally by `npm install -g mst-codemod-to-0.10`.
After that, the `mst-codemod-to-0.10` command will be available in your command line.

To perform the codemod, you need to call in your command line `mst-codemod-to-0.10` followed by the filename you want to codemod. A `.bak` file with the original source will be created for backup purposes, and the file you provided will be updated to the new syntax! Have fun!

PS: You could also use `npx` instead of installing the codemod globally! :)

# 0.9.5

-   Asynchronous actions are now a first class concept in mobx-state-tree. See the [docs](https://github.com/mobxjs/mobx-state-tree/blob/master/docs/async-actions.md)

# 0.9.4

-   Introduced `types.null` and `types.undefined`
-   Introduced `types.enumeration(name?, options)`

# 0.9.3

-   Fix `note that a snapshot is compatible` when assigning a type to an optional version of itself
-   Fix error when deleting a non existing item from a map [#255](https://github.com/mobxjs/mobx-state-tree/issues/255)
-   Now all required TypeScript interfaces are exported in the main mobx-state-tree package [#256](https://github.com/mobxjs/mobx-state-tree/issues/256)

# 0.9.2

Introduced the concept of reverse patches, see [#231](https://github.com/mobxjs/mobx-state-tree/pull/231/)

-   Introduced the `revertPatch` operation, that takes a patch or list of patches, and reverse applies it to the target.
-   `onPatch` now takes a second argument, `includeOldValue`, defaulting to `false`, which, if set to true, includes in the patch any value that is being overwritten as result of the patch. Setting this option to true produces patches that can be used with `revertPatch`
-   `patchRecorder` now introduces additional fields / methods to be able to reverse apply changes: `patchRecorder.cleanPatches`, `patchRecorder.undo`

# 0.9.1

-   Applying a snapshot or patches will now emit an action as well. The name of the emitted action will be `@APPLY_PATCHES`resp `@APPLY_SNAPSHOT`. See [#107](https://github.com/mobxjs/mobx-state-tree/issues/107)
-   Fixed issue where same Date instance could'nt be used two times in the same state tree [#229](https://github.com/mobxjs/mobx-state-tree/issues/229)
-   Fixed issue with reapplying snapshots to Date field resulting in snapshot typecheck error[#233](https://github.com/mobxjs/mobx-state-tree/issues/233)
-   Declaring `types.maybe(types.frozen)` will now result into an error [#224](https://github.com/mobxjs/mobx-state-tree/issues/224)
-   Added support for Mobx observable arrays in type checks [#221](https://github.com/mobxjs/mobx-state-tree/issues/221) (from [alessioscalici](https://github.com/alessioscalici))

# 0.9.0

-   **BREAKING** Removed `applyPatches` and `applyActions`. Use `applyPatch` resp. `applyAction`, as both will now also accept an array as argument
-   **BREAKING** `unprotect` and `protect` can only be applied at root nodes to avoid confusing scenarios Fixed [#180](https://github.com/mobxjs/mobx-state-tree/issues/180)
-   Fixed [#141](https://github.com/mobxjs/mobx-state-tree/issues/141), actions / views are no longer wrapped in dynamically generated functions for a better debugging experience
-   Small improvements to typings, fixed compilation issues with TypeScript 2.4.1.
-   Fixed issues where `compose` couldn't overwrite getters. [#209](https://github.com/mobxjs/mobx-state-tree/issues/209), by @homura
-   Fixed CDN links in readme
-   Added TodoMVC to the examples section

# 0.8.2

-   Fixed issue in rollup module bundle

# 0.8.1

-   Fixed issue in release script, rendering 0.8.0 useless

# 0.8.0

-   **BREAKING** Dropped `types.extend` in favor of `types.compose`. See [#192](https://github.com/mobxjs/mobx-state-tree/issues/192)
-   Introduced the lifecycle hooks `preProcessSnapshot` and `postProcessSnapshot`. See [#203](https://github.com/mobxjs/mobx-state-tree/pull/203) / [#100](https://github.com/mobxjs/mobx-state-tree/issues/100)
-   Use rollup as bundler [#196](https://github.com/mobxjs/mobx-state-tree/pull/196)

# 0.7.3

-   Introduced the concept of volatile / local state in models. See [#168](https://github.com/mobxjs/mobx-state-tree/issues/168), or [docs](https://github.com/mobxjs/mobx-state-tree/tree/master#volatile-state)
-   Fixed issue with types.map() with types.identifier(types.number) [#191](https://github.com/mobxjs/mobx-state-tree/issues/191) reported by @boatkorachal
-   Fixed issue with reconciler that affected types.map when node already existed at that key reported by @boatkorachal [#191](https://github.com/mobxjs/mobx-state-tree/issues/191)

# 0.7.2

-   Fixed `cannot read property resolve of undefined` thanks to @cpunion for reporting, now value of dead nodes will be undefined. [#186](https://github.com/mobxjs/mobx-state-tree/issues/186)
-   Fixed `[LateType] is not defined` thanks to @amir-arad for reporting, when using late as model property type [#187](https://github.com/mobxjs/mobx-state-tree/issues/187)
-   Fixed `Object.freeze can only be called on Object` thanks to @ds300 for reporting, when using MST on a ReactNative environment [#189](https://github.com/mobxjs/mobx-state-tree/issues/189)
-   Now the entire codebase is prettier! :D [#187](https://github.com/mobxjs/mobx-state-tree/issues/187)

# 0.7.1

-   Fixed `array.remove` not working

# 0.7.0

The type system and internal administration has been refactoring, making the internals both simpler and more flexible.
Things like references and identifiers are now first class types, making them much better composable. [#152](https://github.com/mobxjs/mobx-state-tree/issues/152)

-   **BREAKING** References with a predefined lookup path are no longer supported. Instead of that, identifiers are now looked up in the entire tree. For that reasons identifiers now have to be unique in the entire tree, per type.
-   **BREAKING** `resolve` is renamed to `resolvePath`
-   Introduced `resolveIdentifier(type, tree, identifier)` to find objects by identifier
-   **BREAKING** `types.reference` is by default non-nullable. For nullable identifiers, use `types.maybe(types.reference(X))`
-   Many, many improvements. Related open issues will be updated.
-   **BREAKING** `isMST` is renamed to `isStateTreeNode`

# 0.6.3

-   Fixed issue with array/maps of union types @abruzzihraig [#151](https://github.com/mobxjs/mobx-state-tree/issues/151)
-   Make types.extend support computed attributes @cpunion [#169](https://github.com/mobxjs/mobx-state-tree/issues/169)
-   Fixed issue with map of primitive types and applySnapshot @pioh [#155](https://github.com/mobxjs/mobx-state-tree/issues/155)
-   Better type declarations for union, up to 10 supported types

# 0.6.2

-   Fixed issue where arrays where not properly serialized as action argument

# 0.6.1

-   Improved reporting of Type.is(), now it returns a fine grained report of why the provided value is not applicable.

```
[mobx-state-tree] Error while converting [{}] to AnonymousModel[]:
at path "/name" snapshot undefined is not assignable to type: string.
at path "/quantity" snapshot undefined is not assignable to type: number.
```

-   Fixed support for `types.reference` in combination with `types.late`, by @robinfehr

# 0.6.0

-   **BREAKING** `types.withDefault` has been renamed to `types.optional`
-   **BREAKING** Array and map types can no longer be left out of snapshots by default. Use `optional` to make them optional in the snapshot
-   **BREAKING** Literals no longer have a default value by default (use optional + literal instead)
-   **BREAKING** Disabled inlining type.model definitions as introduced in 0.5.1; to many subtle issues
-   Improved identifier support, they are no properly propagated through utility types like `maybe`, `union` etc
-   Fixed issue where fields where not referred back to default when a partial snapshot was provided
-   Fixed #122: `types.identifier` now also accepts a subtype to override the default string type; e.g. `types.identifier(types.number)`

# 0.5.1

-   Introduced support for lazy evaluating values in `withDefault`, useful to generate UUID's, timestamps or non-primitive default values
-   ~~It is now possible to define something like~~ Removed in 0.6.0

```javascript
const Box = types.model({
    point: {
        x: 10,
        y: 10
    }
}
```

Where the type of `point` property is inferred to `point: types.withDefault(types.model({ x: 10, y: 10}), () => ({ x: 10, y: 10 }))`

# 0.5.0

-   ** BREAKING ** protection is now enabled by default (#101)
-   ** BREAKING ** it is no longer possible to read values from a dead object. Except through `getSnapshot` or `clone` (#102)
-   ** BREAKING ** `types.recursive` has been removed in favor of `types.late`
-   Introduced `unprotect`, to disable protection mode for a certain instance. Useful in `afterCreate` hooks
-   Introduced `types.late`. Usage: `types.late(() => typeDefinition)`. Can be used for circular / recursive type definitions, even across files. See `test/circular(1|2).ts` for an example (#74)

# 0.4.0

**BREAKING** `types.model` no requires 2 parameters to define a model. The first parameter defines the properties, derived values and view functions. The second argument is used to define the actions. For example:

```javascript
const Todo = types.model("Todo", {
    done: types.boolean,
    toggle() {
        this.done = !this.done
    }
})
```

Now should be defined as:

```javascript
const Todo = types.model(
    "Todo",
    {
        done: types.boolean
    },
    {
        toggle() {
            this.done = !this.done
        }
    }
)
```

It is still possible to define functions on the first object. However, those functions are not considered to be actions, but views. They are not allowed to modify values, but instead should produce a new value themselves.

# 0.3.3

-   Introduced lifecycle hooks `afterCreate`, `afterAttach`, `beforeDetach`, `beforeDestroy`, implements #76
-   Introduced the convenience method `addDisposer(this, cb)` that can be used to easily destruct reactions etc. which are set up in `afterCreate`. See #76

# 0.3.2

-   Fix: actions where not bound automatically
-   Improved and simplified the reconciliation mechanism, fixed many edge cases
-   Improved the reference mechanism, fixed many edge cases
-   Improved performance

# 0.3.1

-   (re) introduced the concept of environments, which can be passed as second argument to `.create`, and picked up using `getEnv`

# 0.3.0

-   Removed `primitive` type, use a more specific type instead
-   Improved typescript typings of snapshots
-   Added `depth` parameter to `getParent` and `hasParent`
-   Separated the concepts of middleware and serializable actions. It is now possible to intercept, modify actions etc through `addMiddleWare`. `onAction` now uses middleware, if it is used, all parameters of actions should be serializable!

# 0.2.2

-   Introduced the concept of liveliness; if nodes are removed from the the tree because they are replaced by some other value, they will be marked as "died". This should help to early signal when people hold on to references that are not part of the tree anymore. To explicitly remove an node from a tree, with the intent to spawn a new state tree from it, use `detach`.
-   Introduced the convenience method `destroy` to remove a model from it's parent and mark it as dead.
-   Introduced the concept of protected trees. If a tree is protected using `protect`, it can only be modified through action, and not by mutating it directly anymore.

# 0.2.1

-   Introduced .Type and .SnapshotType to be used with TypeScript to get the type for a model

# 0.2.0

-   Renamed `createFactory` to `types.model` (breaking!)
-   Renamed `composeFactory` to `types.extend` (breaking!)
-   Actions should now be declared as `name(params) { body }`, instead of `name: action(function (params) { body})` (breaking!)
-   Models are no longer constructed by invoking the factory as function, but by calling `factory.create` (breaking!)
-   Introduced `identifier`
-   Introduced / improved `reference`
-   Greatly improved typescript support, type inference etc. However there are still limitations as the full typesystem of MST cannot be expressed in TypeScript. Especially concerning the type of snapshots and the possibility to use snapshots as first class value.<|MERGE_RESOLUTION|>--- conflicted
+++ resolved
@@ -1,27 +1,25 @@
-<<<<<<< HEAD
-- Added `safeReferenceForCollection` through [#1245](https://github.com/mobxjs/mobx-state-tree/pull/1245) by [@xaviergonz](https://github.com/xaviergonz).
-=======
+-   Added `safeReferenceForCollection` through [#1245](https://github.com/mobxjs/mobx-state-tree/pull/1245) by [@xaviergonz](https://github.com/xaviergonz).
+
 # 3.14.0
 
-- Fixed a regression with `atomic` middleware with async flows [#1250](https://github.com/mobxjs/mobx-state-tree/issues/1250).
-- Added filter function to `recordActions` to filter out recording some actions. Also added `recording` and `resume` methods.
-- Added `getRunningActionContext()` to get the currently executing MST action context (if any). Also added the action context helper functions `isActionContextChildOf()` and `isActionContextThisOrChildOf`.
-- Reduced type nesting to avoid Typescript 3.4 errors about infinite types. Sadly due to this change `types.create` is no longer smart enough in TS to know if skipping the snapshot parameter is valid or not. Through [#1251](https://github.com/mobxjs/mobx-state-tree/pull/1251) by [@xaviergonz](https://github.com/xaviergonz).
+-   Fixed a regression with `atomic` middleware with async flows [#1250](https://github.com/mobxjs/mobx-state-tree/issues/1250).
+-   Added filter function to `recordActions` to filter out recording some actions. Also added `recording` and `resume` methods.
+-   Added `getRunningActionContext()` to get the currently executing MST action context (if any). Also added the action context helper functions `isActionContextChildOf()` and `isActionContextThisOrChildOf`.
+-   Reduced type nesting to avoid Typescript 3.4 errors about infinite types. Sadly due to this change `types.create` is no longer smart enough in TS to know if skipping the snapshot parameter is valid or not. Through [#1251](https://github.com/mobxjs/mobx-state-tree/pull/1251) by [@xaviergonz](https://github.com/xaviergonz).
 
 # 3.13.0
 
-- Fixed `Instance<typeof variable>` not giving the proper type in Typescript when the type included both objects and primitives.
->>>>>>> e9b71163
-- Through PR [#1196](https://github.com/mobxjs/mobx-state-tree/pull/1196) by [@xaviergonz](https://github.com/xaviergonz)
-  - Added `createActionTrackerMiddleware2`, a more easy to use version of the first one, which makes creating middlewares for both sync and async actions more universal.
-  - Added an optional filter to `recordPatches` to be able to skip recording certain patches.
-  - `atomic` now uses the new `createActionTrackerMiddleware2`.
-  - `UndoManager` fixes and improvements:
-    - Uses the new `createActionTrackerMiddleware2`.
-    - Added `clearUndo` and `clearRedo` to only clear those.
-    - Added `undoLevels` and `redoLevels` to know how many undo/redo actions are available.
-    - Made undo manager actions atomic, so they won't actually do any partial changes if for some reason they fail.
-    - Fix for `withoutUndo` so it will only skip recording what is inside, not the whole action - fixes [#1195](https://github.com/mobxjs/mobx-state-tree/issues/1195).
+-   Fixed `Instance<typeof variable>` not giving the proper type in Typescript when the type included both objects and primitives.
+-   Through PR [#1196](https://github.com/mobxjs/mobx-state-tree/pull/1196) by [@xaviergonz](https://github.com/xaviergonz)
+    -   Added `createActionTrackerMiddleware2`, a more easy to use version of the first one, which makes creating middlewares for both sync and async actions more universal.
+    -   Added an optional filter to `recordPatches` to be able to skip recording certain patches.
+    -   `atomic` now uses the new `createActionTrackerMiddleware2`.
+    -   `UndoManager` fixes and improvements:
+        -   Uses the new `createActionTrackerMiddleware2`.
+        -   Added `clearUndo` and `clearRedo` to only clear those.
+        -   Added `undoLevels` and `redoLevels` to know how many undo/redo actions are available.
+        -   Made undo manager actions atomic, so they won't actually do any partial changes if for some reason they fail.
+        -   Fix for `withoutUndo` so it will only skip recording what is inside, not the whole action - fixes [#1195](https://github.com/mobxjs/mobx-state-tree/issues/1195).
 
 # 3.12.2
 
