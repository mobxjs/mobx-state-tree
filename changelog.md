- Fix for empty models / models with all properties set to optional being able to take any value in TypeScript through [#1269](https://github.com/mobxjs/mobx-state-tree/pull/1269) by [@xaviergonz](https://github.com/xaviergonz).

# 3.14.1

- Made it possible to force full run-time type-checking (for better error messages) in production builds by setting `ENABLE_TYPE_CHECK=true` as environment variable. Fixes [#1332](https://github.com/mobxjs/mobx-state-tree/pull/1332) through [#1337](https://github.com/mobxjs/mobx-state-tree/pull/1337) by [@OverseePublic](https://github.com/OverseePublic)
- Fixed an issue where `Type.is` doesn't behave correctly for types that has snapshot processors. Fixes [#1321](https://github.com/mobxjs/mobx-state-tree/issues/1321) through [#1323](https://github.com/mobxjs/mobx-state-tree/pull/1323) by [@Tucker-Eric](https://github.com/Tucker-Eric)
- Changed the implementation of the internal `STNValue` type, to fix TS 3.5.3 compatibility. If somebody notices regressions in the TypeScript integration, please report. Fixes [#1343](https://github.com/mobxjs/mobx-state-tree/issues/1343), [#1307](https://github.com/mobxjs/mobx-state-tree/issues/1307)
- Added `acceptsUndefined` as option for `safeReference` so it is more suitable to be used inside arrays/maps, through [#1245](https://github.com/mobxjs/mobx-state-tree/pull/1245) by [@xaviergonz](https://github.com/xaviergonz).

# 3.14.0

- Fixed a regression with `atomic` middleware with async flows [#1250](https://github.com/mobxjs/mobx-state-tree/issues/1250).
- Added filter function to `recordActions` to filter out recording some actions. Also added `recording` and `resume` methods.
- Added `getRunningActionContext()` to get the currently executing MST action context (if any). Also added the action context helper functions `isActionContextChildOf()` and `isActionContextThisOrChildOf`.
- Reduced type nesting to avoid Typescript 3.4 errors about infinite types. Sadly due to this change `types.create` is no longer smart enough in TS to know if skipping the snapshot parameter is valid or not. Through [#1251](https://github.com/mobxjs/mobx-state-tree/pull/1251) by [@xaviergonz](https://github.com/xaviergonz).

# 3.13.0

- Fixed `Instance<typeof variable>` not giving the proper type in Typescript when the type included both objects and primitives.
- Through PR [#1196](https://github.com/mobxjs/mobx-state-tree/pull/1196) by [@xaviergonz](https://github.com/xaviergonz)
  - Added `createActionTrackerMiddleware2`, a more easy to use version of the first one, which makes creating middlewares for both sync and async actions more universal.
  - Added an optional filter to `recordPatches` to be able to skip recording certain patches.
  - `atomic` now uses the new `createActionTrackerMiddleware2`.
  - `UndoManager` fixes and improvements:
    - Uses the new `createActionTrackerMiddleware2`.
    - Added `clearUndo` and `clearRedo` to only clear those.
    - Added `undoLevels` and `redoLevels` to know how many undo/redo actions are available.
    - Made undo manager actions atomic, so they won't actually do any partial changes if for some reason they fail.
    - Fix for `withoutUndo` so it will only skip recording what is inside, not the whole action - fixes [#1195](https://github.com/mobxjs/mobx-state-tree/issues/1195).

# 3.12.2

- Added more output formats for the library (common-js minified version and umd minified version). Note that now the umd version will be the development version while the new umd.min version will be the production version. This change is to keep it in sync with the parent mobx package. Also the npm package is now leaner since it mistakenly included separatedly compiled js files and source maps.

# 3.12.1

- Fixed a regression with `getEnv` sometimes not returning the proper environment.
- Fixed an issue where `map.put` would not work with snapshots of types with an optional id [#1131](https://github.com/mobxjs/mobx-state-tree/issues/1131) through [#1226](https://github.com/mobxjs/mobx-state-tree/pull/1226) by [@xaviergonz](https://github.com/xaviergonz).

# 3.12.0

- Added `TypeOfValue<typeof variable>` to extract the type of a complex (non primitive) variable in Typescript.
- Fixed some Typescript issues with optional arrays [#1218](https://github.com/mobxjs/mobx-state-tree/issues/1218) through [#1229](https://github.com/mobxjs/mobx-state-tree/pull/1229) by [@xaviergonz](https://github.com/xaviergonz)
- Added `getNodeId` to get the internal unique node id for an instance [#1168](https://github.com/mobxjs/mobx-state-tree/issues/1168) through [#1225](https://github.com/mobxjs/mobx-state-tree/pull/1225) by [@xaviergonz](https://github.com/xaviergonz)
- Fixed nodes being `pop`/`shift`/`splice` from an array not getting properly destroyed through [#1205](https://github.com/mobxjs/mobx-state-tree/pull/1205) by [@xaviergonz](https://github.com/xaviergonz). Not that this means that in order to access the returned dead nodes data without getting a liveliness error/warning then the returned dead nodes have to be either cloned (`clone`) or their snapshots (`getSnapshot`) have to be used first.

# 3.11.0

- Added an optional third argument to `types.optional` that allows to set alternative optional values other than just `undefined` through [#1192](https://github.com/mobxjs/mobx-state-tree/pull/1192) by [@xaviergonz](https://github.com/xaviergonz)
- Fixed detaching arrays/maps killing their children [#1173](https://github.com/mobxjs/mobx-state-tree/issues/1173) through [#1175](https://github.com/mobxjs/mobx-state-tree/pull/1175) by [@xaviergonz](https://github.com/xaviergonz)
- Added `types.snapshotProcessor` [#947](https://github.com/mobxjs/mobx-state-tree/issues/947) through [#1165](https://github.com/mobxjs/mobx-state-tree/pull/1165) by [@xaviergonz](https://github.com/xaviergonz). This feature will eventually deprecate `postProcessSnapshot` and `preProcessSnapshot` from models in a next major version.
- Performance improvement for event handlers so they consume less RAM through [#1160](https://github.com/mobxjs/mobx-state-tree/pull/1160) by [@xaviergonz](https://github.com/xaviergonz)
- Make liveliness errors give more info to trace their cause [#1142](https://github.com/mobxjs/mobx-state-tree/issues/1142) through [#1147](https://github.com/mobxjs/mobx-state-tree/pull/1147) by [@xaviergonz](https://github.com/xaviergonz)

# 3.10.2

- Fixed a regression regarding json paths not being correctly rooted to the base [#1128](https://github.com/mobxjs/mobx-state-tree/issues/1128) through [#1146](https://github.com/mobxjs/mobx-state-tree/pull/1146) by [@xaviergonz](https://github.com/xaviergonz)

# 3.10.1

- Fixed mobx 5.9.0 compatibility [#1143](https://github.com/mobxjs/mobx-state-tree/issues/1143) through [#1144](https://github.com/mobxjs/mobx-state-tree/pull/1144) by [@xaviergonz](https://github.com/xaviergonz)
- Made liveliness checking in warn mode log an error so the stack trace can be seen [#1142](https://github.com/mobxjs/mobx-state-tree/issues/1142) through [#1145](https://github.com/mobxjs/mobx-state-tree/pull/1145) by [@xaviergonz](https://github.com/xaviergonz)
- Fixed JSON path escaping, where '/' and '~' were incorrectly being encoded/decoded as '~0' and '~1' rather than '~1' and '~0'. Also fixed empty keys not being handled correctly by JSON patches [#1128](https://github.com/mobxjs/mobx-state-tree/issues/1128). Fixed through [#1129](https://github.com/mobxjs/mobx-state-tree/pull/1129) by [@xaviergonz](https://github.com/xaviergonz)

# 3.10.0

- Fix for safeReference doesn't work when multiple nodes reference a single reference that gets deleted [#1115](https://github.com/mobxjs/mobx-state-tree/issues/1115) through [#1121](https://github.com/mobxjs/mobx-state-tree/pull/1121) by [@xaviergonz](https://github.com/xaviergonz)
- Little fix for `castFlowReturn` not typecasting the promise to its actual result.
- Made `isAlive(node)` reactive, so it can be reacted upon through [#1100](https://github.com/mobxjs/mobx-state-tree/pull/1100) by [@xaviergonz](https://github.com/xaviergonz)
- Fix for unaccessed nodes not unregistering their identifiers [#1112](https://github.com/mobxjs/mobx-state-tree/issues/1112) through [#1113](https://github.com/mobxjs/mobx-state-tree/pull/1113) by [@xaviergonz](https://github.com/xaviergonz)
- Added `clear()` to `UndoManager` middleware through [#1118](https://github.com/mobxjs/mobx-state-tree/pull/1118) by [@chemitaxis](https://github.com/chemitaxis)

# 3.9.0

- TypeScript 3.0 or later is now required when using TypeScript. This brings some improvements:
  - `flow` arguments and return types are now correctly inferred automatically. One exception is when the last return of a `flow` is a `Promise`. In these cases `castFlowReturn(somePromise)` needs to be used so the return type can be inferred properly.
  - `create` method is now smart enough to warn when no snapshot argument is provided on types that have some mandatory properties.
- Added `setLivelinessChecking` and `getLivelinessChecking`, the old `setLivelynessChecking` will eventually be deprecated.
- Added `onInvalidated` option for references and `types.safeReference` (see readme) through [#1091](https://github.com/mobxjs/mobx-state-tree/pull/1091) by [@xaviergonz](https://github.com/xaviergonz)
- Added `tryReference` and `isValidReference` to use references that might be no longer pointing to any nodes in a safe way through [#1087](https://github.com/mobxjs/mobx-state-tree/pull/1087) by [@xaviergonz](https://github.com/xaviergonz)
- Readded `IComplexType` for backwards compatibility.

# 3.8.1

- Fixed non-initialized nodes not being destroyed [#1080](https://github.com/mobxjs/mobx-state-tree/issues/1080) through [#1082](https://github.com/mobxjs/mobx-state-tree/pull/1082) by [@k-g-a](https://github.com/k-g-a)
- Fixed a memory leak in createActionTrackingMiddleware when using flow [#1083](https://github.com/mobxjs/mobx-state-tree/issues/1083) through [#1084](https://github.com/mobxjs/mobx-state-tree/pull/1084) by [@robinfehr](https://github.com/robinfehr)

# 3.8.0

- Added castToSnapshot/castToReferenceSnapshot methods for TypeScript and fixed some TypeScript typings not being properly detected when using SnapshotIn types through [#1074](https://github.com/mobxjs/mobx-state-tree/pull/1074) by [@xaviergonz](https://github.com/xaviergonz)
- Fixed redux middleware throwing an error when a flow is called before it is connected [#1065](https://github.com/mobxjs/mobx-state-tree/issues/1065) through [#1079](https://github.com/mobxjs/mobx-state-tree/pull/1079) by [@mkramb](https://github.com/mkramb) and [@xaviergonz](https://github.com/xaviergonz)
- Made `addDisposer` return the passed disposer through [#1059](https://github.com/mobxjs/mobx-state-tree/pull/1059) by [@xaviergonz](https://github.com/xaviergonz)

# 3.7.1

- Fixed references to nodes being broken after the node was replaced [#1052](https://github.com/mobxjs/mobx-state-tree/issues/1052), plus speed up of reference resolving when using IDs through [#1053](https://github.com/mobxjs/mobx-state-tree/pull/1053) by [@xaviergonz](https://github.com/xaviergonz)

# 3.7.0

- Middleware events now also contain `allParentIds` (chain of causing ids, from root until (excluding) current)
- Improved redux dev tools integration, now supporting flows and showing action chains through [#1035](https://github.com/mobxjs/mobx-state-tree/pull/1035) based on a fix by [@bourquep](https://github.com/bourquep)

# 3.6.0

- Made type Typescript compilation when 'declarations' is set to true + type completion faster thanks to some type optimizations through [#1043](https://github.com/mobxjs/mobx-state-tree/pull/1043) by [@xaviergonz](https://github.com/xaviergonz)
- Fix for array reconciliation of union types with ids [#1045](https://github.com/mobxjs/mobx-state-tree/issues/1045) through [#1047](https://github.com/mobxjs/mobx-state-tree/pull/1047) by [@xaviergonz](https://github.com/xaviergonz)
- Fixed bug where the eager option for the union type defaulted to true when no options argument was passed but false when it was passed. Now they both default to true when not specified. Fixed through [#1046](https://github.com/mobxjs/mobx-state-tree/pull/1046) by [@xaviergonz](https://github.com/xaviergonz)

# 3.5.0

- Fix for afterCreate/afterAttach sometimes throwing an exception when a node was created as part of a view/computed property [#967](https://github.com/mobxjs/mobx-state-tree/issues/967) through [#1026](https://github.com/mobxjs/mobx-state-tree/pull/1026) by [@xaviergonz](https://github.com/xaviergonz). Note that this fix will only work if your installed peer mobx version is >= 4.5.0 or >= 5.5.0
- Fix for cast method being broken in Typescript 3.1.1 through [#1028](https://github.com/mobxjs/mobx-state-tree/pull/1028) by [@xaviergonz](https://github.com/xaviergonz)

# 3.4.0

- Added getPropertyMembers(typeOrNode) through [#1016](https://github.com/mobxjs/mobx-state-tree/pull/1016) by [@xaviergonz](https://github.com/xaviergonz)
- Fix for preProcessSnapshot not copied on compose [#613](https://github.com/mobxjs/mobx-state-tree/issues/613) through [#1013](https://github.com/mobxjs/mobx-state-tree/pull/1013) by [@theRealScoobaSteve](https://github.com/theRealScoobaSteve)
- Fix for actions sometimes failing to resolve this to self through [#1014](https://github.com/mobxjs/mobx-state-tree/pull/1014) by [@xaviergonz](https://github.com/xaviergonz)
- Fix for preProcessSnapshot not copied on compose [#613](https://github.com/mobxjs/mobx-state-tree/issues/613) through [#1013](https://github.com/mobxjs/mobx-state-tree/pull/1013) by [@theRealScoobaSteve](https://github.com/theRealScoobaSteve)
- Improvements to the bookshop example through [#1009](https://github.com/mobxjs/mobx-state-tree/pull/1009) by [@programmer4web](https://github.com/programmer4web)
- Fix for a regression with optional identifiers [#1019](https://github.com/mobxjs/mobx-state-tree/issues/1019) through [#1020](https://github.com/mobxjs/mobx-state-tree/pull/1020) by [@xaviergonz](https://github.com/xaviergonz)

# 3.3.0

- Fix for references sometimes not intializing its parents [#993](https://github.com/mobxjs/mobx-state-tree/issues/993) through [#997](https://github.com/mobxjs/mobx-state-tree/pull/997) by [@xaviergonz](https://github.com/xaviergonz)
- Fix for TS3 issues with reference type [#994](https://github.com/mobxjs/mobx-state-tree/issues/994) through [#995](https://github.com/mobxjs/mobx-state-tree/pull/995) by [@xaviergonz](https://github.com/xaviergonz)
- types.optional will now throw if an instance is directly passed as default value [#1002](https://github.com/mobxjs/mobx-state-tree/issues/1002) through [#1003](https://github.com/mobxjs/mobx-state-tree/pull/1003) by [@xaviergonz](https://github.com/xaviergonz)
- Doc fixes and improvements by [@AjaxSolutions](https://github.com/AjaxSolutions) and [@agilgur5](https://github.com/agilgur5)

# 3.2.4

- Further improvements for Typescript support for enumeration by [@xaviergonz](https://github.com/xaviergonz)
- Smaller generated .d.ts files through [#990](https://github.com/mobxjs/mobx-state-tree/pull/990) by [@xaviergonz](https://github.com/xaviergonz)
- Fix for exception when destroying children of types.maybe through [#985](https://github.com/mobxjs/mobx-state-tree/pull/985) by [@dsabanin](https://github.com/dsabanin)

# 3.2.3

- Fixed incorrect typing generation for mst-middlewares [#979](https://github.com/mobxjs/mobx-state-tree/issues/979)

# 3.2.2

- Fixes for the reconciliation algorithm of arrays [#928](https://github.com/mobxjs/mobx-state-tree/issues/928) through [#960](https://github.com/mobxjs/mobx-state-tree/pull/960) by [@liuqiang1357](https://github.com/liuqiang1357)
- Better Typescript support for enumeration, compose, union, literal and references by [@xaviergonz](https://github.com/xaviergonz)
- Updated dependencies to latest versions by [@xaviergonz](https://github.com/xaviergonz)
- [Internal] Cleanup 'createNode' and related codepaths through [#962](https://github.com/mobxjs/mobx-state-tree/pull/962) by [@k-g-a](https://github.com/k-g-a)

# 3.2.1

- Fix for wrong generated TS import [#968](https://github.com/mobxjs/mobx-state-tree/issues/968) through [#969](https://github.com/mobxjs/mobx-state-tree/pull/969) by [@k-g-a](https://github.com/k-g-a)

# 3.2.0

- Made the internal CreationType/SnapshotType/Type official via the new [`SnapshotIn`, `SnapshotOut`, `Instance` and `SnapshotOrInstance<typeof X>`](README.md#typeScript-and-mst) by [@xaviergonz](https://github.com/xaviergonz)
- A new [`cast` method](README.md#snapshots-can-be-used-to-write-values) that makes automatic casts from instances/input snapshots for assignments by [@xaviergonz](https://github.com/xaviergonz)

# 3.1.1

- Fixed typings of `getParent` and `getRoot`. Fixes [#951](https://github.com/mobxjs/mobx-state-tree/issues/951) through [#953](https://github.com/mobxjs/mobx-state-tree/pull/953) by [@xaviergonz](https://github.com/xaviergonz)

# 3.1.0

- Fixed issue where snapshot post-processors where not always applied. Fixes [#926](https://github.com/mobxjs/mobx-state-tree/issues/926), [#961](https://github.com/mobxjs/mobx-state-tree/issues/961), through [#959](https://github.com/mobxjs/mobx-state-tree/pull/959) by [@k-g-a](https://github.com/k-g-a)

# 3.0.3

- Fixed re-adding the same objects to an array. Fixes [#928](https://github.com/mobxjs/mobx-state-tree/issues/928) through [#949](https://github.com/mobxjs/mobx-state-tree/pull/949) by [@Krivega](https://github.com/Krivega)

# 3.0.2

- Introduced `types.integer`! By [@jayarjo](https://github.com/jayarjo) through [#935](https://github.com/mobxjs/mobx-state-tree/pull/935)
- Improved typescript typings, several fixes to the type system. Awesome contribution by [@xaviergonz](https://github.com/xaviergonz) through [#937](https://github.com/mobxjs/mobx-state-tree/pull/937) and [#945](https://github.com/mobxjs/mobx-state-tree/pull/945). Fixes [#922](https://github.com/mobxjs/mobx-state-tree/issues/922), [#930](https://github.com/mobxjs/mobx-state-tree/issues/930), [#932](https://github.com/mobxjs/mobx-state-tree/issues/932), [#923](https://github.com/mobxjs/mobx-state-tree/issues/923)
- Improved handling of `types.late`

# 3.0.1 (retracted)

# 3.0.0

Welcome to MobX-state-tree! This version introduces some breaking changes, but nonetheless is an recommended upgrade as all changes should be pretty straight forward and there is no reason anymore to maintain the 2.x range (3.0 is still compatible with MobX 4)

## Most important changes

MST 3 is twice as fast in initializing trees with half the memory consumption compared to version 2:

Running `yarn speedtest` on Node 9.3:

|                 | MST 2  | MST 3  |
| --------------- | ------ | ------ |
| Time            | 24sec  | 12 sec |
| Mem             | 315MB  | 168MB  |
| Size (min+gzip) | 14.1KB | 15.0KB |

Beyond that, MST 3 uses TypeScript 2.8, which results in more accurate TypeScript support.

The type system has been simplified and improved in several areas. Several open issues around maps and (numeric) keys have been resolved. The `frozen` type can now be fully typed. See below for the full details.

Also, the 'object has died' exception can be suppressed now. One should still address it, but at least it won't be a show-stopper from now on.

## Changes in the type system

- **[BREAKING]** `types.identifier` can no longer be parameterized with either `types.string` or `types.number`. So instead of `types.identifier()` use `types.identifier`. Identifiers are now always normalized to strings. This reflects what was already happening internally and solves a lot of edge cases. To use numbers as identifiers, `types.identifierNumber` (instead of `types.identifier(types.number)`) can be used, which serializes it's snapshot to a number, but will internally work like a string based identifier
- **[BREAKING]** `types.maybe` now serializes to / from `undefined` by default, as it is more and more the common best practice to don't use `null` at all and MST follows this practice. Use `types.maybeNull` for the old behavior (see [#830](https://github.com/mobxjs/mobx-state-tree/issues/830))
- **[BREAKING]** `types.frozen` is now a function, and can now be invoked in a few different ways:
  1.  `types.frozen()` - behaves the same as `types.frozen` in MST 2.
  2.  `types.frozen(SubType)` - provide a valid MST type and frozen will check if the provided data conforms the snapshot for that type. Note that the type will not actually be instantiated, so it can only be used to check the _shape_ of the data. Adding views or actions to `SubType` would be pointless.
  3.  `types.frozen(someDefaultValue)` - provide a primitive value, object or array, and MST will infer the type from that object, and also make it the default value for the field
  4.  `types.frozen<TypeScriptType>()` - provide a typescript type, to help in strongly typing the field (design time only)
- It is no longer necessary to wrap `types.map` or `types.array` in `types.optional` when used in a `model` type, `map` and `array` are now optional by default when used as property type. See [#906](https://github.com/mobxjs/mobx-state-tree/issues/906)
- **[BREAKING]** `postProcessSnapshot` can no longer be declared as action, but, like `preProcessSnapshot`, needs to be defined on the type rather than on the instance.
- **[BREAKING]** `types.union` is now eager, which means that if multiple valid types for a value are encountered, the first valid type is picked, rather then throwing. #907 / #804, `dispatcher` param => option,

## Other improvements

- **[BREAKING]** MobX-state-tree now requires at least TypeScript 2.8 when using MST with typescript. The type system has been revamped, and should now be a lot more accurate, especially concerning snapshot types.
- **[BREAKING]** `map.put` will now return the inserted node, rather than the map itself. This makes it easier to find objects for which the identifier is not known upfront. See [#766](https://github.com/mobxjs/mobx-state-tree/issues/766) by [k-g-a](https://github.com/k-g-a)
- **[BREAKING]** The order of firing hooks when instantiating has slighlty changed, as the `afterCreate` hook will now only be fired upon instantiation of the tree node, which now happens lazily (on first read / action). The internal order in which hooks are fired within a single node has remained the same. See [#845](https://github.com/mobxjs/mobx-state-tree/issues/845) for details
- Significantly improved the performance of constructing MST trees. Significantly reduced the memory footprint of MST. Big shoutout to the relentless effort by [k-g-a](https://github.com/k-g-a) to optimize all the things! See [#845](https://github.com/mobxjs/mobx-state-tree/issues/845) for details.
- Introduced `setLivelynessChecking("warn" | "ignore" | "error")`, this can be used to customize how MST should act when one tries to read or write to a node that has already been removed from the tree. The default behavior is `warn`.
- Improved the overloads of `model.compose`, see [#892](https://github.com/mobxjs/mobx-state-tree/pull/892) by [t49tran](https://github.com/t49tran)
- Fixed issue where computed properties based on `getPath` could return stale results, fixes [#917](https://github.com/mobxjs/mobx-state-tree/issues/917)
- Fixed issue where onAction middleware threw on dead nodes when attachAfter option was used
- Fixed several issues with maps and numeric identifiers, such as [#884](https://github.com/mobxjs/mobx-state-tree/issues/884) and [#826](https://github.com/mobxjs/mobx-state-tree/issues/826)

## TL,DR Migration guide

- `types.identifier(types.number)` => `types.identifierNumber`
- `types.identifier()` and `types.identifier(types.string)` =>`types.identifier`
- `types.frozen` => `types.frozen()`
- `types.maybe(x)` => `types.maybeNull(x)`
- `postProcessSnapshot` should now be declared on the type instead of as action

# 2.2.0

- Added support for MobX 5. Initiative by [@jeffberry](https://github.com/jeffberry) through [#868](https://github.com/mobxjs/mobx-state-tree/pull/868/files). Please note that there are JavaScript engine restrictions for MobX 5 (no Internet Explorer, or React Native Android). If you need to target those versions please keep using MobX 4 as peer dependency (MST is compatible with both)
- Reduced memory footprint with ~10-20%, by [k-g-a](https://github.com/k-g-a) through [#872](https://github.com/mobxjs/mobx-state-tree/pull/872)
- Fixed issue where undo manager was not working correctly for non-root stores, by [marcofugaro](https://github.com/marcofugaro) trough [#875](https://github.com/mobxjs/mobx-state-tree/pull/875)

# 2.1.0

- Fixed issue where default values of `types.frozen` where not applied correctly after apply snapshot. [#842](https://github.com/mobxjs/mobx-state-tree/pull/842) by [SirbyAlive](https://github.com/SirbyAlive). Fixes [#643](https://github.com/mobxjs/mobx-state-tree/issues/634)
- Fixed issue where empty patch sets resulted in in unnecessary history items. [#838](https://github.com/mobxjs/mobx-state-tree/pull/838) by [chemitaxis](https://github.com/chemitaxis). Fixes [#837](https://github.com/mobxjs/mobx-state-tree/issues/837)
- `flow`s of destroyed nodes can no 'safely' resume. [#798](https://github.com/mobxjs/mobx-state-tree/pull/798/files) by [Bnaya](https://github.com/Bnaya). Fixes [#792](https://github.com/mobxjs/mobx-state-tree/issues/792)
- Made sure the type `Snapshot` is exposed. [#821](https://github.com/mobxjs/mobx-state-tree/pull/821) by [dsabanin](https://github.com/dsabanin)
- Fix: the function parameter was incorrectly typed as non-optional. [#851](https://github.com/mobxjs/mobx-state-tree/pull/851) by [abruzzihraig](https://github.com/abruzzihraig)

# 2.0.5

- It is now possible to get the snapshot of a node without triggering the `postProcessSnapshot` hook. See [#745](https://github.com/mobxjs/mobx-state-tree/pull/745) for details. By @robinfehr
- Introduced `getParentOfType` and `hasParentOfType`. See [#767](https://github.com/mobxjs/mobx-state-tree/pull/767) by @k-g-a
- Fixed issue where running `typeCheck` accidentally logged typecheck errors to the console. Fixes [#781](https://github.com/mobxjs/mobx-state-tree/issues/781)

# 2.0.4

- Removed accidental dependency on mobx

# 2.0.3

- Fixed issue where middleware that changed arguments wasn't properly picked up. See [#732](https://github.com/mobxjs/mobx-state-tree/pull/732) by @robinfehr. Fixes [#731](https://github.com/mobxjs/mobx-state-tree/issues/731)
- Fixed reassigning to a custom type from a different type in a union silently failing. See [#737](https://github.com/mobxjs/mobx-state-tree/pull/737) by @univerio. Fixes [#736](https://github.com/mobxjs/mobx-state-tree/issues/736)
- Fixed typings issue with TypeScript 2.8. See [#740](https://github.com/mobxjs/mobx-state-tree/pull/740) by @bnaya.
- Fixed undo manager apply grouped patches in the wrong order. See [#755](https://github.com/mobxjs/mobx-state-tree/pull/755) by @robinfehr. Fixes [#754](https://github.com/mobxjs/mobx-state-tree/issues/754)

# 2.0.2

- Fixed bidirectional references from nodes to nodes, see [#728](https://github.com/mobxjs/mobx-state-tree/pull/728) by @robinfehr
- `joinJsonPath` and `splitJsonPath` are now exposed as utilities, see [#724](https://github.com/mobxjs/mobx-state-tree/pull/724) by @jjrv
- Several documentation and example fixes

# 2.0.1

- Fixed typings for maps of maps [#704](https://github.com/mobxjs/mobx-state-tree/pull/704) by @xaviergonz
- Fixed dependency issue in `mst-middlewares` package

# 2.0.0

**Breaking changes**

<<<<<<< HEAD
- MobX-state-tree now requires MobX 4.0 or higher
- Identifiers are now internally always normalized to strings. This also means that adding an object with an number identifier to an observable map, it should still be requested back as string. In general, we recommend to always use string based identifiers to avoid confusion.
=======
-   MobX-state-tree now requires MobX 4.0 or higher
-   Identifiers are now internally always normalized to strings. This also means that adding an object with an number identifier to an observable map, it should still be requested back as string. In general, we recommend to always use string based identifiers to avoid confusion.
-   Due to the changes in Mobx 4.0, `types.map(subType).keys()` will return `Iterator` instead of `ObservableArrays`. In order to address this issue, wrap the keys with `Array.from()`.
>>>>>>> 6d42f275

# 1.4.0

**Features**

- It is now possible to create [custom primitive(like) types](https://github.com/mobxjs/mobx-state-tree/blob/master/docs/API/README.md#typescustom)! Implements [#673](https://github.com/mobxjs/mobx-state-tree/issues/673) through [#689](https://github.com/mobxjs/mobx-state-tree/pull/689)
- [`getIdentifier`](https://github.com/mobxjs/mobx-state-tree/blob/master/docs/API/README.md#getidentifier) is now exposed as function, to get the identifier of a model instance (if any). Fixes [#674](https://github.com/mobxjs/mobx-state-tree/issues/674) through [#678](https://github.com/mobxjs/mobx-state-tree/pull/678) by TimHollies
- Writing [middleware](https://github.com/mobxjs/mobx-state-tree/blob/master/docs/middleware.md) has slightly changed, to make it less error prone and more explicit whether a middleware chain should be aborted. For details, see [#675](https://github.com/mobxjs/mobx-state-tree/pull/675) by Robin Fehr
- It is now possible to configure whether [attached middleware](https://github.com/mobxjs/mobx-state-tree/blob/master/docs/API/README.md#addmiddleware) should be triggered for the built-in hooks / operations. [#653](https://github.com/mobxjs/mobx-state-tree/pull/653) by Robin Fehr
- We exposed an [api](https://github.com/mobxjs/mobx-state-tree/blob/master/docs/API/README.md#getmembers) to perform reflection on model instances. [#649](https://github.com/mobxjs/mobx-state-tree/pull/649) by Robin Fehr

**Fixes**

- Fixed a bug where items in maps where not properly reconciled when the `put` operation was used. Fixed [#683](https://github.com/mobxjs/mobx-state-tree/issues/683) and [#672](https://github.com/mobxjs/mobx-state-tree/issues/672) through [#693](https://github.com/mobxjs/mobx-state-tree/pull/693)
- Fixed issue where trying to resolve a path would throw exceptions. Fixed [#686](https://github.com/mobxjs/mobx-state-tree/issues/686) through [#692](https://github.com/mobxjs/mobx-state-tree/pull/692)
- In non production builds actions and views on models can now be replaced, to simplify mocking. Fixes [#646](https://github.com/mobxjs/mobx-state-tree/issues/646) through [#690](https://github.com/mobxjs/mobx-state-tree/pull/690)
- Fixed bug where `tryResolve` could leave a node in a corrupt state. [#668](https://github.com/mobxjs/mobx-state-tree/pull/668) by dnakov
- Fixed typings for TypeScript 2.7, through [#667](https://github.com/mobxjs/mobx-state-tree/pull/667) by Javier Gonzalez
- Several improvements to error messages

# 1.3.1

- Fixed bug where `flows` didn't properly batch their next ticks properly in actions, significantly slowing processes down. Fixes [#563](<[#563](https://github.com/mobxjs/mobx-state-tree/issues/563)>)

# 1.3.0

- Significantly improved the undo/redo manager. The undo manager now supports groups. See [#504](https://github.com/mobxjs/mobx-state-tree/pull/504) by @robinfehr! See the [updated docs](https://github.com/mobxjs/mobx-state-tree/blob/master/packages/mst-middlewares/README.md#undomanager) for more details.
- Significantly improved performance, improvements of 20% could be expected, but changes of course per case. See [#553](https://github.com/mobxjs/mobx-state-tree/pull/553)
- Implemented `actionLogger` middleware, which logs most events for async actions
- Slightly changed the order in which life cycle hooks are fired. `afterAttach` will no fire first on the parent, then on the children. So, unlike `afterCreate`, in `afterAttach` one can assume in `afterAttach that the parent has completely initialized.

# 1.2.1

- 1.2.0 didn't seem to be released correctly...

# 1.2.0

- Introduced customizable reference types. See the [reference and identifiers](https://github.com/mobxjs/mobx-state-tree#references-and-identifiers) section.
- Introduced `model.volatile` to more easily declare and reuse volatile instance state. Volatile state can contain arbitrary data, is shallowly observable and, like props, cannot be modified without actions. See [`model.volatile`](https://github.com/mobxjs/mobx-state-tree#model-volatile) for more details.

# 1.1.1

### Improvements

- Fixed an issue where nodes where not always created correctly, see #534. Should fix #513 and #531.
- All tests are now run in both PROD and non PROD configurations, after running into some bugs that only occurred in production builds.
- Some internal optimizations have been applied (and many more will follow). Like having internal leaner node for immutable data. See #474
- A lot of minor improvements on the docs

# 1.1.0

### Improvements

- The concept of process (asynchronous actions) has been renamed to flows. (Mainly to avoid issues with bundlers)
- We changed to a lerna setup which allows separately distributing middleware and testing examples with more ease
- Every MST middleware is now shipped in a separate package named `mst-middlewares`. They are now written in TypeScript and fully transpiled to ES5 to avoid problems with uglifyjs in create-react-app bundling.
- Introduced `createActionTrackingMiddleware`, this significantly simplifies writing middleware for common scenarios. Especially middleware that deals with asynchronous actions (flows)
- Renamed `process` to `flow`. Deprecated `process`.
- **BREAKING** As a result some middleware event names have also been changed. If you have custom middlewares this change might affect you. Rename middleware event type prefixes starting with `process` to now start with `flow`.

### Fixes

- Fixed nested maps + environments not working correctly, [#447](https://github.com/mobxjs/mobx-state-tree/pull/447) by @xaviergonz
- Improved typescript typings for enumerations, up to 50 values are now supported [#424](https://github.com/mobxjs/mobx-state-tree/pull/447) by @danielduwaer

# 1.0.2

- Introduced `modelType.extend` which allows creating views and actions with shared state.

# 1.0.1

### Features

- Added the middlewares `atomic` and types `TimeTraveller`, `UndoManager`. Check out the [docs](https://github.com/mobxjs/mobx-state-tree/blob/master/docs/middleware.md)!
- Introduced `createActionTrackingMiddleware` to simplify the creation of middleware that support complex async processes
- exposed `typecheck(type, value)` as public api (will ignore environment flags)

### Improvements

- `getEnv` will return an empty object instead of throwing when a tree was initialized without environment
- Fixed issue where patches generated for nested maps were incorrect (#396)
- Fixed the escaping of (back)slashes in JSON paths (#405)
- Improved the algorithm that reconcile items in an array (#384)
- Assigning a node that has an environment to a parent is now allowed, as long as the environment is strictly the same (#387)
- Many minor documentation improvements. Thanks everybody who created a PR!

# 1.0.0

No changes

# 0.12.0

- **BREAKING** The redux utilities are no longer part of the core package, but need to be imported from `mobx-state-tree/middleware/redux`.

# 0.11.0

### Breaking changes

- **BREAKING** `onAction` middleware no longer throws when encountering unserializable arguments. Rather, it serializes a struct like `{ $MST_UNSERIALIZABLE: true, type: "someType" }`. MST Nodes are no longer automatically serialized. Rather, one should either pass 1: an id, 2: a (relative) path, 3: a snapshot
- **BREAKING** `revertPatch` has been dropped. `IReversableJsonPatch` is no longer exposed, instead use the inverse patches generated by `onPatch`
- **BREAKING** some middleware events have been renamed: `process_yield` -> `process_resume`, `process_yield_error` -> `process_resume_error`, to make it less confusing how these events relate to `yield` statements.
- **BREAKING** patchRecorder's field `patches` has been renamed to `rawPatches,`cleanPatches`to`patches`, and`inversePatches` was added.

### New features

- Introduced `decorate(middleware, action)` to easily attach middleware to a specific action
- Handlers passed to `onPatch(handler: (patch, inversePatch) => void)` now receive as second argument the inverse patch of the emitted patch
- `onAction` lister now supports an `attachAfter` parameter
- Middleware events now also contain `parentId` (id of the causing action, `0` if none) and `tree` (the root of context)

### Fixes

- ReduxDevTools connection is no longer one step behind [#287](https://github.com/mobxjs/mobx-state-tree/issues/287)
- Middleware is no longer run as part of the transaction of the targeted action
- Fixed representation of `union` types in error messages

# 0.10.3

- **BREAKISH** Redefining lifecycle hooks will now automatically compose them, implements [#252](https://github.com/mobxjs/mobx-state-tree/issues/252)
- Added dev-only checks, typecheck will be performed only in dev-mode and top-level API-calls will be checked.
- The internal types `IMiddleWareEvent`, `IMiddlewareEventType`, `ISerializedActionCall` are now exposed (fixes [#315](https://github.com/mobxjs/mobx-state-tree/issues/315))

# 0.10.2

- Object model instances no longer share a prototype.

# 0.10.1

- Removed accidental dependency on the codemod

# 0.10.0

- **BREAKING** the syntax to define model types has been updated. See the [updated docs](https://github.com/mobxjs/mobx-state-tree#creating-models) or the original proposal:[#282](https://github.com/mobxjs/mobx-state-tree/pull/286), but no worries, theres a codemod! :D
- **BREAKING** `preProcessSnapshot` hook is no longer a normal hook that can be defined as action. Instead, it should be defined on the type using `types.model(...).preProcessSnapshot(value => value)`
- **BREAKING** Asynchronous process should now be defined using `process`. See this [example](https://github.com/mobxjs/mobx-state-tree/blob/adba1943af263898678fe148a80d3d2b9f8dbe63/examples/bookshop/src/stores/BookStore.js#L25) or the [asynchronous action docs](https://github.com/mobxjs/mobx-state-tree/blob/master/docs/async-actions.md).

**How to run the codemod?**

The codemod is provided as npm package command line tool. It has been written using the TypeScript parser, so it will successfully support either TS or regular JavaScript source files.

To run the codemod, you need to first install it globally by `npm install -g mst-codemod-to-0.10`.
After that, the `mst-codemod-to-0.10` command will be available in your command line.

To perform the codemod, you need to call in your command line `mst-codemod-to-0.10` followed by the filename you want to codemod. A `.bak` file with the original source will be created for backup purposes, and the file you provided will be updated to the new syntax! Have fun!

PS: You could also use `npx` instead of installing the codemod globally! :)

# 0.9.5

- Asynchronous actions are now a first class concept in mobx-state-tree. See the [docs](https://github.com/mobxjs/mobx-state-tree/blob/master/docs/async-actions.md)

# 0.9.4

- Introduced `types.null` and `types.undefined`
- Introduced `types.enumeration(name?, options)`

# 0.9.3

- Fix `note that a snapshot is compatible` when assigning a type to an optional version of itself
- Fix error when deleting a non existing item from a map [#255](https://github.com/mobxjs/mobx-state-tree/issues/255)
- Now all required TypeScript interfaces are exported in the main mobx-state-tree package [#256](https://github.com/mobxjs/mobx-state-tree/issues/256)

# 0.9.2

Introduced the concept of reverse patches, see [#231](https://github.com/mobxjs/mobx-state-tree/pull/231/)

- Introduced the `revertPatch` operation, that takes a patch or list of patches, and reverse applies it to the target.
- `onPatch` now takes a second argument, `includeOldValue`, defaulting to `false`, which, if set to true, includes in the patch any value that is being overwritten as result of the patch. Setting this option to true produces patches that can be used with `revertPatch`
- `patchRecorder` now introduces additional fields / methods to be able to reverse apply changes: `patchRecorder.cleanPatches`, `patchRecorder.undo`

# 0.9.1

- Applying a snapshot or patches will now emit an action as well. The name of the emitted action will be `@APPLY_PATCHES`resp `@APPLY_SNAPSHOT`. See [#107](https://github.com/mobxjs/mobx-state-tree/issues/107)
- Fixed issue where same Date instance could'nt be used two times in the same state tree [#229](https://github.com/mobxjs/mobx-state-tree/issues/229)
- Fixed issue with reapplying snapshots to Date field resulting in snapshot typecheck error[#233](https://github.com/mobxjs/mobx-state-tree/issues/233)
- Declaring `types.maybe(types.frozen)` will now result into an error [#224](https://github.com/mobxjs/mobx-state-tree/issues/224)
- Added support for Mobx observable arrays in type checks [#221](https://github.com/mobxjs/mobx-state-tree/issues/221) (from [alessioscalici](https://github.com/alessioscalici))

# 0.9.0

- **BREAKING** Removed `applyPatches` and `applyActions`. Use `applyPatch` resp. `applyAction`, as both will now also accept an array as argument
- **BREAKING** `unprotect` and `protect` can only be applied at root nodes to avoid confusing scenarios Fixed [#180](https://github.com/mobxjs/mobx-state-tree/issues/180)
- Fixed [#141](https://github.com/mobxjs/mobx-state-tree/issues/141), actions / views are no longer wrapped in dynamically generated functions for a better debugging experience
- Small improvements to typings, fixed compilation issues with TypeScript 2.4.1.
- Fixed issues where `compose` couldn't overwrite getters. [#209](https://github.com/mobxjs/mobx-state-tree/issues/209), by @homura
- Fixed CDN links in readme
- Added TodoMVC to the examples section

# 0.8.2

- Fixed issue in rollup module bundle

# 0.8.1

- Fixed issue in release script, rendering 0.8.0 useless

# 0.8.0

- **BREAKING** Dropped `types.extend` in favor of `types.compose`. See [#192](https://github.com/mobxjs/mobx-state-tree/issues/192)
- Introduced the lifecycle hooks `preProcessSnapshot` and `postProcessSnapshot`. See [#203](https://github.com/mobxjs/mobx-state-tree/pull/203) / [#100](https://github.com/mobxjs/mobx-state-tree/issues/100)
- Use rollup as bundler [#196](https://github.com/mobxjs/mobx-state-tree/pull/196)

# 0.7.3

- Introduced the concept of volatile / local state in models. See [#168](https://github.com/mobxjs/mobx-state-tree/issues/168), or [docs](https://github.com/mobxjs/mobx-state-tree/tree/master#volatile-state)
- Fixed issue with types.map() with types.identifier(types.number) [#191](https://github.com/mobxjs/mobx-state-tree/issues/191) reported by @boatkorachal
- Fixed issue with reconciler that affected types.map when node already existed at that key reported by @boatkorachal [#191](https://github.com/mobxjs/mobx-state-tree/issues/191)

# 0.7.2

- Fixed `cannot read property resolve of undefined` thanks to @cpunion for reporting, now value of dead nodes will be undefined. [#186](https://github.com/mobxjs/mobx-state-tree/issues/186)
- Fixed `[LateType] is not defined` thanks to @amir-arad for reporting, when using late as model property type [#187](https://github.com/mobxjs/mobx-state-tree/issues/187)
- Fixed `Object.freeze can only be called on Object` thanks to @ds300 for reporting, when using MST on a ReactNative environment [#189](https://github.com/mobxjs/mobx-state-tree/issues/189)
- Now the entire codebase is prettier! :D [#187](https://github.com/mobxjs/mobx-state-tree/issues/187)

# 0.7.1

- Fixed `array.remove` not working

# 0.7.0

The type system and internal administration has been refactoring, making the internals both simpler and more flexible.
Things like references and identifiers are now first class types, making them much better composable. [#152](https://github.com/mobxjs/mobx-state-tree/issues/152)

- **BREAKING** References with a predefined lookup path are no longer supported. Instead of that, identifiers are now looked up in the entire tree. For that reasons identifiers now have to be unique in the entire tree, per type.
- **BREAKING** `resolve` is renamed to `resolvePath`
- Introduced `resolveIdentifier(type, tree, identifier)` to find objects by identifier
- **BREAKING** `types.reference` is by default non-nullable. For nullable identifiers, use `types.maybe(types.reference(X))`
- Many, many improvements. Related open issues will be updated.
- **BREAKING** `isMST` is renamed to `isStateTreeNode`

# 0.6.3

- Fixed issue with array/maps of union types @abruzzihraig [#151](https://github.com/mobxjs/mobx-state-tree/issues/151)
- Make types.extend support computed attributes @cpunion [#169](https://github.com/mobxjs/mobx-state-tree/issues/169)
- Fixed issue with map of primitive types and applySnapshot @pioh [#155](https://github.com/mobxjs/mobx-state-tree/issues/155)
- Better type declarations for union, up to 10 supported types

# 0.6.2

- Fixed issue where arrays where not properly serialized as action argument

# 0.6.1

- Improved reporting of Type.is(), now it returns a fine grained report of why the provided value is not applicable.

```
[mobx-state-tree] Error while converting [{}] to AnonymousModel[]:
at path "/name" snapshot undefined is not assignable to type: string.
at path "/quantity" snapshot undefined is not assignable to type: number.
```

- Fixed support for `types.reference` in combination with `types.late`, by @robinfehr

# 0.6.0

- **BREAKING** `types.withDefault` has been renamed to `types.optional`
- **BREAKING** Array and map types can no longer be left out of snapshots by default. Use `optional` to make them optional in the snapshot
- **BREAKING** Literals no longer have a default value by default (use optional + literal instead)
- **BREAKING** Disabled inlining type.model definitions as introduced in 0.5.1; to many subtle issues
- Improved identifier support, they are no properly propagated through utility types like `maybe`, `union` etc
- Fixed issue where fields where not referred back to default when a partial snapshot was provided
- Fixed #122: `types.identifier` now also accepts a subtype to override the default string type; e.g. `types.identifier(types.number)`

# 0.5.1

- Introduced support for lazy evaluating values in `withDefault`, useful to generate UUID's, timestamps or non-primitive default values
- ~~It is now possible to define something like~~ Removed in 0.6.0

```javascript
const Box = types.model({
    point: {
        x: 10,
        y: 10
    }
}
```

Where the type of `point` property is inferred to `point: types.withDefault(types.model({ x: 10, y: 10}), () => ({ x: 10, y: 10 }))`

# 0.5.0

- ** BREAKING ** protection is now enabled by default (#101)
- ** BREAKING ** it is no longer possible to read values from a dead object. Except through `getSnapshot` or `clone` (#102)
- ** BREAKING ** `types.recursive` has been removed in favor of `types.late`
- Introduced `unprotect`, to disable protection mode for a certain instance. Useful in `afterCreate` hooks
- Introduced `types.late`. Usage: `types.late(() => typeDefinition)`. Can be used for circular / recursive type definitions, even across files. See `test/circular(1|2).ts` for an example (#74)

# 0.4.0

**BREAKING** `types.model` no requires 2 parameters to define a model. The first parameter defines the properties, derived values and view functions. The second argument is used to define the actions. For example:

```javascript
const Todo = types.model("Todo", {
  done: types.boolean,
  toggle() {
    this.done = !this.done;
  }
});
```

Now should be defined as:

```javascript
const Todo = types.model(
  "Todo",
  {
    done: types.boolean
  },
  {
    toggle() {
      this.done = !this.done;
    }
  }
);
```

It is still possible to define functions on the first object. However, those functions are not considered to be actions, but views. They are not allowed to modify values, but instead should produce a new value themselves.

# 0.3.3

- Introduced lifecycle hooks `afterCreate`, `afterAttach`, `beforeDetach`, `beforeDestroy`, implements #76
- Introduced the convenience method `addDisposer(this, cb)` that can be used to easily destruct reactions etc. which are set up in `afterCreate`. See #76

# 0.3.2

- Fix: actions where not bound automatically
- Improved and simplified the reconciliation mechanism, fixed many edge cases
- Improved the reference mechanism, fixed many edge cases
- Improved performance

# 0.3.1

- (re) introduced the concept of environments, which can be passed as second argument to `.create`, and picked up using `getEnv`

# 0.3.0

- Removed `primitive` type, use a more specific type instead
- Improved typescript typings of snapshots
- Added `depth` parameter to `getParent` and `hasParent`
- Separated the concepts of middleware and serializable actions. It is now possible to intercept, modify actions etc through `addMiddleWare`. `onAction` now uses middleware, if it is used, all parameters of actions should be serializable!

# 0.2.2

- Introduced the concept of liveliness; if nodes are removed from the the tree because they are replaced by some other value, they will be marked as "died". This should help to early signal when people hold on to references that are not part of the tree anymore. To explicitly remove an node from a tree, with the intent to spawn a new state tree from it, use `detach`.
- Introduced the convenience method `destroy` to remove a model from it's parent and mark it as dead.
- Introduced the concept of protected trees. If a tree is protected using `protect`, it can only be modified through action, and not by mutating it directly anymore.

# 0.2.1

- Introduced .Type and .SnapshotType to be used with TypeScript to get the type for a model

# 0.2.0

- Renamed `createFactory` to `types.model` (breaking!)
- Renamed `composeFactory` to `types.extend` (breaking!)
- Actions should now be declared as `name(params) { body }`, instead of `name: action(function (params) { body})` (breaking!)
- Models are no longer constructed by invoking the factory as function, but by calling `factory.create` (breaking!)
- Introduced `identifier`
- Introduced / improved `reference`
- Greatly improved typescript support, type inference etc. However there are still limitations as the full typesystem of MST cannot be expressed in TypeScript. Especially concerning the type of snapshots and the possibility to use snapshots as first class value.<|MERGE_RESOLUTION|>--- conflicted
+++ resolved
@@ -1,3 +1,4 @@
+- Fix for flow typings. This means that now using flows requires at least TypeScript v3.6 and that `castFlowReturn` becomes deprecated.
 - Fix for empty models / models with all properties set to optional being able to take any value in TypeScript through [#1269](https://github.com/mobxjs/mobx-state-tree/pull/1269) by [@xaviergonz](https://github.com/xaviergonz).
 
 # 3.14.1
@@ -274,14 +275,9 @@
 
 **Breaking changes**
 
-<<<<<<< HEAD
 - MobX-state-tree now requires MobX 4.0 or higher
 - Identifiers are now internally always normalized to strings. This also means that adding an object with an number identifier to an observable map, it should still be requested back as string. In general, we recommend to always use string based identifiers to avoid confusion.
-=======
--   MobX-state-tree now requires MobX 4.0 or higher
--   Identifiers are now internally always normalized to strings. This also means that adding an object with an number identifier to an observable map, it should still be requested back as string. In general, we recommend to always use string based identifiers to avoid confusion.
--   Due to the changes in Mobx 4.0, `types.map(subType).keys()` will return `Iterator` instead of `ObservableArrays`. In order to address this issue, wrap the keys with `Array.from()`.
->>>>>>> 6d42f275
+- Due to the changes in Mobx 4.0, `types.map(subType).keys()` will return `Iterator` instead of `ObservableArrays`. In order to address this issue, wrap the keys with `Array.from()`.
 
 # 1.4.0
 
