<<<<<<< HEAD
# 4.0.0

[BREAKING CHANGE] MST 4.0 requires MobX 6
=======
# 3.17.3

Add onValidated support to safeReference [#1540 by @orlovcs](https://github.com/mobxjs/mobx-state-tree/pull/1540)
>>>>>>> b1f792d9

# 3.17.2

Fix incorrect access to global `fail` symbol [#1549](https://github.com/mobxjs/mobx-state-tree/pull/1549)

# 3.17.1

Re-release 3.17.0

# 3.17.0

* Added experimental helpers toGenerator and toGeneratorFunction. [#1543](https://github.com/mobxjs/mobx-state-tree/pull/1543) by [@fruitraccoon](https://github.com/fruitraccoon)

# 3.16.0

* Added search field to the docs
* Custom types can now receive environments as second argument of the `fromSnapshot` option. [#1410](https://github.com/mobxjs/mobx-state-tree/pull/1410) by [@k-g-a](https://github.com/k-g-a)
* Added option `maxHistoryLength` to the `UndoManager`, implements [#1417](https://github.com/mobxjs/mobx-state-tree/issues/1417) through [#1426](https://github.com/mobxjs/mobx-state-tree/pull/1426) by [@tibotiber](https://github.com/tibotiber).
* Improved TypeScript typings of `flow`, fixes [#1378](https://github.com/mobxjs/mobx-state-tree/pull/1378) through [#1409](https://github.com/mobxjs/mobx-state-tree/pull/1409) by [@nulladdict](https://github.com/nulladdict)
* Fixed that calling `createObservableInstanceIfNeeded` would execute an action, even if the function immediately returned. (significant since the extraneous actions would pollute the mobx dev-tools on mere accesses, eg. by ComplexType.prototype.getValue) Fixes [#1421](https://github.com/mobxjs/mobx-state-tree/issues/1421) trough [#1422](https://github.com/mobxjs/mobx-state-tree/pull/1422) by [@Venryx](https://github.com/Venryx)
* Fix issue where `snapshotProcessor.is` does not correctly handle model instances. Fixes [#1494](https://github.com/mobxjs/mobx-state-tree/issues/1494) through [#1495](https://github.com/mobxjs/mobx-state-tree/pull/1495) by [@KevinSjoberg](https://github.com/KevinSjoberg)
* Make sure that MST no longer requires `setImmediate` to be present, but fallback to other solutions. [#1501](https://github.com/mobxjs/mobx-state-tree/pull/1501) by [@isaachinman](https://github.com/isaachinman)

# 3.15.0

- Fix for flow typings. This means that now using flows requires at least TypeScript v3.6 and that `castFlowReturn` becomes deprecated.
- Fix for empty models / models with all properties set to optional being able to take any value in TypeScript through [#1269](https://github.com/mobxjs/mobx-state-tree/pull/1269) by [@xaviergonz](https://github.com/xaviergonz).

# 3.14.1

- Made it possible to force full run-time type-checking (for better error messages) in production builds by setting `ENABLE_TYPE_CHECK=true` as environment variable. Fixes [#1332](https://github.com/mobxjs/mobx-state-tree/pull/1332) through [#1337](https://github.com/mobxjs/mobx-state-tree/pull/1337) by [@OverseePublic](https://github.com/OverseePublic)
- Fixed an issue where `Type.is` doesn't behave correctly for types that has snapshot processors. Fixes [#1321](https://github.com/mobxjs/mobx-state-tree/issues/1321) through [#1323](https://github.com/mobxjs/mobx-state-tree/pull/1323) by [@Tucker-Eric](https://github.com/Tucker-Eric)
- Changed the implementation of the internal `STNValue` type, to fix TS 3.5.3 compatibility. If somebody notices regressions in the TypeScript integration, please report. Fixes [#1343](https://github.com/mobxjs/mobx-state-tree/issues/1343), [#1307](https://github.com/mobxjs/mobx-state-tree/issues/1307)
- Added `acceptsUndefined` as option for `safeReference` so it is more suitable to be used inside arrays/maps, through [#1245](https://github.com/mobxjs/mobx-state-tree/pull/1245) by [@xaviergonz](https://github.com/xaviergonz).

# 3.14.0

- Fixed a regression with `atomic` middleware with async flows [#1250](https://github.com/mobxjs/mobx-state-tree/issues/1250).
- Added filter function to `recordActions` to filter out recording some actions. Also added `recording` and `resume` methods.
- Added `getRunningActionContext()` to get the currently executing MST action context (if any). Also added the action context helper functions `isActionContextChildOf()` and `isActionContextThisOrChildOf`.
- Reduced type nesting to avoid Typescript 3.4 errors about infinite types. Sadly due to this change `types.create` is no longer smart enough in TS to know if skipping the snapshot parameter is valid or not. Through [#1251](https://github.com/mobxjs/mobx-state-tree/pull/1251) by [@xaviergonz](https://github.com/xaviergonz).

# 3.13.0

- Fixed `Instance<typeof variable>` not giving the proper type in Typescript when the type included both objects and primitives.
- Through PR [#1196](https://github.com/mobxjs/mobx-state-tree/pull/1196) by [@xaviergonz](https://github.com/xaviergonz)
  - Added `createActionTrackerMiddleware2`, a more easy to use version of the first one, which makes creating middlewares for both sync and async actions more universal.
  - Added an optional filter to `recordPatches` to be able to skip recording certain patches.
  - `atomic` now uses the new `createActionTrackerMiddleware2`.
  - `UndoManager` fixes and improvements:
    - Uses the new `createActionTrackerMiddleware2`.
    - Added `clearUndo` and `clearRedo` to only clear those.
    - Added `undoLevels` and `redoLevels` to know how many undo/redo actions are available.
    - Made undo manager actions atomic, so they won't actually do any partial changes if for some reason they fail.
    - Fix for `withoutUndo` so it will only skip recording what is inside, not the whole action - fixes [#1195](https://github.com/mobxjs/mobx-state-tree/issues/1195).

# 3.12.2

- Added more output formats for the library (common-js minified version and umd minified version). Note that now the umd version will be the development version while the new umd.min version will be the production version. This change is to keep it in sync with the parent mobx package. Also the npm package is now leaner since it mistakenly included separatedly compiled js files and source maps.

# 3.12.1

- Fixed a regression with `getEnv` sometimes not returning the proper environment.
- Fixed an issue where `map.put` would not work with snapshots of types with an optional id [#1131](https://github.com/mobxjs/mobx-state-tree/issues/1131) through [#1226](https://github.com/mobxjs/mobx-state-tree/pull/1226) by [@xaviergonz](https://github.com/xaviergonz).

# 3.12.0

- Added `TypeOfValue<typeof variable>` to extract the type of a complex (non primitive) variable in Typescript.
- Fixed some Typescript issues with optional arrays [#1218](https://github.com/mobxjs/mobx-state-tree/issues/1218) through [#1229](https://github.com/mobxjs/mobx-state-tree/pull/1229) by [@xaviergonz](https://github.com/xaviergonz)
- Added `getNodeId` to get the internal unique node id for an instance [#1168](https://github.com/mobxjs/mobx-state-tree/issues/1168) through [#1225](https://github.com/mobxjs/mobx-state-tree/pull/1225) by [@xaviergonz](https://github.com/xaviergonz)
- Fixed nodes being `pop`/`shift`/`splice` from an array not getting properly destroyed through [#1205](https://github.com/mobxjs/mobx-state-tree/pull/1205) by [@xaviergonz](https://github.com/xaviergonz). Not that this means that in order to access the returned dead nodes data without getting a liveliness error/warning then the returned dead nodes have to be either cloned (`clone`) or their snapshots (`getSnapshot`) have to be used first.

# 3.11.0

- Added an optional third argument to `types.optional` that allows to set alternative optional values other than just `undefined` through [#1192](https://github.com/mobxjs/mobx-state-tree/pull/1192) by [@xaviergonz](https://github.com/xaviergonz)
- Fixed detaching arrays/maps killing their children [#1173](https://github.com/mobxjs/mobx-state-tree/issues/1173) through [#1175](https://github.com/mobxjs/mobx-state-tree/pull/1175) by [@xaviergonz](https://github.com/xaviergonz)
- Added `types.snapshotProcessor` [#947](https://github.com/mobxjs/mobx-state-tree/issues/947) through [#1165](https://github.com/mobxjs/mobx-state-tree/pull/1165) by [@xaviergonz](https://github.com/xaviergonz). This feature will eventually deprecate `postProcessSnapshot` and `preProcessSnapshot` from models in a next major version.
- Performance improvement for event handlers so they consume less RAM through [#1160](https://github.com/mobxjs/mobx-state-tree/pull/1160) by [@xaviergonz](https://github.com/xaviergonz)
- Make liveliness errors give more info to trace their cause [#1142](https://github.com/mobxjs/mobx-state-tree/issues/1142) through [#1147](https://github.com/mobxjs/mobx-state-tree/pull/1147) by [@xaviergonz](https://github.com/xaviergonz)

# 3.10.2

- Fixed a regression regarding json paths not being correctly rooted to the base [#1128](https://github.com/mobxjs/mobx-state-tree/issues/1128) through [#1146](https://github.com/mobxjs/mobx-state-tree/pull/1146) by [@xaviergonz](https://github.com/xaviergonz)

# 3.10.1

- Fixed mobx 5.9.0 compatibility [#1143](https://github.com/mobxjs/mobx-state-tree/issues/1143) through [#1144](https://github.com/mobxjs/mobx-state-tree/pull/1144) by [@xaviergonz](https://github.com/xaviergonz)
- Made liveliness checking in warn mode log an error so the stack trace can be seen [#1142](https://github.com/mobxjs/mobx-state-tree/issues/1142) through [#1145](https://github.com/mobxjs/mobx-state-tree/pull/1145) by [@xaviergonz](https://github.com/xaviergonz)
- Fixed JSON path escaping, where '/' and '~' were incorrectly being encoded/decoded as '~0' and '~1' rather than '~1' and '~0'. Also fixed empty keys not being handled correctly by JSON patches [#1128](https://github.com/mobxjs/mobx-state-tree/issues/1128). Fixed through [#1129](https://github.com/mobxjs/mobx-state-tree/pull/1129) by [@xaviergonz](https://github.com/xaviergonz)

# 3.10.0

- Fix for safeReference doesn't work when multiple nodes reference a single reference that gets deleted [#1115](https://github.com/mobxjs/mobx-state-tree/issues/1115) through [#1121](https://github.com/mobxjs/mobx-state-tree/pull/1121) by [@xaviergonz](https://github.com/xaviergonz)
- Little fix for `castFlowReturn` not typecasting the promise to its actual result.
- Made `isAlive(node)` reactive, so it can be reacted upon through [#1100](https://github.com/mobxjs/mobx-state-tree/pull/1100) by [@xaviergonz](https://github.com/xaviergonz)
- Fix for unaccessed nodes not unregistering their identifiers [#1112](https://github.com/mobxjs/mobx-state-tree/issues/1112) through [#1113](https://github.com/mobxjs/mobx-state-tree/pull/1113) by [@xaviergonz](https://github.com/xaviergonz)
- Added `clear()` to `UndoManager` middleware through [#1118](https://github.com/mobxjs/mobx-state-tree/pull/1118) by [@chemitaxis](https://github.com/chemitaxis)

# 3.9.0

- TypeScript 3.0 or later is now required when using TypeScript. This brings some improvements:
  - `flow` arguments and return types are now correctly inferred automatically. One exception is when the last return of a `flow` is a `Promise`. In these cases `castFlowReturn(somePromise)` needs to be used so the return type can be inferred properly.
  - `create` method is now smart enough to warn when no snapshot argument is provided on types that have some mandatory properties.
- Added `setLivelinessChecking` and `getLivelinessChecking`, the old `setLivelynessChecking` will eventually be deprecated.
- Added `onInvalidated` option for references and `types.safeReference` (see readme) through [#1091](https://github.com/mobxjs/mobx-state-tree/pull/1091) by [@xaviergonz](https://github.com/xaviergonz)
- Added `tryReference` and `isValidReference` to use references that might be no longer pointing to any nodes in a safe way through [#1087](https://github.com/mobxjs/mobx-state-tree/pull/1087) by [@xaviergonz](https://github.com/xaviergonz)
- Readded `IComplexType` for backwards compatibility.

# 3.8.1

- Fixed non-initialized nodes not being destroyed [#1080](https://github.com/mobxjs/mobx-state-tree/issues/1080) through [#1082](https://github.com/mobxjs/mobx-state-tree/pull/1082) by [@k-g-a](https://github.com/k-g-a)
- Fixed a memory leak in createActionTrackingMiddleware when using flow [#1083](https://github.com/mobxjs/mobx-state-tree/issues/1083) through [#1084](https://github.com/mobxjs/mobx-state-tree/pull/1084) by [@robinfehr](https://github.com/robinfehr)

# 3.8.0

- Added castToSnapshot/castToReferenceSnapshot methods for TypeScript and fixed some TypeScript typings not being properly detected when using SnapshotIn types through [#1074](https://github.com/mobxjs/mobx-state-tree/pull/1074) by [@xaviergonz](https://github.com/xaviergonz)
- Fixed redux middleware throwing an error when a flow is called before it is connected [#1065](https://github.com/mobxjs/mobx-state-tree/issues/1065) through [#1079](https://github.com/mobxjs/mobx-state-tree/pull/1079) by [@mkramb](https://github.com/mkramb) and [@xaviergonz](https://github.com/xaviergonz)
- Made `addDisposer` return the passed disposer through [#1059](https://github.com/mobxjs/mobx-state-tree/pull/1059) by [@xaviergonz](https://github.com/xaviergonz)

# 3.7.1

- Fixed references to nodes being broken after the node was replaced [#1052](https://github.com/mobxjs/mobx-state-tree/issues/1052), plus speed up of reference resolving when using IDs through [#1053](https://github.com/mobxjs/mobx-state-tree/pull/1053) by [@xaviergonz](https://github.com/xaviergonz)

# 3.7.0

- Middleware events now also contain `allParentIds` (chain of causing ids, from root until (excluding) current)
- Improved redux dev tools integration, now supporting flows and showing action chains through [#1035](https://github.com/mobxjs/mobx-state-tree/pull/1035) based on a fix by [@bourquep](https://github.com/bourquep)

# 3.6.0

- Made type Typescript compilation when 'declarations' is set to true + type completion faster thanks to some type optimizations through [#1043](https://github.com/mobxjs/mobx-state-tree/pull/1043) by [@xaviergonz](https://github.com/xaviergonz)
- Fix for array reconciliation of union types with ids [#1045](https://github.com/mobxjs/mobx-state-tree/issues/1045) through [#1047](https://github.com/mobxjs/mobx-state-tree/pull/1047) by [@xaviergonz](https://github.com/xaviergonz)
- Fixed bug where the eager option for the union type defaulted to true when no options argument was passed but false when it was passed. Now they both default to true when not specified. Fixed through [#1046](https://github.com/mobxjs/mobx-state-tree/pull/1046) by [@xaviergonz](https://github.com/xaviergonz)

# 3.5.0

- Fix for afterCreate/afterAttach sometimes throwing an exception when a node was created as part of a view/computed property [#967](https://github.com/mobxjs/mobx-state-tree/issues/967) through [#1026](https://github.com/mobxjs/mobx-state-tree/pull/1026) by [@xaviergonz](https://github.com/xaviergonz). Note that this fix will only work if your installed peer mobx version is >= 4.5.0 or >= 5.5.0
- Fix for cast method being broken in Typescript 3.1.1 through [#1028](https://github.com/mobxjs/mobx-state-tree/pull/1028) by [@xaviergonz](https://github.com/xaviergonz)

# 3.4.0

- Added getPropertyMembers(typeOrNode) through [#1016](https://github.com/mobxjs/mobx-state-tree/pull/1016) by [@xaviergonz](https://github.com/xaviergonz)
- Fix for preProcessSnapshot not copied on compose [#613](https://github.com/mobxjs/mobx-state-tree/issues/613) through [#1013](https://github.com/mobxjs/mobx-state-tree/pull/1013) by [@theRealScoobaSteve](https://github.com/theRealScoobaSteve)
- Fix for actions sometimes failing to resolve this to self through [#1014](https://github.com/mobxjs/mobx-state-tree/pull/1014) by [@xaviergonz](https://github.com/xaviergonz)
- Fix for preProcessSnapshot not copied on compose [#613](https://github.com/mobxjs/mobx-state-tree/issues/613) through [#1013](https://github.com/mobxjs/mobx-state-tree/pull/1013) by [@theRealScoobaSteve](https://github.com/theRealScoobaSteve)
- Improvements to the bookshop example through [#1009](https://github.com/mobxjs/mobx-state-tree/pull/1009) by [@programmer4web](https://github.com/programmer4web)
- Fix for a regression with optional identifiers [#1019](https://github.com/mobxjs/mobx-state-tree/issues/1019) through [#1020](https://github.com/mobxjs/mobx-state-tree/pull/1020) by [@xaviergonz](https://github.com/xaviergonz)

# 3.3.0

- Fix for references sometimes not intializing its parents [#993](https://github.com/mobxjs/mobx-state-tree/issues/993) through [#997](https://github.com/mobxjs/mobx-state-tree/pull/997) by [@xaviergonz](https://github.com/xaviergonz)
- Fix for TS3 issues with reference type [#994](https://github.com/mobxjs/mobx-state-tree/issues/994) through [#995](https://github.com/mobxjs/mobx-state-tree/pull/995) by [@xaviergonz](https://github.com/xaviergonz)
- types.optional will now throw if an instance is directly passed as default value [#1002](https://github.com/mobxjs/mobx-state-tree/issues/1002) through [#1003](https://github.com/mobxjs/mobx-state-tree/pull/1003) by [@xaviergonz](https://github.com/xaviergonz)
- Doc fixes and improvements by [@AjaxSolutions](https://github.com/AjaxSolutions) and [@agilgur5](https://github.com/agilgur5)

# 3.2.4

- Further improvements for Typescript support for enumeration by [@xaviergonz](https://github.com/xaviergonz)
- Smaller generated .d.ts files through [#990](https://github.com/mobxjs/mobx-state-tree/pull/990) by [@xaviergonz](https://github.com/xaviergonz)
- Fix for exception when destroying children of types.maybe through [#985](https://github.com/mobxjs/mobx-state-tree/pull/985) by [@dsabanin](https://github.com/dsabanin)

# 3.2.3

- Fixed incorrect typing generation for mst-middlewares [#979](https://github.com/mobxjs/mobx-state-tree/issues/979)

# 3.2.2

- Fixes for the reconciliation algorithm of arrays [#928](https://github.com/mobxjs/mobx-state-tree/issues/928) through [#960](https://github.com/mobxjs/mobx-state-tree/pull/960) by [@liuqiang1357](https://github.com/liuqiang1357)
- Better Typescript support for enumeration, compose, union, literal and references by [@xaviergonz](https://github.com/xaviergonz)
- Updated dependencies to latest versions by [@xaviergonz](https://github.com/xaviergonz)
- [Internal] Cleanup 'createNode' and related codepaths through [#962](https://github.com/mobxjs/mobx-state-tree/pull/962) by [@k-g-a](https://github.com/k-g-a)

# 3.2.1

- Fix for wrong generated TS import [#968](https://github.com/mobxjs/mobx-state-tree/issues/968) through [#969](https://github.com/mobxjs/mobx-state-tree/pull/969) by [@k-g-a](https://github.com/k-g-a)

# 3.2.0

- Made the internal CreationType/SnapshotType/Type official via the new [`SnapshotIn`, `SnapshotOut`, `Instance` and `SnapshotOrInstance<typeof X>`](README.md#typeScript-and-mst) by [@xaviergonz](https://github.com/xaviergonz)
- A new [`cast` method](README.md#snapshots-can-be-used-to-write-values) that makes automatic casts from instances/input snapshots for assignments by [@xaviergonz](https://github.com/xaviergonz)

# 3.1.1

- Fixed typings of `getParent` and `getRoot`. Fixes [#951](https://github.com/mobxjs/mobx-state-tree/issues/951) through [#953](https://github.com/mobxjs/mobx-state-tree/pull/953) by [@xaviergonz](https://github.com/xaviergonz)

# 3.1.0

- Fixed issue where snapshot post-processors where not always applied. Fixes [#926](https://github.com/mobxjs/mobx-state-tree/issues/926), [#961](https://github.com/mobxjs/mobx-state-tree/issues/961), through [#959](https://github.com/mobxjs/mobx-state-tree/pull/959) by [@k-g-a](https://github.com/k-g-a)

# 3.0.3

- Fixed re-adding the same objects to an array. Fixes [#928](https://github.com/mobxjs/mobx-state-tree/issues/928) through [#949](https://github.com/mobxjs/mobx-state-tree/pull/949) by [@Krivega](https://github.com/Krivega)

# 3.0.2

- Introduced `types.integer`! By [@jayarjo](https://github.com/jayarjo) through [#935](https://github.com/mobxjs/mobx-state-tree/pull/935)
- Improved typescript typings, several fixes to the type system. Awesome contribution by [@xaviergonz](https://github.com/xaviergonz) through [#937](https://github.com/mobxjs/mobx-state-tree/pull/937) and [#945](https://github.com/mobxjs/mobx-state-tree/pull/945). Fixes [#922](https://github.com/mobxjs/mobx-state-tree/issues/922), [#930](https://github.com/mobxjs/mobx-state-tree/issues/930), [#932](https://github.com/mobxjs/mobx-state-tree/issues/932), [#923](https://github.com/mobxjs/mobx-state-tree/issues/923)
- Improved handling of `types.late`

# 3.0.1 (retracted)

# 3.0.0

Welcome to MobX-state-tree! This version introduces some breaking changes, but nonetheless is an recommended upgrade as all changes should be pretty straight forward and there is no reason anymore to maintain the 2.x range (3.0 is still compatible with MobX 4)

## Most important changes

MST 3 is twice as fast in initializing trees with half the memory consumption compared to version 2:

Running `yarn speedtest` on Node 9.3:

|                 | MST 2  | MST 3  |
| --------------- | ------ | ------ |
| Time            | 24sec  | 12 sec |
| Mem             | 315MB  | 168MB  |
| Size (min+gzip) | 14.1KB | 15.0KB |

Beyond that, MST 3 uses TypeScript 2.8, which results in more accurate TypeScript support.

The type system has been simplified and improved in several areas. Several open issues around maps and (numeric) keys have been resolved. The `frozen` type can now be fully typed. See below for the full details.

Also, the 'object has died' exception can be suppressed now. One should still address it, but at least it won't be a show-stopper from now on.

## Changes in the type system

- **[BREAKING]** `types.identifier` can no longer be parameterized with either `types.string` or `types.number`. So instead of `types.identifier()` use `types.identifier`. Identifiers are now always normalized to strings. This reflects what was already happening internally and solves a lot of edge cases. To use numbers as identifiers, `types.identifierNumber` (instead of `types.identifier(types.number)`) can be used, which serializes it's snapshot to a number, but will internally work like a string based identifier
- **[BREAKING]** `types.maybe` now serializes to / from `undefined` by default, as it is more and more the common best practice to don't use `null` at all and MST follows this practice. Use `types.maybeNull` for the old behavior (see [#830](https://github.com/mobxjs/mobx-state-tree/issues/830))
- **[BREAKING]** `types.frozen` is now a function, and can now be invoked in a few different ways:
  1.  `types.frozen()` - behaves the same as `types.frozen` in MST 2.
  2.  `types.frozen(SubType)` - provide a valid MST type and frozen will check if the provided data conforms the snapshot for that type. Note that the type will not actually be instantiated, so it can only be used to check the _shape_ of the data. Adding views or actions to `SubType` would be pointless.
  3.  `types.frozen(someDefaultValue)` - provide a primitive value, object or array, and MST will infer the type from that object, and also make it the default value for the field
  4.  `types.frozen<TypeScriptType>()` - provide a typescript type, to help in strongly typing the field (design time only)
- It is no longer necessary to wrap `types.map` or `types.array` in `types.optional` when used in a `model` type, `map` and `array` are now optional by default when used as property type. See [#906](https://github.com/mobxjs/mobx-state-tree/issues/906)
- **[BREAKING]** `postProcessSnapshot` can no longer be declared as action, but, like `preProcessSnapshot`, needs to be defined on the type rather than on the instance.
- **[BREAKING]** `types.union` is now eager, which means that if multiple valid types for a value are encountered, the first valid type is picked, rather then throwing. #907 / #804, `dispatcher` param => option,

## Other improvements

- **[BREAKING]** MobX-state-tree now requires at least TypeScript 2.8 when using MST with typescript. The type system has been revamped, and should now be a lot more accurate, especially concerning snapshot types.
- **[BREAKING]** `map.put` will now return the inserted node, rather than the map itself. This makes it easier to find objects for which the identifier is not known upfront. See [#766](https://github.com/mobxjs/mobx-state-tree/issues/766) by [k-g-a](https://github.com/k-g-a)
- **[BREAKING]** The order of firing hooks when instantiating has slighlty changed, as the `afterCreate` hook will now only be fired upon instantiation of the tree node, which now happens lazily (on first read / action). The internal order in which hooks are fired within a single node has remained the same. See [#845](https://github.com/mobxjs/mobx-state-tree/issues/845) for details
- Significantly improved the performance of constructing MST trees. Significantly reduced the memory footprint of MST. Big shoutout to the relentless effort by [k-g-a](https://github.com/k-g-a) to optimize all the things! See [#845](https://github.com/mobxjs/mobx-state-tree/issues/845) for details.
- Introduced `setLivelynessChecking("warn" | "ignore" | "error")`, this can be used to customize how MST should act when one tries to read or write to a node that has already been removed from the tree. The default behavior is `warn`.
- Improved the overloads of `model.compose`, see [#892](https://github.com/mobxjs/mobx-state-tree/pull/892) by [t49tran](https://github.com/t49tran)
- Fixed issue where computed properties based on `getPath` could return stale results, fixes [#917](https://github.com/mobxjs/mobx-state-tree/issues/917)
- Fixed issue where onAction middleware threw on dead nodes when attachAfter option was used
- Fixed several issues with maps and numeric identifiers, such as [#884](https://github.com/mobxjs/mobx-state-tree/issues/884) and [#826](https://github.com/mobxjs/mobx-state-tree/issues/826)

## TL,DR Migration guide

- `types.identifier(types.number)` => `types.identifierNumber`
- `types.identifier()` and `types.identifier(types.string)` =>`types.identifier`
- `types.frozen` => `types.frozen()`
- `types.maybe(x)` => `types.maybeNull(x)`
- `postProcessSnapshot` should now be declared on the type instead of as action

# 2.2.0

- Added support for MobX 5. Initiative by [@jeffberry](https://github.com/jeffberry) through [#868](https://github.com/mobxjs/mobx-state-tree/pull/868/files). Please note that there are JavaScript engine restrictions for MobX 5 (no Internet Explorer, or React Native Android). If you need to target those versions please keep using MobX 4 as peer dependency (MST is compatible with both)
- Reduced memory footprint with ~10-20%, by [k-g-a](https://github.com/k-g-a) through [#872](https://github.com/mobxjs/mobx-state-tree/pull/872)
- Fixed issue where undo manager was not working correctly for non-root stores, by [marcofugaro](https://github.com/marcofugaro) trough [#875](https://github.com/mobxjs/mobx-state-tree/pull/875)

# 2.1.0

- Fixed issue where default values of `types.frozen` where not applied correctly after apply snapshot. [#842](https://github.com/mobxjs/mobx-state-tree/pull/842) by [SirbyAlive](https://github.com/SirbyAlive). Fixes [#643](https://github.com/mobxjs/mobx-state-tree/issues/634)
- Fixed issue where empty patch sets resulted in in unnecessary history items. [#838](https://github.com/mobxjs/mobx-state-tree/pull/838) by [chemitaxis](https://github.com/chemitaxis). Fixes [#837](https://github.com/mobxjs/mobx-state-tree/issues/837)
- `flow`s of destroyed nodes can no 'safely' resume. [#798](https://github.com/mobxjs/mobx-state-tree/pull/798/files) by [Bnaya](https://github.com/Bnaya). Fixes [#792](https://github.com/mobxjs/mobx-state-tree/issues/792)
- Made sure the type `Snapshot` is exposed. [#821](https://github.com/mobxjs/mobx-state-tree/pull/821) by [dsabanin](https://github.com/dsabanin)
- Fix: the function parameter was incorrectly typed as non-optional. [#851](https://github.com/mobxjs/mobx-state-tree/pull/851) by [abruzzihraig](https://github.com/abruzzihraig)

# 2.0.5

- It is now possible to get the snapshot of a node without triggering the `postProcessSnapshot` hook. See [#745](https://github.com/mobxjs/mobx-state-tree/pull/745) for details. By @robinfehr
- Introduced `getParentOfType` and `hasParentOfType`. See [#767](https://github.com/mobxjs/mobx-state-tree/pull/767) by @k-g-a
- Fixed issue where running `typeCheck` accidentally logged typecheck errors to the console. Fixes [#781](https://github.com/mobxjs/mobx-state-tree/issues/781)

# 2.0.4

- Removed accidental dependency on mobx

# 2.0.3

- Fixed issue where middleware that changed arguments wasn't properly picked up. See [#732](https://github.com/mobxjs/mobx-state-tree/pull/732) by @robinfehr. Fixes [#731](https://github.com/mobxjs/mobx-state-tree/issues/731)
- Fixed reassigning to a custom type from a different type in a union silently failing. See [#737](https://github.com/mobxjs/mobx-state-tree/pull/737) by @univerio. Fixes [#736](https://github.com/mobxjs/mobx-state-tree/issues/736)
- Fixed typings issue with TypeScript 2.8. See [#740](https://github.com/mobxjs/mobx-state-tree/pull/740) by @bnaya.
- Fixed undo manager apply grouped patches in the wrong order. See [#755](https://github.com/mobxjs/mobx-state-tree/pull/755) by @robinfehr. Fixes [#754](https://github.com/mobxjs/mobx-state-tree/issues/754)

# 2.0.2

- Fixed bidirectional references from nodes to nodes, see [#728](https://github.com/mobxjs/mobx-state-tree/pull/728) by @robinfehr
- `joinJsonPath` and `splitJsonPath` are now exposed as utilities, see [#724](https://github.com/mobxjs/mobx-state-tree/pull/724) by @jjrv
- Several documentation and example fixes

# 2.0.1

- Fixed typings for maps of maps [#704](https://github.com/mobxjs/mobx-state-tree/pull/704) by @xaviergonz
- Fixed dependency issue in `mst-middlewares` package

# 2.0.0

**Breaking changes**

- MobX-state-tree now requires MobX 4.0 or higher
- Identifiers are now internally always normalized to strings. This also means that adding an object with an number identifier to an observable map, it should still be requested back as string. In general, we recommend to always use string based identifiers to avoid confusion.
- Due to the changes in Mobx 4.0, `types.map(subType).keys()` will return `Iterator` instead of `ObservableArrays`. In order to address this issue, wrap the keys with `Array.from()`.

# 1.4.0

**Features**

- It is now possible to create [custom primitive(like) types](https://github.com/mobxjs/mobx-state-tree/blob/master/docs/API/README.md#custom)! Implements [#673](https://github.com/mobxjs/mobx-state-tree/issues/673) through [#689](https://github.com/mobxjs/mobx-state-tree/pull/689)
- [`getIdentifier`](https://github.com/mobxjs/mobx-state-tree/blob/master/docs/API/README.md#getidentifier) is now exposed as function, to get the identifier of a model instance (if any). Fixes [#674](https://github.com/mobxjs/mobx-state-tree/issues/674) through [#678](https://github.com/mobxjs/mobx-state-tree/pull/678) by TimHollies
- Writing [middleware](https://github.com/mobxjs/mobx-state-tree/blob/master/docs/middleware.md) has slightly changed, to make it less error prone and more explicit whether a middleware chain should be aborted. For details, see [#675](https://github.com/mobxjs/mobx-state-tree/pull/675) by Robin Fehr
- It is now possible to configure whether [attached middleware](https://github.com/mobxjs/mobx-state-tree/blob/master/docs/API/README.md#addmiddleware) should be triggered for the built-in hooks / operations. [#653](https://github.com/mobxjs/mobx-state-tree/pull/653) by Robin Fehr
- We exposed an [api](https://github.com/mobxjs/mobx-state-tree/blob/master/docs/API/README.md#getmembers) to perform reflection on model instances. [#649](https://github.com/mobxjs/mobx-state-tree/pull/649) by Robin Fehr

**Fixes**

- Fixed a bug where items in maps where not properly reconciled when the `put` operation was used. Fixed [#683](https://github.com/mobxjs/mobx-state-tree/issues/683) and [#672](https://github.com/mobxjs/mobx-state-tree/issues/672) through [#693](https://github.com/mobxjs/mobx-state-tree/pull/693)
- Fixed issue where trying to resolve a path would throw exceptions. Fixed [#686](https://github.com/mobxjs/mobx-state-tree/issues/686) through [#692](https://github.com/mobxjs/mobx-state-tree/pull/692)
- In non production builds actions and views on models can now be replaced, to simplify mocking. Fixes [#646](https://github.com/mobxjs/mobx-state-tree/issues/646) through [#690](https://github.com/mobxjs/mobx-state-tree/pull/690)
- Fixed bug where `tryResolve` could leave a node in a corrupt state. [#668](https://github.com/mobxjs/mobx-state-tree/pull/668) by dnakov
- Fixed typings for TypeScript 2.7, through [#667](https://github.com/mobxjs/mobx-state-tree/pull/667) by Javier Gonzalez
- Several improvements to error messages

# 1.3.1

- Fixed bug where `flows` didn't properly batch their next ticks properly in actions, significantly slowing processes down. Fixes [#563](<[#563](https://github.com/mobxjs/mobx-state-tree/issues/563)>)

# 1.3.0

- Significantly improved the undo/redo manager. The undo manager now supports groups. See [#504](https://github.com/mobxjs/mobx-state-tree/pull/504) by @robinfehr! See the [updated docs](https://github.com/mobxjs/mobx-state-tree/blob/master/packages/mst-middlewares/README.md#undomanager) for more details.
- Significantly improved performance, improvements of 20% could be expected, but changes of course per case. See [#553](https://github.com/mobxjs/mobx-state-tree/pull/553)
- Implemented `actionLogger` middleware, which logs most events for async actions
- Slightly changed the order in which life cycle hooks are fired. `afterAttach` will no fire first on the parent, then on the children. So, unlike `afterCreate`, in `afterAttach` one can assume in `afterAttach that the parent has completely initialized.

# 1.2.1

- 1.2.0 didn't seem to be released correctly...

# 1.2.0

- Introduced customizable reference types. See the [reference and identifiers](https://github.com/mobxjs/mobx-state-tree#references-and-identifiers) section.
- Introduced `model.volatile` to more easily declare and reuse volatile instance state. Volatile state can contain arbitrary data, is shallowly observable and, like props, cannot be modified without actions. See [`model.volatile`](https://github.com/mobxjs/mobx-state-tree#model-volatile) for more details.

# 1.1.1

### Improvements

- Fixed an issue where nodes where not always created correctly, see #534. Should fix #513 and #531.
- All tests are now run in both PROD and non PROD configurations, after running into some bugs that only occurred in production builds.
- Some internal optimizations have been applied (and many more will follow). Like having internal leaner node for immutable data. See #474
- A lot of minor improvements on the docs

# 1.1.0

### Improvements

- The concept of process (asynchronous actions) has been renamed to flows. (Mainly to avoid issues with bundlers)
- We changed to a lerna setup which allows separately distributing middleware and testing examples with more ease
- Every MST middleware is now shipped in a separate package named `mst-middlewares`. They are now written in TypeScript and fully transpiled to ES5 to avoid problems with uglifyjs in create-react-app bundling.
- Introduced `createActionTrackingMiddleware`, this significantly simplifies writing middleware for common scenarios. Especially middleware that deals with asynchronous actions (flows)
- Renamed `process` to `flow`. Deprecated `process`.
- **BREAKING** As a result some middleware event names have also been changed. If you have custom middlewares this change might affect you. Rename middleware event type prefixes starting with `process` to now start with `flow`.

### Fixes

- Fixed nested maps + environments not working correctly, [#447](https://github.com/mobxjs/mobx-state-tree/pull/447) by @xaviergonz
- Improved typescript typings for enumerations, up to 50 values are now supported [#424](https://github.com/mobxjs/mobx-state-tree/pull/447) by @danielduwaer

# 1.0.2

- Introduced `modelType.extend` which allows creating views and actions with shared state.

# 1.0.1

### Features

- Added the middlewares `atomic` and types `TimeTraveller`, `UndoManager`. Check out the [docs](https://github.com/mobxjs/mobx-state-tree/blob/master/docs/middleware.md)!
- Introduced `createActionTrackingMiddleware` to simplify the creation of middleware that support complex async processes
- exposed `typecheck(type, value)` as public api (will ignore environment flags)

### Improvements

- `getEnv` will return an empty object instead of throwing when a tree was initialized without environment
- Fixed issue where patches generated for nested maps were incorrect (#396)
- Fixed the escaping of (back)slashes in JSON paths (#405)
- Improved the algorithm that reconcile items in an array (#384)
- Assigning a node that has an environment to a parent is now allowed, as long as the environment is strictly the same (#387)
- Many minor documentation improvements. Thanks everybody who created a PR!

# 1.0.0

No changes

# 0.12.0

- **BREAKING** The redux utilities are no longer part of the core package, but need to be imported from `mobx-state-tree/middleware/redux`.

# 0.11.0

### Breaking changes

- **BREAKING** `onAction` middleware no longer throws when encountering unserializable arguments. Rather, it serializes a struct like `{ $MST_UNSERIALIZABLE: true, type: "someType" }`. MST Nodes are no longer automatically serialized. Rather, one should either pass 1: an id, 2: a (relative) path, 3: a snapshot
- **BREAKING** `revertPatch` has been dropped. `IReversableJsonPatch` is no longer exposed, instead use the inverse patches generated by `onPatch`
- **BREAKING** some middleware events have been renamed: `process_yield` -> `process_resume`, `process_yield_error` -> `process_resume_error`, to make it less confusing how these events relate to `yield` statements.
- **BREAKING** patchRecorder's field `patches` has been renamed to `rawPatches,`cleanPatches`to`patches`, and`inversePatches` was added.

### New features

- Introduced `decorate(middleware, action)` to easily attach middleware to a specific action
- Handlers passed to `onPatch(handler: (patch, inversePatch) => void)` now receive as second argument the inverse patch of the emitted patch
- `onAction` lister now supports an `attachAfter` parameter
- Middleware events now also contain `parentId` (id of the causing action, `0` if none) and `tree` (the root of context)

### Fixes

- ReduxDevTools connection is no longer one step behind [#287](https://github.com/mobxjs/mobx-state-tree/issues/287)
- Middleware is no longer run as part of the transaction of the targeted action
- Fixed representation of `union` types in error messages

# 0.10.3

- **BREAKISH** Redefining lifecycle hooks will now automatically compose them, implements [#252](https://github.com/mobxjs/mobx-state-tree/issues/252)
- Added dev-only checks, typecheck will be performed only in dev-mode and top-level API-calls will be checked.
- The internal types `IMiddleWareEvent`, `IMiddlewareEventType`, `ISerializedActionCall` are now exposed (fixes [#315](https://github.com/mobxjs/mobx-state-tree/issues/315))

# 0.10.2

- Object model instances no longer share a prototype.

# 0.10.1

- Removed accidental dependency on the codemod

# 0.10.0

- **BREAKING** the syntax to define model types has been updated. See the [updated docs](https://github.com/mobxjs/mobx-state-tree#creating-models) or the original proposal:[#282](https://github.com/mobxjs/mobx-state-tree/pull/286), but no worries, theres a codemod! :D
- **BREAKING** `preProcessSnapshot` hook is no longer a normal hook that can be defined as action. Instead, it should be defined on the type using `types.model(...).preProcessSnapshot(value => value)`
- **BREAKING** Asynchronous process should now be defined using `process`. See this [example](https://github.com/mobxjs/mobx-state-tree/blob/adba1943af263898678fe148a80d3d2b9f8dbe63/examples/bookshop/src/stores/BookStore.js#L25) or the [asynchronous action docs](https://github.com/mobxjs/mobx-state-tree/blob/master/docs/async-actions.md).

**How to run the codemod?**

The codemod is provided as npm package command line tool. It has been written using the TypeScript parser, so it will successfully support either TS or regular JavaScript source files.

To run the codemod, you need to first install it globally by `npm install -g mst-codemod-to-0.10`.
After that, the `mst-codemod-to-0.10` command will be available in your command line.

To perform the codemod, you need to call in your command line `mst-codemod-to-0.10` followed by the filename you want to codemod. A `.bak` file with the original source will be created for backup purposes, and the file you provided will be updated to the new syntax! Have fun!

PS: You could also use `npx` instead of installing the codemod globally! :)

# 0.9.5

- Asynchronous actions are now a first class concept in mobx-state-tree. See the [docs](https://github.com/mobxjs/mobx-state-tree/blob/master/docs/async-actions.md)

# 0.9.4

- Introduced `types.null` and `types.undefined`
- Introduced `types.enumeration(name?, options)`

# 0.9.3

- Fix `note that a snapshot is compatible` when assigning a type to an optional version of itself
- Fix error when deleting a non existing item from a map [#255](https://github.com/mobxjs/mobx-state-tree/issues/255)
- Now all required TypeScript interfaces are exported in the main mobx-state-tree package [#256](https://github.com/mobxjs/mobx-state-tree/issues/256)

# 0.9.2

Introduced the concept of reverse patches, see [#231](https://github.com/mobxjs/mobx-state-tree/pull/231/)

- Introduced the `revertPatch` operation, that takes a patch or list of patches, and reverse applies it to the target.
- `onPatch` now takes a second argument, `includeOldValue`, defaulting to `false`, which, if set to true, includes in the patch any value that is being overwritten as result of the patch. Setting this option to true produces patches that can be used with `revertPatch`
- `patchRecorder` now introduces additional fields / methods to be able to reverse apply changes: `patchRecorder.cleanPatches`, `patchRecorder.undo`

# 0.9.1

- Applying a snapshot or patches will now emit an action as well. The name of the emitted action will be `@APPLY_PATCHES`resp `@APPLY_SNAPSHOT`. See [#107](https://github.com/mobxjs/mobx-state-tree/issues/107)
- Fixed issue where same Date instance could'nt be used two times in the same state tree [#229](https://github.com/mobxjs/mobx-state-tree/issues/229)
- Fixed issue with reapplying snapshots to Date field resulting in snapshot typecheck error[#233](https://github.com/mobxjs/mobx-state-tree/issues/233)
- Declaring `types.maybe(types.frozen)` will now result into an error [#224](https://github.com/mobxjs/mobx-state-tree/issues/224)
- Added support for Mobx observable arrays in type checks [#221](https://github.com/mobxjs/mobx-state-tree/issues/221) (from [alessioscalici](https://github.com/alessioscalici))

# 0.9.0

- **BREAKING** Removed `applyPatches` and `applyActions`. Use `applyPatch` resp. `applyAction`, as both will now also accept an array as argument
- **BREAKING** `unprotect` and `protect` can only be applied at root nodes to avoid confusing scenarios Fixed [#180](https://github.com/mobxjs/mobx-state-tree/issues/180)
- Fixed [#141](https://github.com/mobxjs/mobx-state-tree/issues/141), actions / views are no longer wrapped in dynamically generated functions for a better debugging experience
- Small improvements to typings, fixed compilation issues with TypeScript 2.4.1.
- Fixed issues where `compose` couldn't overwrite getters. [#209](https://github.com/mobxjs/mobx-state-tree/issues/209), by @homura
- Fixed CDN links in readme
- Added TodoMVC to the examples section

# 0.8.2

- Fixed issue in rollup module bundle

# 0.8.1

- Fixed issue in release script, rendering 0.8.0 useless

# 0.8.0

- **BREAKING** Dropped `types.extend` in favor of `types.compose`. See [#192](https://github.com/mobxjs/mobx-state-tree/issues/192)
- Introduced the lifecycle hooks `preProcessSnapshot` and `postProcessSnapshot`. See [#203](https://github.com/mobxjs/mobx-state-tree/pull/203) / [#100](https://github.com/mobxjs/mobx-state-tree/issues/100)
- Use rollup as bundler [#196](https://github.com/mobxjs/mobx-state-tree/pull/196)

# 0.7.3

- Introduced the concept of volatile / local state in models. See [#168](https://github.com/mobxjs/mobx-state-tree/issues/168), or [docs](https://github.com/mobxjs/mobx-state-tree/tree/master#volatile-state)
- Fixed issue with types.map() with types.identifier(types.number) [#191](https://github.com/mobxjs/mobx-state-tree/issues/191) reported by @boatkorachal
- Fixed issue with reconciler that affected types.map when node already existed at that key reported by @boatkorachal [#191](https://github.com/mobxjs/mobx-state-tree/issues/191)

# 0.7.2

- Fixed `cannot read property resolve of undefined` thanks to @cpunion for reporting, now value of dead nodes will be undefined. [#186](https://github.com/mobxjs/mobx-state-tree/issues/186)
- Fixed `[LateType] is not defined` thanks to @amir-arad for reporting, when using late as model property type [#187](https://github.com/mobxjs/mobx-state-tree/issues/187)
- Fixed `Object.freeze can only be called on Object` thanks to @ds300 for reporting, when using MST on a ReactNative environment [#189](https://github.com/mobxjs/mobx-state-tree/issues/189)
- Now the entire codebase is prettier! :D [#187](https://github.com/mobxjs/mobx-state-tree/issues/187)

# 0.7.1

- Fixed `array.remove` not working

# 0.7.0

The type system and internal administration has been refactoring, making the internals both simpler and more flexible.
Things like references and identifiers are now first class types, making them much better composable. [#152](https://github.com/mobxjs/mobx-state-tree/issues/152)

- **BREAKING** References with a predefined lookup path are no longer supported. Instead of that, identifiers are now looked up in the entire tree. For that reasons identifiers now have to be unique in the entire tree, per type.
- **BREAKING** `resolve` is renamed to `resolvePath`
- Introduced `resolveIdentifier(type, tree, identifier)` to find objects by identifier
- **BREAKING** `types.reference` is by default non-nullable. For nullable identifiers, use `types.maybe(types.reference(X))`
- Many, many improvements. Related open issues will be updated.
- **BREAKING** `isMST` is renamed to `isStateTreeNode`

# 0.6.3

- Fixed issue with array/maps of union types @abruzzihraig [#151](https://github.com/mobxjs/mobx-state-tree/issues/151)
- Make types.extend support computed attributes @cpunion [#169](https://github.com/mobxjs/mobx-state-tree/issues/169)
- Fixed issue with map of primitive types and applySnapshot @pioh [#155](https://github.com/mobxjs/mobx-state-tree/issues/155)
- Better type declarations for union, up to 10 supported types

# 0.6.2

- Fixed issue where arrays where not properly serialized as action argument

# 0.6.1

- Improved reporting of Type.is(), now it returns a fine grained report of why the provided value is not applicable.

```
[mobx-state-tree] Error while converting [{}] to AnonymousModel[]:
at path "/name" snapshot undefined is not assignable to type: string.
at path "/quantity" snapshot undefined is not assignable to type: number.
```

- Fixed support for `types.reference` in combination with `types.late`, by @robinfehr

# 0.6.0

- **BREAKING** `types.withDefault` has been renamed to `types.optional`
- **BREAKING** Array and map types can no longer be left out of snapshots by default. Use `optional` to make them optional in the snapshot
- **BREAKING** Literals no longer have a default value by default (use optional + literal instead)
- **BREAKING** Disabled inlining type.model definitions as introduced in 0.5.1; to many subtle issues
- Improved identifier support, they are no properly propagated through utility types like `maybe`, `union` etc
- Fixed issue where fields where not referred back to default when a partial snapshot was provided
- Fixed #122: `types.identifier` now also accepts a subtype to override the default string type; e.g. `types.identifier(types.number)`

# 0.5.1

- Introduced support for lazy evaluating values in `withDefault`, useful to generate UUID's, timestamps or non-primitive default values
- ~~It is now possible to define something like~~ Removed in 0.6.0

```javascript
const Box = types.model({
    point: {
        x: 10,
        y: 10
    }
}
```

Where the type of `point` property is inferred to `point: types.withDefault(types.model({ x: 10, y: 10}), () => ({ x: 10, y: 10 }))`

# 0.5.0

- ** BREAKING ** protection is now enabled by default (#101)
- ** BREAKING ** it is no longer possible to read values from a dead object. Except through `getSnapshot` or `clone` (#102)
- ** BREAKING ** `types.recursive` has been removed in favor of `types.late`
- Introduced `unprotect`, to disable protection mode for a certain instance. Useful in `afterCreate` hooks
- Introduced `types.late`. Usage: `types.late(() => typeDefinition)`. Can be used for circular / recursive type definitions, even across files. See `test/circular(1|2).ts` for an example (#74)

# 0.4.0

**BREAKING** `types.model` no requires 2 parameters to define a model. The first parameter defines the properties, derived values and view functions. The second argument is used to define the actions. For example:

```javascript
const Todo = types.model("Todo", {
  done: types.boolean,
  toggle() {
    this.done = !this.done;
  }
});
```

Now should be defined as:

```javascript
const Todo = types.model(
  "Todo",
  {
    done: types.boolean
  },
  {
    toggle() {
      this.done = !this.done;
    }
  }
);
```

It is still possible to define functions on the first object. However, those functions are not considered to be actions, but views. They are not allowed to modify values, but instead should produce a new value themselves.

# 0.3.3

- Introduced lifecycle hooks `afterCreate`, `afterAttach`, `beforeDetach`, `beforeDestroy`, implements #76
- Introduced the convenience method `addDisposer(this, cb)` that can be used to easily destruct reactions etc. which are set up in `afterCreate`. See #76

# 0.3.2

- Fix: actions where not bound automatically
- Improved and simplified the reconciliation mechanism, fixed many edge cases
- Improved the reference mechanism, fixed many edge cases
- Improved performance

# 0.3.1

- (re) introduced the concept of environments, which can be passed as second argument to `.create`, and picked up using `getEnv`

# 0.3.0

- Removed `primitive` type, use a more specific type instead
- Improved typescript typings of snapshots
- Added `depth` parameter to `getParent` and `hasParent`
- Separated the concepts of middleware and serializable actions. It is now possible to intercept, modify actions etc through `addMiddleWare`. `onAction` now uses middleware, if it is used, all parameters of actions should be serializable!

# 0.2.2

- Introduced the concept of liveliness; if nodes are removed from the the tree because they are replaced by some other value, they will be marked as "died". This should help to early signal when people hold on to references that are not part of the tree anymore. To explicitly remove an node from a tree, with the intent to spawn a new state tree from it, use `detach`.
- Introduced the convenience method `destroy` to remove a model from it's parent and mark it as dead.
- Introduced the concept of protected trees. If a tree is protected using `protect`, it can only be modified through action, and not by mutating it directly anymore.

# 0.2.1

- Introduced .Type and .SnapshotType to be used with TypeScript to get the type for a model

# 0.2.0

- Renamed `createFactory` to `types.model` (breaking!)
- Renamed `composeFactory` to `types.extend` (breaking!)
- Actions should now be declared as `name(params) { body }`, instead of `name: action(function (params) { body})` (breaking!)
- Models are no longer constructed by invoking the factory as function, but by calling `factory.create` (breaking!)
- Introduced `identifier`
- Introduced / improved `reference`
- Greatly improved typescript support, type inference etc. However there are still limitations as the full typesystem of MST cannot be expressed in TypeScript. Especially concerning the type of snapshots and the possibility to use snapshots as first class value.<|MERGE_RESOLUTION|>--- conflicted
+++ resolved
@@ -1,12 +1,10 @@
-<<<<<<< HEAD
 # 4.0.0
 
 [BREAKING CHANGE] MST 4.0 requires MobX 6
-=======
+
 # 3.17.3
 
 Add onValidated support to safeReference [#1540 by @orlovcs](https://github.com/mobxjs/mobx-state-tree/pull/1540)
->>>>>>> b1f792d9
 
 # 3.17.2
 
