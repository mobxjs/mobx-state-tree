<<<<<<< HEAD
# 4.x.x

-   **[BREAKING]** MobX-state-tree now requires at least TypeScript 3.0 when using MST with typescript.
-   The `create` method is now able to infer in TS if it can be called parameterless or not for a certan type by [@xaviergonz](https://github.com/xaviergonz).

# x.x.x
=======
# 3.2.5

-   Fix for TS3 issues with reference type [#994](https://github.com/mobxjs/mobx-state-tree/issues/994) through [#995](https://github.com/mobxjs/mobx-state-tree/pull/995) by [@xaviergonz](https://github.com/xaviergonz)

# 3.2.4
>>>>>>> 5254482e

-   Further improvements for Typescript support for enumeration by [@xaviergonz](https://github.com/xaviergonz)
-   Smaller generated .d.ts files through [#990](https://github.com/mobxjs/mobx-state-tree/pull/990) by [@xaviergonz](https://github.com/xaviergonz)
-   Fix for exception when destroying children of types.maybe through [#985](https://github.com/mobxjs/mobx-state-tree/pull/985) by [@dsabanin](https://github.com/dsabanin)

# 3.2.3

-   Fixed incorrect typing generation for mst-middlewares [#979](https://github.com/mobxjs/mobx-state-tree/issues/979)

# 3.2.2

-   Fixes for the reconciliation algorithm of arrays [#928](https://github.com/mobxjs/mobx-state-tree/issues/928) through [#960](https://github.com/mobxjs/mobx-state-tree/pull/960) by [@liuqiang1357](https://github.com/liuqiang1357)
-   Better Typescript support for enumeration, compose, union, literal and references by [@xaviergonz](https://github.com/xaviergonz)
-   Updated dependencies to latest versions by [@xaviergonz](https://github.com/xaviergonz)
-   [Internal] Cleanup 'createNode' and related codepaths through [#962](https://github.com/mobxjs/mobx-state-tree/pull/962) by [@k-g-a](https://github.com/k-g-a)

# 3.2.1

-   Fix for wrong generated TS import [#968](https://github.com/mobxjs/mobx-state-tree/issues/968) through [#969](https://github.com/mobxjs/mobx-state-tree/pull/969) by [@k-g-a](https://github.com/k-g-a)

# 3.2.0

-   Made the internal CreationType/SnapshotType/Type official via the new [`SnapshotIn`, `SnapshotOut`, `Instance` and `SnapshotOrInstance<typeof X>`](README.md#typeScript-and-mst) by [@xaviergonz](https://github.com/xaviergonz)
-   A new [`cast` method](README.md#snapshots-can-be-used-to-write-values) that makes automatic casts from instances/input snapshots for assignments by [@xaviergonz](https://github.com/xaviergonz)

# 3.1.1

-   Fixed typings of `getParent` and `getRoot`. Fixes [#951](https://github.com/mobxjs/mobx-state-tree/issues/951) through [#953](https://github.com/mobxjs/mobx-state-tree/pull/953) by [@xaviergonz](https://github.com/xaviergonz)

# 3.1.0

-   Fixed issue where snapshot post-processors where not always applied. Fixes [#926](https://github.com/mobxjs/mobx-state-tree/issues/926), [#961](https://github.com/mobxjs/mobx-state-tree/issues/961), through [#959](https://github.com/mobxjs/mobx-state-tree/pull/959) by [@k-g-a](https://github.com/k-g-a)

# 3.0.3

-   Fixed re-adding the same objects to an array. Fixes [#928](https://github.com/mobxjs/mobx-state-tree/issues/928) through [#949](https://github.com/mobxjs/mobx-state-tree/pull/949) by [@Krivega](https://github.com/Krivega)

# 3.0.2

-   Introduced `types.integer`! By [@jayarjo](https://github.com/jayarjo) through [#935](https://github.com/mobxjs/mobx-state-tree/pull/935)
-   Improved typescript typings, several fixes to the type system. Awesome contribution by [@xaviergonz](https://github.com/xaviergonz) through [#937](https://github.com/mobxjs/mobx-state-tree/pull/937) and [#945](https://github.com/mobxjs/mobx-state-tree/pull/945). Fixes [#922](https://github.com/mobxjs/mobx-state-tree/issues/922), [#930](https://github.com/mobxjs/mobx-state-tree/issues/930), [#932](https://github.com/mobxjs/mobx-state-tree/issues/932), [#923](https://github.com/mobxjs/mobx-state-tree/issues/923)
-   Improved handling of `types.late`

# 3.0.1 (retracted)

# 3.0.0

Welcome to MobX-state-tree! This version introduces some breaking changes, but nonetheless is an recommended upgrade as all changes should be pretty straight forward and there is no reason anymore to maintain the 2.x range (3.0 is still compatible with MobX 4)

## Most important changes

MST 3 is twice as fast in initializing trees with half the memory consumption compared to version 2:

Running `yarn speedtest` on Node 9.3:

|                 | MST 2  | MST 3  |
| --------------- | ------ | ------ |
| Time            | 24sec  | 12 sec |
| Mem             | 315MB  | 168MB  |
| Size (min+gzip) | 14.1KB | 15.0KB |

Beyond that, MST 3 uses TypeScript 2.8, which results in more accurate TypeScript support.

The type system has been simplified and improved in several areas. Several open issues around maps and (numeric) keys have been resolved. The `frozen` type can now be fully typed. See below for the full details.

Also, the 'object has died' exception can be suppressed now. One should still address it, but at least it won't be a show-stopper from now on.

## Changes in the type system

-   **[BREAKING]** `types.identifier` can no longer be parameterized with either `types.string` or `types.number`. So instead of `types.identifier()` use `types.identifier`. Identifiers are now always normalized to strings. This reflects what was already happening internally and solves a lot of edge cases. To use numbers as identifiers, `types.identifierNumber` (instead of `types.identifier(types.number)`) can be used, which serializes it's snapshot to a number, but will internally work like a string based identifier
-   **[BREAKING]** `types.maybe` now serializes to / from `undefined` by default, as it is more and more the common best practice to don't use `null` at all and MST follows this practice. Use `types.maybeNull` for the old behavior (see [#830](https://github.com/mobxjs/mobx-state-tree/issues/830))
-   **[BREAKING]** `types.frozen` is now a function, and can now be invoked in a few different ways:
    1.  `types.frozen()` - behaves the same as `types.frozen` in MST 2.
    1.  `types.frozen(SubType)` - provide a valid MST type and frozen will check if the provided data conforms the snapshot for that type. Note that the type will not actually be instantiated, so it can only be used to check the _shape_ of the data. Adding views or actions to `SubType` would be pointless.
    1.  `types.frozen(someDefaultValue)` - provide a primitive value, object or array, and MST will infer the type from that object, and also make it the default value for the field
    1.  `types.frozen<TypeScriptType>()` - provide a typescript type, to help in strongly typing the field (design time only)
-   It is no longer necessary to wrap `types.map` or `types.array` in `types.optional` when used in a `model` type, `map` and `array` are now optional by default when used as property type. See [#906](https://github.com/mobxjs/mobx-state-tree/issues/906)
-   **[BREAKING]** `postProcessSnapshot` can no longer be declared as action, but, like `preProcessSnapshot`, needs to be defined on the type rather than on the instance.
-   **[BREAKING]** `types.union` is now eager, which means that if multiple valid types for a value are encountered, the first valid type is picked, rather then throwing. #907 / #804, `dispatcher` param => option,

## Other improvements

-   **[BREAKING]** MobX-state-tree now requires at least TypeScript 2.8 when using MST with typescript. The type system has been revamped, and should now be a lot more accurate, especially concerning snapshot types.
-   **[BREAKING]** `map.put` will now return the inserted node, rather than the map itself. This makes it easier to find objects for which the identifier is not known upfront. See [#766](https://github.com/mobxjs/mobx-state-tree/issues/766) by [k-g-a](https://github.com/k-g-a)
-   **[BREAKING]** The order of firing hooks when instantiating has slighlty changed, as the `afterCreate` hook will now only be fired upon instantiation of the tree node, which now happens lazily (on first read / action). The internal order in which hooks are fired within a single node has remained the same. See [#845](https://github.com/mobxjs/mobx-state-tree/issues/845) for details
-   Significantly improved the performance of constructing MST trees. Significantly reduced the memory footprint of MST. Big shoutout to the relentless effort by [k-g-a](https://github.com/k-g-a) to optimize all the things! See [#845](https://github.com/mobxjs/mobx-state-tree/issues/845) for details.
-   Introduced `setLivelynessChecking("warn" | "ignore" | "error")`, this can be used to customize how MST should act when one tries to read or write to a node that has already been removed from the tree. The default behavior is `warn`.
-   Improved the overloads of `model.compose`, see [#892](https://github.com/mobxjs/mobx-state-tree/pull/892) by [t49tran](https://github.com/t49tran)
-   Fixed issue where computed properties based on `getPath` could return stale results, fixes [#917](https://github.com/mobxjs/mobx-state-tree/issues/917)
-   Fixed issue where onAction middleware threw on dead nodes when attachAfter option was used
-   Fixed several issues with maps and numeric identifiers, such as [#884](https://github.com/mobxjs/mobx-state-tree/issues/884) and [#826](https://github.com/mobxjs/mobx-state-tree/issues/826)

## TL,DR Migration guide

-   `types.identifier(types.number)` => `types.identifierNumber`
-   `types.identifier()` and `types.identifier(types.string) =>`types.identifier`
-   `types.frozen` => `types.frozen()`
-   `types.maybe(x)` => `types.maybeNull(x)`
-   `postProcessSnapshot` should now be declared on the type instead of as action

# 2.2.0

-   Added support for MobX 5. Initiative by [@jeffberry](https://github.com/jeffberry) through [#868](https://github.com/mobxjs/mobx-state-tree/pull/868/files). Please note that there are JavaScript engine restrictions for MobX 5 (no Internet Explorer, or React Native Android). If you need to target those versions please keep using MobX 4 as peer dependency (MST is compatible with both)
-   Reduced memory footprint with ~10-20%, by [k-g-a](https://github.com/k-g-a) through [#872](https://github.com/mobxjs/mobx-state-tree/pull/872)
-   Fixed issue where undo manager was not working correctly for non-root stores, by [marcofugaro](https://github.com/marcofugaro) trough [#875](https://github.com/mobxjs/mobx-state-tree/pull/875)

# 2.1.0

-   Fixed issue where default values of `types.frozen` where not applied correctly after apply snapshot. [#842](https://github.com/mobxjs/mobx-state-tree/pull/842) by [SirbyAlive](https://github.com/SirbyAlive). Fixes [#643](https://github.com/mobxjs/mobx-state-tree/issues/634)
-   Fixed issue where empty patch sets resulted in in unnecessary history items. [#838](https://github.com/mobxjs/mobx-state-tree/pull/838) by [chemitaxis](https://github.com/chemitaxis). Fixes [#837](https://github.com/mobxjs/mobx-state-tree/issues/837)
-   `flow`s of destroyed nodes can no 'safely' resume. [#798](https://github.com/mobxjs/mobx-state-tree/pull/798/files) by [Bnaya](https://github.com/Bnaya). Fixes [#792](https://github.com/mobxjs/mobx-state-tree/issues/792)
-   Made sure the type `Snapshot` is exposed. [#821](https://github.com/mobxjs/mobx-state-tree/pull/821) by [dsabanin](https://github.com/dsabanin)
-   Fix: the function parameter was incorrectly typed as non-optional. [#851](https://github.com/mobxjs/mobx-state-tree/pull/851) by [abruzzihraig](https://github.com/abruzzihraig)

# 2.0.5

-   It is now possible to get the snapshot of a node without triggering the `postProcessSnapshot` hook. See [#745](https://github.com/mobxjs/mobx-state-tree/pull/745) for details. By @robinfehr
-   Introduced `getParentOfType` and `hasParentOfType`. See [#767](https://github.com/mobxjs/mobx-state-tree/pull/767) by @k-g-a
-   Fixed issue where running `typeCheck` accidentally logged typecheck errors to the console. Fixes [#781](https://github.com/mobxjs/mobx-state-tree/issues/781)

# 2.0.4

-   Removed accidental dependency on mobx

# 2.0.3

-   Fixed issue where middleware that changed arguments wasn't properly picked up. See [#732](https://github.com/mobxjs/mobx-state-tree/pull/732) by @robinfehr. Fixes [#731](https://github.com/mobxjs/mobx-state-tree/issues/731)
-   Fixed reassigning to a custom type from a different type in a union silently failing. See [#737](https://github.com/mobxjs/mobx-state-tree/pull/737) by @univerio. Fixes [#736](https://github.com/mobxjs/mobx-state-tree/issues/736)
-   Fixed typings issue with TypeScript 2.8. See [#740](https://github.com/mobxjs/mobx-state-tree/pull/740) by @bnaya.
-   Fixed undo manager apply grouped patches in the wrong order. See [#755](https://github.com/mobxjs/mobx-state-tree/pull/755) by @robinfehr. Fixes [#754](https://github.com/mobxjs/mobx-state-tree/issues/754)

# 2.0.2

-   Fixed bidirectional references from nodes to nodes, see [#728](https://github.com/mobxjs/mobx-state-tree/pull/728) by @robinfehr
-   `joinJsonPath` and `splitJsonPath` are now exposed as utilities, see [#724](https://github.com/mobxjs/mobx-state-tree/pull/724) by @jjrv
-   Several documentation and example fixes

# 2.0.1

-   Fixed typings for maps of maps [#704](https://github.com/mobxjs/mobx-state-tree/pull/704) by @xaviergonz
-   Fixed dependency issue in `mst-middlewares` package

# 2.0.0

**Breaking changes**

-   MobX-state-tree now requires MobX 4.0 or higher
-   Identifiers are now internally always normalized to strings. This also means that adding an object with an number identifier to an observable map, it should still be requested back as string. In general, we recommend to always use string based identifiers to avoid confusion.

# 1.4.0

**Features**

-   It is now possible to create [custom primitive(like) types](https://github.com/mobxjs/mobx-state-tree/blob/master/API.md#typescustom)! Implements [#673](https://github.com/mobxjs/mobx-state-tree/issues/673) through [#689](https://github.com/mobxjs/mobx-state-tree/pull/689)
-   [`getIdentifier`](https://github.com/mobxjs/mobx-state-tree/blob/master/API.md#getidentifier) is now exposed as function, to get the identifier of a model instance (if any). Fixes [#674](https://github.com/mobxjs/mobx-state-tree/issues/674) through [#678](https://github.com/mobxjs/mobx-state-tree/pull/678) by TimHollies
-   Writing [middleware](https://github.com/mobxjs/mobx-state-tree/blob/master/docs/middleware.md) has slightly changed, to make it less error prone and more explicit whether a middleware chain should be aborted. For details, see [#675](https://github.com/mobxjs/mobx-state-tree/pull/675) by Robin Fehr
-   It is now possible to configure whether [attached middleware](https://github.com/mobxjs/mobx-state-tree/blob/master/API.md#addmiddleware) should be triggered for the built-in hooks / operations. [#653](https://github.com/mobxjs/mobx-state-tree/pull/653) by Robin Fehr
-   We exposed an [api](https://github.com/mobxjs/mobx-state-tree/blob/master/API.md#getmembers) to perform reflection on model instances. [#649](https://github.com/mobxjs/mobx-state-tree/pull/649) by Robin Fehr

**Fixes**

-   Fixed a bug where items in maps where not properly reconciled when the `put` operation was used. Fixed [#683](https://github.com/mobxjs/mobx-state-tree/issues/683) and [#672](https://github.com/mobxjs/mobx-state-tree/issues/672) through [#693](https://github.com/mobxjs/mobx-state-tree/pull/693)
-   Fixed issue where trying to resolve a path would throw exceptions. Fixed [#686](https://github.com/mobxjs/mobx-state-tree/issues/686) through [#692](https://github.com/mobxjs/mobx-state-tree/pull/692)
-   In non production builds actions and views on models can now be replaced, to simplify mocking. Fixes [#646](https://github.com/mobxjs/mobx-state-tree/issues/646) through [#690](https://github.com/mobxjs/mobx-state-tree/pull/690)
-   Fixed bug where `tryResolve` could leave a node in a corrupt state. [#668](https://github.com/mobxjs/mobx-state-tree/pull/668) by dnakov
-   Fixed typings for TypeScript 2.7, through [#667](https://github.com/mobxjs/mobx-state-tree/pull/667) by Javier Gonzalez
-   Several improvements to error messages

# 1.3.1

-   Fixed bug where `flows` didn't properly batch their next ticks properly in actions, significantly slowing processes down. Fixes [#563](<[#563](https://github.com/mobxjs/mobx-state-tree/issues/563)>)

# 1.3.0

-   Significantly improved the undo/redo manager. The undo manager now supports groups. See [#504](https://github.com/mobxjs/mobx-state-tree/pull/504) by @robinfehr! See the [updated docs](https://github.com/mobxjs/mobx-state-tree/blob/master/packages/mst-middlewares/README.md#undomanager) for more details.
-   Significantly improved performance, improvements of 20% could be expected, but changes of course per case. See [#553](https://github.com/mobxjs/mobx-state-tree/pull/553)
-   Implemented `actionLogger` middleware, which logs most events for async actions
-   Slightly changed the order in which life cycle hooks are fired. `afterAttach` will no fire first on the parent, then on the children. So, unlike `afterCreate`, in `afterAttach` one can assume in `afterAttach that the parent has completely initialized.

# 1.2.1

-   1.2.0 didn't seem to be released correctly...

# 1.2.0

-   Introduced customizable reference types. See the [reference and identifiers](https://github.com/mobxjs/mobx-state-tree#references-and-identifiers) section.
-   Introduced `model.volatile` to more easily declare and reuse volatile instance state. Volatile state can contain arbitrary data, is shallowly observable and, like props, cannot be modified without actions. See [`model.volatile`](https://github.com/mobxjs/mobx-state-tree#model-volatile) for more details.

# 1.1.1

### Improvements

-   Fixed an issue where nodes where not always created correctly, see #534. Should fix #513 and #531.
-   All tests are now run in both PROD and non PROD configurations, after running into some bugs that only occurred in production builds.
-   Some internal optimizations have been applied (and many more will follow). Like having internal leaner node for immutable data. See #474
-   A lot of minor improvements on the docs

# 1.1.0

### Improvements

-   The concept of process (asynchronous actions) has been renamed to flows. (Mainly to avoid issues with bundlers)
-   We changed to a lerna setup which allows separately distributing middleware and testing examples with more ease
-   Every MST middleware is now shipped in a separate package named `mst-middlewares`. They are now written in TypeScript and fully transpiled to ES5 to avoid problems with uglifyjs in create-react-app bundling.
-   Introduced `createActionTrackingMiddleware`, this significantly simplifies writing middleware for common scenarios. Especially middleware that deals with asynchronous actions (flows)
-   Renamed `process` to `flow`. Deprecated `process`.
-   **BREAKING** As a result some middleware event names have also been changed. If you have custom middlewares this change might affect you. Rename middleware event type prefixes starting with `process` to now start with `flow`.

### Fixes

-   Fixed nested maps + environments not working correctly, [#447](https://github.com/mobxjs/mobx-state-tree/pull/447) by @xaviergonz
-   Improved typescript typings for enumerations, up to 50 values are now supported [#424](https://github.com/mobxjs/mobx-state-tree/pull/447) by @danielduwaer

# 1.0.2

-   Introduced `modelType.extend` which allows creating views and actions with shared state.

# 1.0.1

### Features

-   Added the middlewares `atomic` and types `TimeTraveller`, `UndoManager`. Check out the [docs](https://github.com/mobxjs/mobx-state-tree/blob/master/docs/middleware.md)!
-   Introduced `createActionTrackingMiddleware` to simplify the creation of middleware that support complex async processes
-   exposed `typecheck(type, value)` as public api (will ignore environment flags)

### Improvements

-   `getEnv` will return an empty object instead of throwing when a tree was initialized without environment
-   Fixed issue where patches generated for nested maps were incorrect (#396)
-   Fixed the escaping of (back)slashes in JSON paths (#405)
-   Improved the algorithm that reconcile items in an array (#384)
-   Assigning a node that has an environment to a parent is now allowed, as long as the environment is strictly the same (#387)
-   Many minor documentation improvements. Thanks everybody who created a PR!

# 1.0.0

No changes

# 0.12.0

-   **BREAKING** The redux utilities are no longer part of the core package, but need to be imported from `mobx-state-tree/middleware/redux`.

# 0.11.0

### Breaking changes

-   **BREAKING** `onAction` middleware no longer throws when encountering unserializable arguments. Rather, it serializes a struct like `{ $MST_UNSERIALIZABLE: true, type: "someType" }`. MST Nodes are no longer automatically serialized. Rather, one should either pass 1: an id, 2: a (relative) path, 3: a snapshot
-   **BREAKING** `revertPatch` has been dropped. `IReversableJsonPatch` is no longer exposed, instead use the inverse patches generated by `onPatch`
-   **BREAKING** some middleware events have been renamed: `process_yield` -> `process_resume`, `process_yield_error` -> `process_resume_error`, to make it less confusing how these events relate to `yield` statements.
-   **BREAKING** patchRecorder's field `patches` has been renamed to `rawPatches,`cleanPatches`to`patches`, and`inversePatches` was added.

### New features

-   Introduced `decorate(middleware, action)` to easily attach middleware to a specific action
-   Handlers passed to `onPatch(handler: (patch, inversePatch) => void)` now receive as second argument the inverse patch of the emitted patch
-   `onAction` lister now supports an `attachAfter` parameter
-   Middleware events now also contain `parentId` (id of the causing action, `0` if none) and `tree` (the root of context)

### Fixes

-   ReduxDevTools connection is no longer one step behind [#287](https://github.com/mobxjs/mobx-state-tree/issues/287)
-   Middleware is no longer run as part of the transaction of the targeted action
-   Fixed representation of `union` types in error messages

# 0.10.3

-   **BREAKISH** Redefining lifecycle hooks will now automatically compose them, implements [#252](https://github.com/mobxjs/mobx-state-tree/issues/252)
-   Added dev-only checks, typecheck will be performed only in dev-mode and top-level API-calls will be checked.
-   The internal types `IMiddleWareEvent`, `IMiddlewareEventType`, `ISerializedActionCall` are now exposed (fixes [#315](https://github.com/mobxjs/mobx-state-tree/issues/315))

# 0.10.2

-   Object model instances no longer share a prototype.

# 0.10.1

-   Removed accidental dependency on the codemod

# 0.10.0

-   **BREAKING** the syntax to define model types has been updated. See the [updated docs](https://github.com/mobxjs/mobx-state-tree#creating-models) or the original proposal:[#282](https://github.com/mobxjs/mobx-state-tree/pull/286), but no worries, theres a codemod! :D
-   **BREAKING** `preProcessSnapshot` hook is no longer a normal hook that can be defined as action. Instead, it should be defined on the type using `types.model(...).preProcessSnapshot(value => value)`
-   **BREAKING** Asynchronous process should now be defined using `process`. See this [example](https://github.com/mobxjs/mobx-state-tree/blob/adba1943af263898678fe148a80d3d2b9f8dbe63/examples/bookshop/src/stores/BookStore.js#L25) or the [asynchronous action docs](https://github.com/mobxjs/mobx-state-tree/blob/master/docs/async-actions.md).

**How to run the codemod?**

The codemod is provided as npm package command line tool. It has been written using the TypeScript parser, so it will successfully support either TS or regular JavaScript source files.

To run the codemod, you need to first install it globally by `npm install -g mst-codemod-to-0.10`.
After that, the `mst-codemod-to-0.10` command will be available in your command line.

To perform the codemod, you need to call in your command line `mst-codemod-to-0.10` followed by the filename you want to codemod. A `.bak` file with the original source will be created for backup purposes, and the file you provided will be updated to the new syntax! Have fun!

PS: You could also use `npx` instead of installing the codemod globally! :)

# 0.9.5

-   Asynchronous actions are now a first class concept in mobx-state-tree. See the [docs](https://github.com/mobxjs/mobx-state-tree/blob/master/docs/async-actions.md)

# 0.9.4

-   Introduced `types.null` and `types.undefined`
-   Introduced `types.enumeration(name?, options)`

# 0.9.3

-   Fix `note that a snapshot is compatible` when assigning a type to an optional version of itself
-   Fix error when deleting a non existing item from a map [#255](https://github.com/mobxjs/mobx-state-tree/issues/255)
-   Now all required TypeScript interfaces are exported in the main mobx-state-tree package [#256](https://github.com/mobxjs/mobx-state-tree/issues/256)

# 0.9.2

Introduced the concept of reverse patches, see [#231](https://github.com/mobxjs/mobx-state-tree/pull/231/)

-   Introduced the `revertPatch` operation, that takes a patch or list of patches, and reverse applies it to the target.
-   `onPatch` now takes a second argument, `includeOldValue`, defaulting to `false`, which, if set to true, includes in the patch any value that is being overwritten as result of the patch. Setting this option to true produces patches that can be used with `revertPatch`
-   `patchRecorder` now introduces additional fields / methods to be able to reverse apply changes: `patchRecorder.cleanPatches`, `patchRecorder.undo`

# 0.9.1

-   Applying a snapshot or patches will now emit an action as well. The name of the emitted action will be `@APPLY_PATCHES`resp `@APPLY_SNAPSHOT`. See [#107](https://github.com/mobxjs/mobx-state-tree/issues/107)
-   Fixed issue where same Date instance could'nt be used two times in the same state tree [#229](https://github.com/mobxjs/mobx-state-tree/issues/229)
-   Fixed issue with reapplying snapshots to Date field resulting in snapshot typecheck error[#233](https://github.com/mobxjs/mobx-state-tree/issues/233)
-   Declaring `types.maybe(types.frozen)` will now result into an error [#224](https://github.com/mobxjs/mobx-state-tree/issues/224)
-   Added support for Mobx observable arrays in type checks [#221](https://github.com/mobxjs/mobx-state-tree/issues/221) (from [alessioscalici](https://github.com/alessioscalici))

# 0.9.0

-   **BREAKING** Removed `applyPatches` and `applyActions`. Use `applyPatch` resp. `applyAction`, as both will now also accept an array as argument
-   **BREAKING** `unprotect` and `protect` can only be applied at root nodes to avoid confusing scenarios Fixed [#180](https://github.com/mobxjs/mobx-state-tree/issues/180)
-   Fixed [#141](https://github.com/mobxjs/mobx-state-tree/issues/141), actions / views are no longer wrapped in dynamically generated functions for a better debugging experience
-   Small improvements to typings, fixed compilation issues with TypeScript 2.4.1.
-   Fixed issues where `compose` couldn't overwrite getters. [#209](https://github.com/mobxjs/mobx-state-tree/issues/209), by @homura
-   Fixed CDN links in readme
-   Added TodoMVC to the examples section

# 0.8.2

-   Fixed issue in rollup module bundle

# 0.8.1

-   Fixed issue in release script, rendering 0.8.0 useless

# 0.8.0

-   **BREAKING** Dropped `types.extend` in favor of `types.compose`. See [#192](https://github.com/mobxjs/mobx-state-tree/issues/192)
-   Introduced the lifecycle hooks `preProcessSnapshot` and `postProcessSnapshot`. See [#203](https://github.com/mobxjs/mobx-state-tree/pull/203) / [#100](https://github.com/mobxjs/mobx-state-tree/issues/100)
-   Use rollup as bundler [#196](https://github.com/mobxjs/mobx-state-tree/pull/196)

# 0.7.3

-   Introduced the concept of volatile / local state in models. See [#168](https://github.com/mobxjs/mobx-state-tree/issues/168), or [docs](https://github.com/mobxjs/mobx-state-tree/tree/master#volatile-state)
-   Fixed issue with types.map() with types.identifier(types.number) [#191](https://github.com/mobxjs/mobx-state-tree/issues/191) reported by @boatkorachal
-   Fixed issue with reconciler that affected types.map when node already existed at that key reported by @boatkorachal [#191](https://github.com/mobxjs/mobx-state-tree/issues/191)

# 0.7.2

-   Fixed `cannot read property resolve of undefined` thanks to @cpunion for reporting, now value of dead nodes will be undefined. [#186](https://github.com/mobxjs/mobx-state-tree/issues/186)
-   Fixed `[LateType] is not defined` thanks to @amir-arad for reporting, when using late as model property type [#187](https://github.com/mobxjs/mobx-state-tree/issues/187)
-   Fixed `Object.freeze can only be called on Object` thanks to @ds300 for reporting, when using MST on a ReactNative environment [#189](https://github.com/mobxjs/mobx-state-tree/issues/189)
-   Now the entire codebase is prettier! :D [#187](https://github.com/mobxjs/mobx-state-tree/issues/187)

# 0.7.1

-   Fixed `array.remove` not working

# 0.7.0

The type system and internal administration has been refactoring, making the internals both simpler and more flexible.
Things like references and identifiers are now first class types, making them much better composable. [#152](https://github.com/mobxjs/mobx-state-tree/issues/152)

-   **BREAKING** References with a predefined lookup path are no longer supported. Instead of that, identifiers are now looked up in the entire tree. For that reasons identifiers now have to be unique in the entire tree, per type.
-   **BREAKING** `resolve` is renamed to `resolvePath`
-   Introduced `resolveIdentifier(type, tree, identifier)` to find objects by identifier
-   **BREAKING** `types.reference` is by default non-nullable. For nullable identifiers, use `types.maybe(types.reference(X))`
-   Many, many improvements. Related open issues will be updated.
-   **BREAKING** `isMST` is renamed to `isStateTreeNode`

# 0.6.3

-   Fixed issue with array/maps of union types @abruzzihraig [#151](https://github.com/mobxjs/mobx-state-tree/issues/151)
-   Make types.extend support computed attributes @cpunion [#169](https://github.com/mobxjs/mobx-state-tree/issues/169)
-   Fixed issue with map of primitive types and applySnapshot @pioh [#155](https://github.com/mobxjs/mobx-state-tree/issues/155)
-   Better type declarations for union, up to 10 supported types

# 0.6.2

-   Fixed issue where arrays where not properly serialized as action argument

# 0.6.1

-   Improved reporting of Type.is(), now it returns a fine grained report of why the provided value is not applicable.

```
[mobx-state-tree] Error while converting [{}] to AnonymousModel[]:
at path "/name" snapshot undefined is not assignable to type: string.
at path "/quantity" snapshot undefined is not assignable to type: number.
```

-   Fixed support for `types.reference` in combination with `types.late`, by @robinfehr

# 0.6.0

-   **BREAKING** `types.withDefault` has been renamed to `types.optional`
-   **BREAKING** Array and map types can no longer be left out of snapshots by default. Use `optional` to make them optional in the snapshot
-   **BREAKING** Literals no longer have a default value by default (use optional + literal instead)
-   **BREAKING** Disabled inlining type.model definitions as introduced in 0.5.1; to many subtle issues
-   Improved identifier support, they are no properly propagated through utility types like `maybe`, `union` etc
-   Fixed issue where fields where not referred back to default when a partial snapshot was provided
-   Fixed #122: `types.identifier` now also accepts a subtype to override the default string type; e.g. `types.identifier(types.number)`

# 0.5.1

-   Introduced support for lazy evaluating values in `withDefault`, useful to generate UUID's, timestamps or non-primitive default values
-   ~~It is now possible to define something like~~ Removed in 0.6.0

```javascript
const Box = types.model({
    point: {
        x: 10,
        y: 10
    }
}
```

Where the type of `point` property is inferred to `point: types.withDefault(types.model({ x: 10, y: 10}), () => ({ x: 10, y: 10 }))`

# 0.5.0

-   ** BREAKING ** protection is now enabled by default (#101)
-   ** BREAKING ** it is no longer possible to read values from a dead object. Except through `getSnapshot` or `clone` (#102)
-   ** BREAKING ** `types.recursive` has been removed in favor of `types.late`
-   Introduced `unprotect`, to disable protection mode for a certain instance. Useful in `afterCreate` hooks
-   Introduced `types.late`. Usage: `types.late(() => typeDefinition)`. Can be used for circular / recursive type definitions, even across files. See `test/circular(1|2).ts` for an example (#74)

# 0.4.0

**BREAKING** `types.model` no requires 2 parameters to define a model. The first parameter defines the properties, derived values and view functions. The second argument is used to define the actions. For example:

```javascript
const Todo = types.model("Todo", {
    done: types.boolean,
    toggle() {
        this.done = !this.done
    }
})
```

Now should be defined as:

```javascript
const Todo = types.model(
    "Todo",
    {
        done: types.boolean
    },
    {
        toggle() {
            this.done = !this.done
        }
    }
)
```

It is still possible to define functions on the first object. However, those functions are not considered to be actions, but views. They are not allowed to modify values, but instead should produce a new value themselves.

# 0.3.3

-   Introduced lifecycle hooks `afterCreate`, `afterAttach`, `beforeDetach`, `beforeDestroy`, implements #76
-   Introduced the convenience method `addDisposer(this, cb)` that can be used to easily destruct reactions etc. which are set up in `afterCreate`. See #76

# 0.3.2

-   Fix: actions where not bound automatically
-   Improved and simplified the reconciliation mechanism, fixed many edge cases
-   Improved the reference mechanism, fixed many edge cases
-   Improved performance

# 0.3.1

-   (re) introduced the concept of environments, which can be passed as second argument to `.create`, and picked up using `getEnv`

# 0.3.0

-   Removed `primitive` type, use a more specific type instead
-   Improved typescript typings of snapshots
-   Added `depth` parameter to `getParent` and `hasParent`
-   Separated the concepts of middleware and serializable actions. It is now possible to intercept, modify actions etc through `addMiddleWare`. `onAction` now uses middleware, if it is used, all parameters of actions should be serializable!

# 0.2.2

-   Introduced the concept of liveliness; if nodes are removed from the the tree because they are replaced by some other value, they will be marked as "died". This should help to early signal when people hold on to references that are not part of the tree anymore. To explicitly remove an node from a tree, with the intent to spawn a new state tree from it, use `detach`.
-   Introduced the convenience method `destroy` to remove a model from it's parent and mark it as dead.
-   Introduced the concept of protected trees. If a tree is protected using `protect`, it can only be modified through action, and not by mutating it directly anymore.

# 0.2.1

-   Introduced .Type and .SnapshotType to be used with TypeScript to get the type for a model

# 0.2.0

-   Renamed `createFactory` to `types.model` (breaking!)
-   Renamed `composeFactory` to `types.extend` (breaking!)
-   Actions should now be declared as `name(params) { body }`, instead of `name: action(function (params) { body})` (breaking!)
-   Models are no longer constructed by invoking the factory as function, but by calling `factory.create` (breaking!)
-   Introduced `identifier`
-   Introduced / improved `reference`
-   Greatly improved typescript support, type inference etc. However there are still limitations as the full typesystem of MST cannot be expressed in TypeScript. Especially concerning the type of snapshots and the possibility to use snapshots as first class value.<|MERGE_RESOLUTION|>--- conflicted
+++ resolved
@@ -1,17 +1,13 @@
-<<<<<<< HEAD
-# 4.x.x
+# 4.0.0
 
 -   **[BREAKING]** MobX-state-tree now requires at least TypeScript 3.0 when using MST with typescript.
 -   The `create` method is now able to infer in TS if it can be called parameterless or not for a certan type by [@xaviergonz](https://github.com/xaviergonz).
 
-# x.x.x
-=======
 # 3.2.5
 
 -   Fix for TS3 issues with reference type [#994](https://github.com/mobxjs/mobx-state-tree/issues/994) through [#995](https://github.com/mobxjs/mobx-state-tree/pull/995) by [@xaviergonz](https://github.com/xaviergonz)
 
 # 3.2.4
->>>>>>> 5254482e
 
 -   Further improvements for Typescript support for enumeration by [@xaviergonz](https://github.com/xaviergonz)
 -   Smaller generated .d.ts files through [#990](https://github.com/mobxjs/mobx-state-tree/pull/990) by [@xaviergonz](https://github.com/xaviergonz)
