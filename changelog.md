<<<<<<< HEAD
-   Fix for empty models / models with all properties set to optional being able to take any value in TypeScript through [#1269](https://github.com/mobxjs/mobx-state-tree/pull/1269) by [@xaviergonz](https://github.com/xaviergonz).
=======
# 3.14.1

-   Made it possible to force full run-time type-checking (for better error messages) in production builds by setting `ENABLE_TYPE_CHECK=true` as environment variable. Fixes [#1332](https://github.com/mobxjs/mobx-state-tree/pull/1332) through [#1337](https://github.com/mobxjs/mobx-state-tree/pull/1337) by [@OverseePublic](https://github.com/OverseePublic)
-   Fixed an issue where `Type.is` doesn't behave correctly for types that has snapshot processors. Fixes [#1321](https://github.com/mobxjs/mobx-state-tree/issues/1321) through [#1323](https://github.com/mobxjs/mobx-state-tree/pull/1323) by [@Tucker-Eric](https://github.com/Tucker-Eric)
-   Changed the implementation of the internal `STNValue` type, to fix TS 3.5.3 compatibility. If somebody notices regressions in the TypeScript integration, please report. Fixes [#1343](https://github.com/mobxjs/mobx-state-tree/issues/1343), [#1307](https://github.com/mobxjs/mobx-state-tree/issues/1307)
>>>>>>> 8ef9c35d
-   Added `acceptsUndefined` as option for `safeReference` so it is more suitable to be used inside arrays/maps, through [#1245](https://github.com/mobxjs/mobx-state-tree/pull/1245) by [@xaviergonz](https://github.com/xaviergonz).

# 3.14.0

-   Fixed a regression with `atomic` middleware with async flows [#1250](https://github.com/mobxjs/mobx-state-tree/issues/1250).
-   Added filter function to `recordActions` to filter out recording some actions. Also added `recording` and `resume` methods.
-   Added `getRunningActionContext()` to get the currently executing MST action context (if any). Also added the action context helper functions `isActionContextChildOf()` and `isActionContextThisOrChildOf`.
-   Reduced type nesting to avoid Typescript 3.4 errors about infinite types. Sadly due to this change `types.create` is no longer smart enough in TS to know if skipping the snapshot parameter is valid or not. Through [#1251](https://github.com/mobxjs/mobx-state-tree/pull/1251) by [@xaviergonz](https://github.com/xaviergonz).

# 3.13.0

-   Fixed `Instance<typeof variable>` not giving the proper type in Typescript when the type included both objects and primitives.
-   Through PR [#1196](https://github.com/mobxjs/mobx-state-tree/pull/1196) by [@xaviergonz](https://github.com/xaviergonz)
    -   Added `createActionTrackerMiddleware2`, a more easy to use version of the first one, which makes creating middlewares for both sync and async actions more universal.
    -   Added an optional filter to `recordPatches` to be able to skip recording certain patches.
    -   `atomic` now uses the new `createActionTrackerMiddleware2`.
    -   `UndoManager` fixes and improvements:
        -   Uses the new `createActionTrackerMiddleware2`.
        -   Added `clearUndo` and `clearRedo` to only clear those.
        -   Added `undoLevels` and `redoLevels` to know how many undo/redo actions are available.
        -   Made undo manager actions atomic, so they won't actually do any partial changes if for some reason they fail.
        -   Fix for `withoutUndo` so it will only skip recording what is inside, not the whole action - fixes [#1195](https://github.com/mobxjs/mobx-state-tree/issues/1195).

# 3.12.2

-   Added more output formats for the library (common-js minified version and umd minified version). Note that now the umd version will be the development version while the new umd.min version will be the production version. This change is to keep it in sync with the parent mobx package. Also the npm package is now leaner since it mistakenly included separatedly compiled js files and source maps.

# 3.12.1

-   Fixed a regression with `getEnv` sometimes not returning the proper environment.
-   Fixed an issue where `map.put` would not work with snapshots of types with an optional id [#1131](https://github.com/mobxjs/mobx-state-tree/issues/1131) through [#1226](https://github.com/mobxjs/mobx-state-tree/pull/1226) by [@xaviergonz](https://github.com/xaviergonz).

# 3.12.0

-   Added `TypeOfValue<typeof variable>` to extract the type of a complex (non primitive) variable in Typescript.
-   Fixed some Typescript issues with optional arrays [#1218](https://github.com/mobxjs/mobx-state-tree/issues/1218) through [#1229](https://github.com/mobxjs/mobx-state-tree/pull/1229) by [@xaviergonz](https://github.com/xaviergonz)
-   Added `getNodeId` to get the internal unique node id for an instance [#1168](https://github.com/mobxjs/mobx-state-tree/issues/1168) through [#1225](https://github.com/mobxjs/mobx-state-tree/pull/1225) by [@xaviergonz](https://github.com/xaviergonz)
-   Fixed nodes being `pop`/`shift`/`splice` from an array not getting properly destroyed through [#1205](https://github.com/mobxjs/mobx-state-tree/pull/1205) by [@xaviergonz](https://github.com/xaviergonz). Not that this means that in order to access the returned dead nodes data without getting a liveliness error/warning then the returned dead nodes have to be either cloned (`clone`) or their snapshots (`getSnapshot`) have to be used first.

# 3.11.0

-   Added an optional third argument to `types.optional` that allows to set alternative optional values other than just `undefined` through [#1192](https://github.com/mobxjs/mobx-state-tree/pull/1192) by [@xaviergonz](https://github.com/xaviergonz)
-   Fixed detaching arrays/maps killing their children [#1173](https://github.com/mobxjs/mobx-state-tree/issues/1173) through [#1175](https://github.com/mobxjs/mobx-state-tree/pull/1175) by [@xaviergonz](https://github.com/xaviergonz)
-   Added `types.snapshotProcessor` [#947](https://github.com/mobxjs/mobx-state-tree/issues/947) through [#1165](https://github.com/mobxjs/mobx-state-tree/pull/1165) by [@xaviergonz](https://github.com/xaviergonz). This feature will eventually deprecate `postProcessSnapshot` and `preProcessSnapshot` from models in a next major version.
-   Performance improvement for event handlers so they consume less RAM through [#1160](https://github.com/mobxjs/mobx-state-tree/pull/1160) by [@xaviergonz](https://github.com/xaviergonz)
-   Make liveliness errors give more info to trace their cause [#1142](https://github.com/mobxjs/mobx-state-tree/issues/1142) through [#1147](https://github.com/mobxjs/mobx-state-tree/pull/1147) by [@xaviergonz](https://github.com/xaviergonz)

# 3.10.2

-   Fixed a regression regarding json paths not being correctly rooted to the base [#1128](https://github.com/mobxjs/mobx-state-tree/issues/1128) through [#1146](https://github.com/mobxjs/mobx-state-tree/pull/1146) by [@xaviergonz](https://github.com/xaviergonz)

# 3.10.1

-   Fixed mobx 5.9.0 compatibility [#1143](https://github.com/mobxjs/mobx-state-tree/issues/1143) through [#1144](https://github.com/mobxjs/mobx-state-tree/pull/1144) by [@xaviergonz](https://github.com/xaviergonz)
-   Made liveliness checking in warn mode log an error so the stack trace can be seen [#1142](https://github.com/mobxjs/mobx-state-tree/issues/1142) through [#1145](https://github.com/mobxjs/mobx-state-tree/pull/1145) by [@xaviergonz](https://github.com/xaviergonz)
-   Fixed JSON path escaping, where '/' and '~' were incorrectly being encoded/decoded as '~0' and '~1' rather than '~1' and '~0'. Also fixed empty keys not being handled correctly by JSON patches [#1128](https://github.com/mobxjs/mobx-state-tree/issues/1128). Fixed through [#1129](https://github.com/mobxjs/mobx-state-tree/pull/1129) by [@xaviergonz](https://github.com/xaviergonz)

# 3.10.0

-   Fix for safeReference doesn't work when multiple nodes reference a single reference that gets deleted [#1115](https://github.com/mobxjs/mobx-state-tree/issues/1115) through [#1121](https://github.com/mobxjs/mobx-state-tree/pull/1121) by [@xaviergonz](https://github.com/xaviergonz)
-   Little fix for `castFlowReturn` not typecasting the promise to its actual result.
-   Made `isAlive(node)` reactive, so it can be reacted upon through [#1100](https://github.com/mobxjs/mobx-state-tree/pull/1100) by [@xaviergonz](https://github.com/xaviergonz)
-   Fix for unaccessed nodes not unregistering their identifiers [#1112](https://github.com/mobxjs/mobx-state-tree/issues/1112) through [#1113](https://github.com/mobxjs/mobx-state-tree/pull/1113) by [@xaviergonz](https://github.com/xaviergonz)
-   Added `clear()` to `UndoManager` middleware through [#1118](https://github.com/mobxjs/mobx-state-tree/pull/1118) by [@chemitaxis](https://github.com/chemitaxis)

# 3.9.0

-   TypeScript 3.0 or later is now required when using TypeScript. This brings some improvements:
    -   `flow` arguments and return types are now correctly inferred automatically. One exception is when the last return of a `flow` is a `Promise`. In these cases `castFlowReturn(somePromise)` needs to be used so the return type can be inferred properly.
    -   `create` method is now smart enough to warn when no snapshot argument is provided on types that have some mandatory properties.
-   Added `setLivelinessChecking` and `getLivelinessChecking`, the old `setLivelynessChecking` will eventually be deprecated.
-   Added `onInvalidated` option for references and `types.safeReference` (see readme) through [#1091](https://github.com/mobxjs/mobx-state-tree/pull/1091) by [@xaviergonz](https://github.com/xaviergonz)
-   Added `tryReference` and `isValidReference` to use references that might be no longer pointing to any nodes in a safe way through [#1087](https://github.com/mobxjs/mobx-state-tree/pull/1087) by [@xaviergonz](https://github.com/xaviergonz)
-   Readded `IComplexType` for backwards compatibility.

# 3.8.1

-   Fixed non-initialized nodes not being destroyed [#1080](https://github.com/mobxjs/mobx-state-tree/issues/1080) through [#1082](https://github.com/mobxjs/mobx-state-tree/pull/1082) by [@k-g-a](https://github.com/k-g-a)
-   Fixed a memory leak in createActionTrackingMiddleware when using flow [#1083](https://github.com/mobxjs/mobx-state-tree/issues/1083) through [#1084](https://github.com/mobxjs/mobx-state-tree/pull/1084) by [@robinfehr](https://github.com/robinfehr)

# 3.8.0

-   Added castToSnapshot/castToReferenceSnapshot methods for TypeScript and fixed some TypeScript typings not being properly detected when using SnapshotIn types through [#1074](https://github.com/mobxjs/mobx-state-tree/pull/1074) by [@xaviergonz](https://github.com/xaviergonz)
-   Fixed redux middleware throwing an error when a flow is called before it is connected [#1065](https://github.com/mobxjs/mobx-state-tree/issues/1065) through [#1079](https://github.com/mobxjs/mobx-state-tree/pull/1079) by [@mkramb](https://github.com/mkramb) and [@xaviergonz](https://github.com/xaviergonz)
-   Made `addDisposer` return the passed disposer through [#1059](https://github.com/mobxjs/mobx-state-tree/pull/1059) by [@xaviergonz](https://github.com/xaviergonz)

# 3.7.1

-   Fixed references to nodes being broken after the node was replaced [#1052](https://github.com/mobxjs/mobx-state-tree/issues/1052), plus speed up of reference resolving when using IDs through [#1053](https://github.com/mobxjs/mobx-state-tree/pull/1053) by [@xaviergonz](https://github.com/xaviergonz)

# 3.7.0

-   Middleware events now also contain `allParentIds` (chain of causing ids, from root until (excluding) current)
-   Improved redux dev tools integration, now supporting flows and showing action chains through [#1035](https://github.com/mobxjs/mobx-state-tree/pull/1035) based on a fix by [@bourquep](https://github.com/bourquep)

# 3.6.0

-   Made type Typescript compilation when 'declarations' is set to true + type completion faster thanks to some type optimizations through [#1043](https://github.com/mobxjs/mobx-state-tree/pull/1043) by [@xaviergonz](https://github.com/xaviergonz)
-   Fix for array reconciliation of union types with ids [#1045](https://github.com/mobxjs/mobx-state-tree/issues/1045) through [#1047](https://github.com/mobxjs/mobx-state-tree/pull/1047) by [@xaviergonz](https://github.com/xaviergonz)
-   Fixed bug where the eager option for the union type defaulted to true when no options argument was passed but false when it was passed. Now they both default to true when not specified. Fixed through [#1046](https://github.com/mobxjs/mobx-state-tree/pull/1046) by [@xaviergonz](https://github.com/xaviergonz)

# 3.5.0

-   Fix for afterCreate/afterAttach sometimes throwing an exception when a node was created as part of a view/computed property [#967](https://github.com/mobxjs/mobx-state-tree/issues/967) through [#1026](https://github.com/mobxjs/mobx-state-tree/pull/1026) by [@xaviergonz](https://github.com/xaviergonz). Note that this fix will only work if your installed peer mobx version is >= 4.5.0 or >= 5.5.0
-   Fix for cast method being broken in Typescript 3.1.1 through [#1028](https://github.com/mobxjs/mobx-state-tree/pull/1028) by [@xaviergonz](https://github.com/xaviergonz)

# 3.4.0

-   Added getPropertyMembers(typeOrNode) through [#1016](https://github.com/mobxjs/mobx-state-tree/pull/1016) by [@xaviergonz](https://github.com/xaviergonz)
-   Fix for preProcessSnapshot not copied on compose [#613](https://github.com/mobxjs/mobx-state-tree/issues/613) through [#1013](https://github.com/mobxjs/mobx-state-tree/pull/1013) by [@theRealScoobaSteve](https://github.com/theRealScoobaSteve)
-   Fix for actions sometimes failing to resolve this to self through [#1014](https://github.com/mobxjs/mobx-state-tree/pull/1014) by [@xaviergonz](https://github.com/xaviergonz)
-   Fix for preProcessSnapshot not copied on compose [#613](https://github.com/mobxjs/mobx-state-tree/issues/613) through [#1013](https://github.com/mobxjs/mobx-state-tree/pull/1013) by [@theRealScoobaSteve](https://github.com/theRealScoobaSteve)
-   Improvements to the bookshop example through [#1009](https://github.com/mobxjs/mobx-state-tree/pull/1009) by [@programmer4web](https://github.com/programmer4web)
-   Fix for a regression with optional identifiers [#1019](https://github.com/mobxjs/mobx-state-tree/issues/1019) through [#1020](https://github.com/mobxjs/mobx-state-tree/pull/1020) by [@xaviergonz](https://github.com/xaviergonz)

# 3.3.0

-   Fix for references sometimes not intializing its parents [#993](https://github.com/mobxjs/mobx-state-tree/issues/993) through [#997](https://github.com/mobxjs/mobx-state-tree/pull/997) by [@xaviergonz](https://github.com/xaviergonz)
-   Fix for TS3 issues with reference type [#994](https://github.com/mobxjs/mobx-state-tree/issues/994) through [#995](https://github.com/mobxjs/mobx-state-tree/pull/995) by [@xaviergonz](https://github.com/xaviergonz)
-   types.optional will now throw if an instance is directly passed as default value [#1002](https://github.com/mobxjs/mobx-state-tree/issues/1002) through [#1003](https://github.com/mobxjs/mobx-state-tree/pull/1003) by [@xaviergonz](https://github.com/xaviergonz)
-   Doc fixes and improvements by [@AjaxSolutions](https://github.com/AjaxSolutions) and [@agilgur5](https://github.com/agilgur5)

# 3.2.4

-   Further improvements for Typescript support for enumeration by [@xaviergonz](https://github.com/xaviergonz)
-   Smaller generated .d.ts files through [#990](https://github.com/mobxjs/mobx-state-tree/pull/990) by [@xaviergonz](https://github.com/xaviergonz)
-   Fix for exception when destroying children of types.maybe through [#985](https://github.com/mobxjs/mobx-state-tree/pull/985) by [@dsabanin](https://github.com/dsabanin)

# 3.2.3

-   Fixed incorrect typing generation for mst-middlewares [#979](https://github.com/mobxjs/mobx-state-tree/issues/979)

# 3.2.2

-   Fixes for the reconciliation algorithm of arrays [#928](https://github.com/mobxjs/mobx-state-tree/issues/928) through [#960](https://github.com/mobxjs/mobx-state-tree/pull/960) by [@liuqiang1357](https://github.com/liuqiang1357)
-   Better Typescript support for enumeration, compose, union, literal and references by [@xaviergonz](https://github.com/xaviergonz)
-   Updated dependencies to latest versions by [@xaviergonz](https://github.com/xaviergonz)
-   [Internal] Cleanup 'createNode' and related codepaths through [#962](https://github.com/mobxjs/mobx-state-tree/pull/962) by [@k-g-a](https://github.com/k-g-a)

# 3.2.1

-   Fix for wrong generated TS import [#968](https://github.com/mobxjs/mobx-state-tree/issues/968) through [#969](https://github.com/mobxjs/mobx-state-tree/pull/969) by [@k-g-a](https://github.com/k-g-a)

# 3.2.0

-   Made the internal CreationType/SnapshotType/Type official via the new [`SnapshotIn`, `SnapshotOut`, `Instance` and `SnapshotOrInstance<typeof X>`](README.md#typeScript-and-mst) by [@xaviergonz](https://github.com/xaviergonz)
-   A new [`cast` method](README.md#snapshots-can-be-used-to-write-values) that makes automatic casts from instances/input snapshots for assignments by [@xaviergonz](https://github.com/xaviergonz)

# 3.1.1

-   Fixed typings of `getParent` and `getRoot`. Fixes [#951](https://github.com/mobxjs/mobx-state-tree/issues/951) through [#953](https://github.com/mobxjs/mobx-state-tree/pull/953) by [@xaviergonz](https://github.com/xaviergonz)

# 3.1.0

-   Fixed issue where snapshot post-processors where not always applied. Fixes [#926](https://github.com/mobxjs/mobx-state-tree/issues/926), [#961](https://github.com/mobxjs/mobx-state-tree/issues/961), through [#959](https://github.com/mobxjs/mobx-state-tree/pull/959) by [@k-g-a](https://github.com/k-g-a)

# 3.0.3

-   Fixed re-adding the same objects to an array. Fixes [#928](https://github.com/mobxjs/mobx-state-tree/issues/928) through [#949](https://github.com/mobxjs/mobx-state-tree/pull/949) by [@Krivega](https://github.com/Krivega)

# 3.0.2

-   Introduced `types.integer`! By [@jayarjo](https://github.com/jayarjo) through [#935](https://github.com/mobxjs/mobx-state-tree/pull/935)
-   Improved typescript typings, several fixes to the type system. Awesome contribution by [@xaviergonz](https://github.com/xaviergonz) through [#937](https://github.com/mobxjs/mobx-state-tree/pull/937) and [#945](https://github.com/mobxjs/mobx-state-tree/pull/945). Fixes [#922](https://github.com/mobxjs/mobx-state-tree/issues/922), [#930](https://github.com/mobxjs/mobx-state-tree/issues/930), [#932](https://github.com/mobxjs/mobx-state-tree/issues/932), [#923](https://github.com/mobxjs/mobx-state-tree/issues/923)
-   Improved handling of `types.late`

# 3.0.1 (retracted)

# 3.0.0

Welcome to MobX-state-tree! This version introduces some breaking changes, but nonetheless is an recommended upgrade as all changes should be pretty straight forward and there is no reason anymore to maintain the 2.x range (3.0 is still compatible with MobX 4)

## Most important changes

MST 3 is twice as fast in initializing trees with half the memory consumption compared to version 2:

Running `yarn speedtest` on Node 9.3:

|                 | MST 2  | MST 3  |
| --------------- | ------ | ------ |
| Time            | 24sec  | 12 sec |
| Mem             | 315MB  | 168MB  |
| Size (min+gzip) | 14.1KB | 15.0KB |

Beyond that, MST 3 uses TypeScript 2.8, which results in more accurate TypeScript support.

The type system has been simplified and improved in several areas. Several open issues around maps and (numeric) keys have been resolved. The `frozen` type can now be fully typed. See below for the full details.

Also, the 'object has died' exception can be suppressed now. One should still address it, but at least it won't be a show-stopper from now on.

## Changes in the type system

-   **[BREAKING]** `types.identifier` can no longer be parameterized with either `types.string` or `types.number`. So instead of `types.identifier()` use `types.identifier`. Identifiers are now always normalized to strings. This reflects what was already happening internally and solves a lot of edge cases. To use numbers as identifiers, `types.identifierNumber` (instead of `types.identifier(types.number)`) can be used, which serializes it's snapshot to a number, but will internally work like a string based identifier
-   **[BREAKING]** `types.maybe` now serializes to / from `undefined` by default, as it is more and more the common best practice to don't use `null` at all and MST follows this practice. Use `types.maybeNull` for the old behavior (see [#830](https://github.com/mobxjs/mobx-state-tree/issues/830))
-   **[BREAKING]** `types.frozen` is now a function, and can now be invoked in a few different ways:
    1.  `types.frozen()` - behaves the same as `types.frozen` in MST 2.
    2.  `types.frozen(SubType)` - provide a valid MST type and frozen will check if the provided data conforms the snapshot for that type. Note that the type will not actually be instantiated, so it can only be used to check the _shape_ of the data. Adding views or actions to `SubType` would be pointless.
    3.  `types.frozen(someDefaultValue)` - provide a primitive value, object or array, and MST will infer the type from that object, and also make it the default value for the field
    4.  `types.frozen<TypeScriptType>()` - provide a typescript type, to help in strongly typing the field (design time only)
-   It is no longer necessary to wrap `types.map` or `types.array` in `types.optional` when used in a `model` type, `map` and `array` are now optional by default when used as property type. See [#906](https://github.com/mobxjs/mobx-state-tree/issues/906)
-   **[BREAKING]** `postProcessSnapshot` can no longer be declared as action, but, like `preProcessSnapshot`, needs to be defined on the type rather than on the instance.
-   **[BREAKING]** `types.union` is now eager, which means that if multiple valid types for a value are encountered, the first valid type is picked, rather then throwing. #907 / #804, `dispatcher` param => option,

## Other improvements

-   **[BREAKING]** MobX-state-tree now requires at least TypeScript 2.8 when using MST with typescript. The type system has been revamped, and should now be a lot more accurate, especially concerning snapshot types.
-   **[BREAKING]** `map.put` will now return the inserted node, rather than the map itself. This makes it easier to find objects for which the identifier is not known upfront. See [#766](https://github.com/mobxjs/mobx-state-tree/issues/766) by [k-g-a](https://github.com/k-g-a)
-   **[BREAKING]** The order of firing hooks when instantiating has slighlty changed, as the `afterCreate` hook will now only be fired upon instantiation of the tree node, which now happens lazily (on first read / action). The internal order in which hooks are fired within a single node has remained the same. See [#845](https://github.com/mobxjs/mobx-state-tree/issues/845) for details
-   Significantly improved the performance of constructing MST trees. Significantly reduced the memory footprint of MST. Big shoutout to the relentless effort by [k-g-a](https://github.com/k-g-a) to optimize all the things! See [#845](https://github.com/mobxjs/mobx-state-tree/issues/845) for details.
-   Introduced `setLivelynessChecking("warn" | "ignore" | "error")`, this can be used to customize how MST should act when one tries to read or write to a node that has already been removed from the tree. The default behavior is `warn`.
-   Improved the overloads of `model.compose`, see [#892](https://github.com/mobxjs/mobx-state-tree/pull/892) by [t49tran](https://github.com/t49tran)
-   Fixed issue where computed properties based on `getPath` could return stale results, fixes [#917](https://github.com/mobxjs/mobx-state-tree/issues/917)
-   Fixed issue where onAction middleware threw on dead nodes when attachAfter option was used
-   Fixed several issues with maps and numeric identifiers, such as [#884](https://github.com/mobxjs/mobx-state-tree/issues/884) and [#826](https://github.com/mobxjs/mobx-state-tree/issues/826)

## TL,DR Migration guide

-   `types.identifier(types.number)` => `types.identifierNumber`
-   `types.identifier()` and `types.identifier(types.string)` =>`types.identifier`
-   `types.frozen` => `types.frozen()`
-   `types.maybe(x)` => `types.maybeNull(x)`
-   `postProcessSnapshot` should now be declared on the type instead of as action

# 2.2.0

-   Added support for MobX 5. Initiative by [@jeffberry](https://github.com/jeffberry) through [#868](https://github.com/mobxjs/mobx-state-tree/pull/868/files). Please note that there are JavaScript engine restrictions for MobX 5 (no Internet Explorer, or React Native Android). If you need to target those versions please keep using MobX 4 as peer dependency (MST is compatible with both)
-   Reduced memory footprint with ~10-20%, by [k-g-a](https://github.com/k-g-a) through [#872](https://github.com/mobxjs/mobx-state-tree/pull/872)
-   Fixed issue where undo manager was not working correctly for non-root stores, by [marcofugaro](https://github.com/marcofugaro) trough [#875](https://github.com/mobxjs/mobx-state-tree/pull/875)

# 2.1.0

-   Fixed issue where default values of `types.frozen` where not applied correctly after apply snapshot. [#842](https://github.com/mobxjs/mobx-state-tree/pull/842) by [SirbyAlive](https://github.com/SirbyAlive). Fixes [#643](https://github.com/mobxjs/mobx-state-tree/issues/634)
-   Fixed issue where empty patch sets resulted in in unnecessary history items. [#838](https://github.com/mobxjs/mobx-state-tree/pull/838) by [chemitaxis](https://github.com/chemitaxis). Fixes [#837](https://github.com/mobxjs/mobx-state-tree/issues/837)
-   `flow`s of destroyed nodes can no 'safely' resume. [#798](https://github.com/mobxjs/mobx-state-tree/pull/798/files) by [Bnaya](https://github.com/Bnaya). Fixes [#792](https://github.com/mobxjs/mobx-state-tree/issues/792)
-   Made sure the type `Snapshot` is exposed. [#821](https://github.com/mobxjs/mobx-state-tree/pull/821) by [dsabanin](https://github.com/dsabanin)
-   Fix: the function parameter was incorrectly typed as non-optional. [#851](https://github.com/mobxjs/mobx-state-tree/pull/851) by [abruzzihraig](https://github.com/abruzzihraig)

# 2.0.5

-   It is now possible to get the snapshot of a node without triggering the `postProcessSnapshot` hook. See [#745](https://github.com/mobxjs/mobx-state-tree/pull/745) for details. By @robinfehr
-   Introduced `getParentOfType` and `hasParentOfType`. See [#767](https://github.com/mobxjs/mobx-state-tree/pull/767) by @k-g-a
-   Fixed issue where running `typeCheck` accidentally logged typecheck errors to the console. Fixes [#781](https://github.com/mobxjs/mobx-state-tree/issues/781)

# 2.0.4

-   Removed accidental dependency on mobx

# 2.0.3

-   Fixed issue where middleware that changed arguments wasn't properly picked up. See [#732](https://github.com/mobxjs/mobx-state-tree/pull/732) by @robinfehr. Fixes [#731](https://github.com/mobxjs/mobx-state-tree/issues/731)
-   Fixed reassigning to a custom type from a different type in a union silently failing. See [#737](https://github.com/mobxjs/mobx-state-tree/pull/737) by @univerio. Fixes [#736](https://github.com/mobxjs/mobx-state-tree/issues/736)
-   Fixed typings issue with TypeScript 2.8. See [#740](https://github.com/mobxjs/mobx-state-tree/pull/740) by @bnaya.
-   Fixed undo manager apply grouped patches in the wrong order. See [#755](https://github.com/mobxjs/mobx-state-tree/pull/755) by @robinfehr. Fixes [#754](https://github.com/mobxjs/mobx-state-tree/issues/754)

# 2.0.2

-   Fixed bidirectional references from nodes to nodes, see [#728](https://github.com/mobxjs/mobx-state-tree/pull/728) by @robinfehr
-   `joinJsonPath` and `splitJsonPath` are now exposed as utilities, see [#724](https://github.com/mobxjs/mobx-state-tree/pull/724) by @jjrv
-   Several documentation and example fixes

# 2.0.1

-   Fixed typings for maps of maps [#704](https://github.com/mobxjs/mobx-state-tree/pull/704) by @xaviergonz
-   Fixed dependency issue in `mst-middlewares` package

# 2.0.0

**Breaking changes**

-   MobX-state-tree now requires MobX 4.0 or higher
-   Identifiers are now internally always normalized to strings. This also means that adding an object with an number identifier to an observable map, it should still be requested back as string. In general, we recommend to always use string based identifiers to avoid confusion.

# 1.4.0

**Features**

-   It is now possible to create [custom primitive(like) types](https://github.com/mobxjs/mobx-state-tree/blob/master/docs/API/README.md#typescustom)! Implements [#673](https://github.com/mobxjs/mobx-state-tree/issues/673) through [#689](https://github.com/mobxjs/mobx-state-tree/pull/689)
-   [`getIdentifier`](https://github.com/mobxjs/mobx-state-tree/blob/master/docs/API/README.md#getidentifier) is now exposed as function, to get the identifier of a model instance (if any). Fixes [#674](https://github.com/mobxjs/mobx-state-tree/issues/674) through [#678](https://github.com/mobxjs/mobx-state-tree/pull/678) by TimHollies
-   Writing [middleware](https://github.com/mobxjs/mobx-state-tree/blob/master/docs/middleware.md) has slightly changed, to make it less error prone and more explicit whether a middleware chain should be aborted. For details, see [#675](https://github.com/mobxjs/mobx-state-tree/pull/675) by Robin Fehr
-   It is now possible to configure whether [attached middleware](https://github.com/mobxjs/mobx-state-tree/blob/master/docs/API/README.md#addmiddleware) should be triggered for the built-in hooks / operations. [#653](https://github.com/mobxjs/mobx-state-tree/pull/653) by Robin Fehr
-   We exposed an [api](https://github.com/mobxjs/mobx-state-tree/blob/master/docs/API/README.md#getmembers) to perform reflection on model instances. [#649](https://github.com/mobxjs/mobx-state-tree/pull/649) by Robin Fehr

**Fixes**

-   Fixed a bug where items in maps where not properly reconciled when the `put` operation was used. Fixed [#683](https://github.com/mobxjs/mobx-state-tree/issues/683) and [#672](https://github.com/mobxjs/mobx-state-tree/issues/672) through [#693](https://github.com/mobxjs/mobx-state-tree/pull/693)
-   Fixed issue where trying to resolve a path would throw exceptions. Fixed [#686](https://github.com/mobxjs/mobx-state-tree/issues/686) through [#692](https://github.com/mobxjs/mobx-state-tree/pull/692)
-   In non production builds actions and views on models can now be replaced, to simplify mocking. Fixes [#646](https://github.com/mobxjs/mobx-state-tree/issues/646) through [#690](https://github.com/mobxjs/mobx-state-tree/pull/690)
-   Fixed bug where `tryResolve` could leave a node in a corrupt state. [#668](https://github.com/mobxjs/mobx-state-tree/pull/668) by dnakov
-   Fixed typings for TypeScript 2.7, through [#667](https://github.com/mobxjs/mobx-state-tree/pull/667) by Javier Gonzalez
-   Several improvements to error messages

# 1.3.1

-   Fixed bug where `flows` didn't properly batch their next ticks properly in actions, significantly slowing processes down. Fixes [#563](<[#563](https://github.com/mobxjs/mobx-state-tree/issues/563)>)

# 1.3.0

-   Significantly improved the undo/redo manager. The undo manager now supports groups. See [#504](https://github.com/mobxjs/mobx-state-tree/pull/504) by @robinfehr! See the [updated docs](https://github.com/mobxjs/mobx-state-tree/blob/master/packages/mst-middlewares/README.md#undomanager) for more details.
-   Significantly improved performance, improvements of 20% could be expected, but changes of course per case. See [#553](https://github.com/mobxjs/mobx-state-tree/pull/553)
-   Implemented `actionLogger` middleware, which logs most events for async actions
-   Slightly changed the order in which life cycle hooks are fired. `afterAttach` will no fire first on the parent, then on the children. So, unlike `afterCreate`, in `afterAttach` one can assume in `afterAttach that the parent has completely initialized.

# 1.2.1

-   1.2.0 didn't seem to be released correctly...

# 1.2.0

-   Introduced customizable reference types. See the [reference and identifiers](https://github.com/mobxjs/mobx-state-tree#references-and-identifiers) section.
-   Introduced `model.volatile` to more easily declare and reuse volatile instance state. Volatile state can contain arbitrary data, is shallowly observable and, like props, cannot be modified without actions. See [`model.volatile`](https://github.com/mobxjs/mobx-state-tree#model-volatile) for more details.

# 1.1.1

### Improvements

-   Fixed an issue where nodes where not always created correctly, see #534. Should fix #513 and #531.
-   All tests are now run in both PROD and non PROD configurations, after running into some bugs that only occurred in production builds.
-   Some internal optimizations have been applied (and many more will follow). Like having internal leaner node for immutable data. See #474
-   A lot of minor improvements on the docs

# 1.1.0

### Improvements

-   The concept of process (asynchronous actions) has been renamed to flows. (Mainly to avoid issues with bundlers)
-   We changed to a lerna setup which allows separately distributing middleware and testing examples with more ease
-   Every MST middleware is now shipped in a separate package named `mst-middlewares`. They are now written in TypeScript and fully transpiled to ES5 to avoid problems with uglifyjs in create-react-app bundling.
-   Introduced `createActionTrackingMiddleware`, this significantly simplifies writing middleware for common scenarios. Especially middleware that deals with asynchronous actions (flows)
-   Renamed `process` to `flow`. Deprecated `process`.
-   **BREAKING** As a result some middleware event names have also been changed. If you have custom middlewares this change might affect you. Rename middleware event type prefixes starting with `process` to now start with `flow`.

### Fixes

-   Fixed nested maps + environments not working correctly, [#447](https://github.com/mobxjs/mobx-state-tree/pull/447) by @xaviergonz
-   Improved typescript typings for enumerations, up to 50 values are now supported [#424](https://github.com/mobxjs/mobx-state-tree/pull/447) by @danielduwaer

# 1.0.2

-   Introduced `modelType.extend` which allows creating views and actions with shared state.

# 1.0.1

### Features

-   Added the middlewares `atomic` and types `TimeTraveller`, `UndoManager`. Check out the [docs](https://github.com/mobxjs/mobx-state-tree/blob/master/docs/middleware.md)!
-   Introduced `createActionTrackingMiddleware` to simplify the creation of middleware that support complex async processes
-   exposed `typecheck(type, value)` as public api (will ignore environment flags)

### Improvements

-   `getEnv` will return an empty object instead of throwing when a tree was initialized without environment
-   Fixed issue where patches generated for nested maps were incorrect (#396)
-   Fixed the escaping of (back)slashes in JSON paths (#405)
-   Improved the algorithm that reconcile items in an array (#384)
-   Assigning a node that has an environment to a parent is now allowed, as long as the environment is strictly the same (#387)
-   Many minor documentation improvements. Thanks everybody who created a PR!

# 1.0.0

No changes

# 0.12.0

-   **BREAKING** The redux utilities are no longer part of the core package, but need to be imported from `mobx-state-tree/middleware/redux`.

# 0.11.0

### Breaking changes

-   **BREAKING** `onAction` middleware no longer throws when encountering unserializable arguments. Rather, it serializes a struct like `{ $MST_UNSERIALIZABLE: true, type: "someType" }`. MST Nodes are no longer automatically serialized. Rather, one should either pass 1: an id, 2: a (relative) path, 3: a snapshot
-   **BREAKING** `revertPatch` has been dropped. `IReversableJsonPatch` is no longer exposed, instead use the inverse patches generated by `onPatch`
-   **BREAKING** some middleware events have been renamed: `process_yield` -> `process_resume`, `process_yield_error` -> `process_resume_error`, to make it less confusing how these events relate to `yield` statements.
-   **BREAKING** patchRecorder's field `patches` has been renamed to `rawPatches,`cleanPatches`to`patches`, and`inversePatches` was added.

### New features

-   Introduced `decorate(middleware, action)` to easily attach middleware to a specific action
-   Handlers passed to `onPatch(handler: (patch, inversePatch) => void)` now receive as second argument the inverse patch of the emitted patch
-   `onAction` lister now supports an `attachAfter` parameter
-   Middleware events now also contain `parentId` (id of the causing action, `0` if none) and `tree` (the root of context)

### Fixes

-   ReduxDevTools connection is no longer one step behind [#287](https://github.com/mobxjs/mobx-state-tree/issues/287)
-   Middleware is no longer run as part of the transaction of the targeted action
-   Fixed representation of `union` types in error messages

# 0.10.3

-   **BREAKISH** Redefining lifecycle hooks will now automatically compose them, implements [#252](https://github.com/mobxjs/mobx-state-tree/issues/252)
-   Added dev-only checks, typecheck will be performed only in dev-mode and top-level API-calls will be checked.
-   The internal types `IMiddleWareEvent`, `IMiddlewareEventType`, `ISerializedActionCall` are now exposed (fixes [#315](https://github.com/mobxjs/mobx-state-tree/issues/315))

# 0.10.2

-   Object model instances no longer share a prototype.

# 0.10.1

-   Removed accidental dependency on the codemod

# 0.10.0

-   **BREAKING** the syntax to define model types has been updated. See the [updated docs](https://github.com/mobxjs/mobx-state-tree#creating-models) or the original proposal:[#282](https://github.com/mobxjs/mobx-state-tree/pull/286), but no worries, theres a codemod! :D
-   **BREAKING** `preProcessSnapshot` hook is no longer a normal hook that can be defined as action. Instead, it should be defined on the type using `types.model(...).preProcessSnapshot(value => value)`
-   **BREAKING** Asynchronous process should now be defined using `process`. See this [example](https://github.com/mobxjs/mobx-state-tree/blob/adba1943af263898678fe148a80d3d2b9f8dbe63/examples/bookshop/src/stores/BookStore.js#L25) or the [asynchronous action docs](https://github.com/mobxjs/mobx-state-tree/blob/master/docs/async-actions.md).

**How to run the codemod?**

The codemod is provided as npm package command line tool. It has been written using the TypeScript parser, so it will successfully support either TS or regular JavaScript source files.

To run the codemod, you need to first install it globally by `npm install -g mst-codemod-to-0.10`.
After that, the `mst-codemod-to-0.10` command will be available in your command line.

To perform the codemod, you need to call in your command line `mst-codemod-to-0.10` followed by the filename you want to codemod. A `.bak` file with the original source will be created for backup purposes, and the file you provided will be updated to the new syntax! Have fun!

PS: You could also use `npx` instead of installing the codemod globally! :)

# 0.9.5

-   Asynchronous actions are now a first class concept in mobx-state-tree. See the [docs](https://github.com/mobxjs/mobx-state-tree/blob/master/docs/async-actions.md)

# 0.9.4

-   Introduced `types.null` and `types.undefined`
-   Introduced `types.enumeration(name?, options)`

# 0.9.3

-   Fix `note that a snapshot is compatible` when assigning a type to an optional version of itself
-   Fix error when deleting a non existing item from a map [#255](https://github.com/mobxjs/mobx-state-tree/issues/255)
-   Now all required TypeScript interfaces are exported in the main mobx-state-tree package [#256](https://github.com/mobxjs/mobx-state-tree/issues/256)

# 0.9.2

Introduced the concept of reverse patches, see [#231](https://github.com/mobxjs/mobx-state-tree/pull/231/)

-   Introduced the `revertPatch` operation, that takes a patch or list of patches, and reverse applies it to the target.
-   `onPatch` now takes a second argument, `includeOldValue`, defaulting to `false`, which, if set to true, includes in the patch any value that is being overwritten as result of the patch. Setting this option to true produces patches that can be used with `revertPatch`
-   `patchRecorder` now introduces additional fields / methods to be able to reverse apply changes: `patchRecorder.cleanPatches`, `patchRecorder.undo`

# 0.9.1

-   Applying a snapshot or patches will now emit an action as well. The name of the emitted action will be `@APPLY_PATCHES`resp `@APPLY_SNAPSHOT`. See [#107](https://github.com/mobxjs/mobx-state-tree/issues/107)
-   Fixed issue where same Date instance could'nt be used two times in the same state tree [#229](https://github.com/mobxjs/mobx-state-tree/issues/229)
-   Fixed issue with reapplying snapshots to Date field resulting in snapshot typecheck error[#233](https://github.com/mobxjs/mobx-state-tree/issues/233)
-   Declaring `types.maybe(types.frozen)` will now result into an error [#224](https://github.com/mobxjs/mobx-state-tree/issues/224)
-   Added support for Mobx observable arrays in type checks [#221](https://github.com/mobxjs/mobx-state-tree/issues/221) (from [alessioscalici](https://github.com/alessioscalici))

# 0.9.0

-   **BREAKING** Removed `applyPatches` and `applyActions`. Use `applyPatch` resp. `applyAction`, as both will now also accept an array as argument
-   **BREAKING** `unprotect` and `protect` can only be applied at root nodes to avoid confusing scenarios Fixed [#180](https://github.com/mobxjs/mobx-state-tree/issues/180)
-   Fixed [#141](https://github.com/mobxjs/mobx-state-tree/issues/141), actions / views are no longer wrapped in dynamically generated functions for a better debugging experience
-   Small improvements to typings, fixed compilation issues with TypeScript 2.4.1.
-   Fixed issues where `compose` couldn't overwrite getters. [#209](https://github.com/mobxjs/mobx-state-tree/issues/209), by @homura
-   Fixed CDN links in readme
-   Added TodoMVC to the examples section

# 0.8.2

-   Fixed issue in rollup module bundle

# 0.8.1

-   Fixed issue in release script, rendering 0.8.0 useless

# 0.8.0

-   **BREAKING** Dropped `types.extend` in favor of `types.compose`. See [#192](https://github.com/mobxjs/mobx-state-tree/issues/192)
-   Introduced the lifecycle hooks `preProcessSnapshot` and `postProcessSnapshot`. See [#203](https://github.com/mobxjs/mobx-state-tree/pull/203) / [#100](https://github.com/mobxjs/mobx-state-tree/issues/100)
-   Use rollup as bundler [#196](https://github.com/mobxjs/mobx-state-tree/pull/196)

# 0.7.3

-   Introduced the concept of volatile / local state in models. See [#168](https://github.com/mobxjs/mobx-state-tree/issues/168), or [docs](https://github.com/mobxjs/mobx-state-tree/tree/master#volatile-state)
-   Fixed issue with types.map() with types.identifier(types.number) [#191](https://github.com/mobxjs/mobx-state-tree/issues/191) reported by @boatkorachal
-   Fixed issue with reconciler that affected types.map when node already existed at that key reported by @boatkorachal [#191](https://github.com/mobxjs/mobx-state-tree/issues/191)

# 0.7.2

-   Fixed `cannot read property resolve of undefined` thanks to @cpunion for reporting, now value of dead nodes will be undefined. [#186](https://github.com/mobxjs/mobx-state-tree/issues/186)
-   Fixed `[LateType] is not defined` thanks to @amir-arad for reporting, when using late as model property type [#187](https://github.com/mobxjs/mobx-state-tree/issues/187)
-   Fixed `Object.freeze can only be called on Object` thanks to @ds300 for reporting, when using MST on a ReactNative environment [#189](https://github.com/mobxjs/mobx-state-tree/issues/189)
-   Now the entire codebase is prettier! :D [#187](https://github.com/mobxjs/mobx-state-tree/issues/187)

# 0.7.1

-   Fixed `array.remove` not working

# 0.7.0

The type system and internal administration has been refactoring, making the internals both simpler and more flexible.
Things like references and identifiers are now first class types, making them much better composable. [#152](https://github.com/mobxjs/mobx-state-tree/issues/152)

-   **BREAKING** References with a predefined lookup path are no longer supported. Instead of that, identifiers are now looked up in the entire tree. For that reasons identifiers now have to be unique in the entire tree, per type.
-   **BREAKING** `resolve` is renamed to `resolvePath`
-   Introduced `resolveIdentifier(type, tree, identifier)` to find objects by identifier
-   **BREAKING** `types.reference` is by default non-nullable. For nullable identifiers, use `types.maybe(types.reference(X))`
-   Many, many improvements. Related open issues will be updated.
-   **BREAKING** `isMST` is renamed to `isStateTreeNode`

# 0.6.3

-   Fixed issue with array/maps of union types @abruzzihraig [#151](https://github.com/mobxjs/mobx-state-tree/issues/151)
-   Make types.extend support computed attributes @cpunion [#169](https://github.com/mobxjs/mobx-state-tree/issues/169)
-   Fixed issue with map of primitive types and applySnapshot @pioh [#155](https://github.com/mobxjs/mobx-state-tree/issues/155)
-   Better type declarations for union, up to 10 supported types

# 0.6.2

-   Fixed issue where arrays where not properly serialized as action argument

# 0.6.1

-   Improved reporting of Type.is(), now it returns a fine grained report of why the provided value is not applicable.

```
[mobx-state-tree] Error while converting [{}] to AnonymousModel[]:
at path "/name" snapshot undefined is not assignable to type: string.
at path "/quantity" snapshot undefined is not assignable to type: number.
```

-   Fixed support for `types.reference` in combination with `types.late`, by @robinfehr

# 0.6.0

-   **BREAKING** `types.withDefault` has been renamed to `types.optional`
-   **BREAKING** Array and map types can no longer be left out of snapshots by default. Use `optional` to make them optional in the snapshot
-   **BREAKING** Literals no longer have a default value by default (use optional + literal instead)
-   **BREAKING** Disabled inlining type.model definitions as introduced in 0.5.1; to many subtle issues
-   Improved identifier support, they are no properly propagated through utility types like `maybe`, `union` etc
-   Fixed issue where fields where not referred back to default when a partial snapshot was provided
-   Fixed #122: `types.identifier` now also accepts a subtype to override the default string type; e.g. `types.identifier(types.number)`

# 0.5.1

-   Introduced support for lazy evaluating values in `withDefault`, useful to generate UUID's, timestamps or non-primitive default values
-   ~~It is now possible to define something like~~ Removed in 0.6.0

```javascript
const Box = types.model({
    point: {
        x: 10,
        y: 10
    }
}
```

Where the type of `point` property is inferred to `point: types.withDefault(types.model({ x: 10, y: 10}), () => ({ x: 10, y: 10 }))`

# 0.5.0

-   ** BREAKING ** protection is now enabled by default (#101)
-   ** BREAKING ** it is no longer possible to read values from a dead object. Except through `getSnapshot` or `clone` (#102)
-   ** BREAKING ** `types.recursive` has been removed in favor of `types.late`
-   Introduced `unprotect`, to disable protection mode for a certain instance. Useful in `afterCreate` hooks
-   Introduced `types.late`. Usage: `types.late(() => typeDefinition)`. Can be used for circular / recursive type definitions, even across files. See `test/circular(1|2).ts` for an example (#74)

# 0.4.0

**BREAKING** `types.model` no requires 2 parameters to define a model. The first parameter defines the properties, derived values and view functions. The second argument is used to define the actions. For example:

```javascript
const Todo = types.model("Todo", {
    done: types.boolean,
    toggle() {
        this.done = !this.done
    }
})
```

Now should be defined as:

```javascript
const Todo = types.model(
    "Todo",
    {
        done: types.boolean
    },
    {
        toggle() {
            this.done = !this.done
        }
    }
)
```

It is still possible to define functions on the first object. However, those functions are not considered to be actions, but views. They are not allowed to modify values, but instead should produce a new value themselves.

# 0.3.3

-   Introduced lifecycle hooks `afterCreate`, `afterAttach`, `beforeDetach`, `beforeDestroy`, implements #76
-   Introduced the convenience method `addDisposer(this, cb)` that can be used to easily destruct reactions etc. which are set up in `afterCreate`. See #76

# 0.3.2

-   Fix: actions where not bound automatically
-   Improved and simplified the reconciliation mechanism, fixed many edge cases
-   Improved the reference mechanism, fixed many edge cases
-   Improved performance

# 0.3.1

-   (re) introduced the concept of environments, which can be passed as second argument to `.create`, and picked up using `getEnv`

# 0.3.0

-   Removed `primitive` type, use a more specific type instead
-   Improved typescript typings of snapshots
-   Added `depth` parameter to `getParent` and `hasParent`
-   Separated the concepts of middleware and serializable actions. It is now possible to intercept, modify actions etc through `addMiddleWare`. `onAction` now uses middleware, if it is used, all parameters of actions should be serializable!

# 0.2.2

-   Introduced the concept of liveliness; if nodes are removed from the the tree because they are replaced by some other value, they will be marked as "died". This should help to early signal when people hold on to references that are not part of the tree anymore. To explicitly remove an node from a tree, with the intent to spawn a new state tree from it, use `detach`.
-   Introduced the convenience method `destroy` to remove a model from it's parent and mark it as dead.
-   Introduced the concept of protected trees. If a tree is protected using `protect`, it can only be modified through action, and not by mutating it directly anymore.

# 0.2.1

-   Introduced .Type and .SnapshotType to be used with TypeScript to get the type for a model

# 0.2.0

-   Renamed `createFactory` to `types.model` (breaking!)
-   Renamed `composeFactory` to `types.extend` (breaking!)
-   Actions should now be declared as `name(params) { body }`, instead of `name: action(function (params) { body})` (breaking!)
-   Models are no longer constructed by invoking the factory as function, but by calling `factory.create` (breaking!)
-   Introduced `identifier`
-   Introduced / improved `reference`
-   Greatly improved typescript support, type inference etc. However there are still limitations as the full typesystem of MST cannot be expressed in TypeScript. Especially concerning the type of snapshots and the possibility to use snapshots as first class value.<|MERGE_RESOLUTION|>--- conflicted
+++ resolved
@@ -1,177 +1,175 @@
-<<<<<<< HEAD
--   Fix for empty models / models with all properties set to optional being able to take any value in TypeScript through [#1269](https://github.com/mobxjs/mobx-state-tree/pull/1269) by [@xaviergonz](https://github.com/xaviergonz).
-=======
+- Fix for empty models / models with all properties set to optional being able to take any value in TypeScript through [#1269](https://github.com/mobxjs/mobx-state-tree/pull/1269) by [@xaviergonz](https://github.com/xaviergonz).
+
 # 3.14.1
 
--   Made it possible to force full run-time type-checking (for better error messages) in production builds by setting `ENABLE_TYPE_CHECK=true` as environment variable. Fixes [#1332](https://github.com/mobxjs/mobx-state-tree/pull/1332) through [#1337](https://github.com/mobxjs/mobx-state-tree/pull/1337) by [@OverseePublic](https://github.com/OverseePublic)
--   Fixed an issue where `Type.is` doesn't behave correctly for types that has snapshot processors. Fixes [#1321](https://github.com/mobxjs/mobx-state-tree/issues/1321) through [#1323](https://github.com/mobxjs/mobx-state-tree/pull/1323) by [@Tucker-Eric](https://github.com/Tucker-Eric)
--   Changed the implementation of the internal `STNValue` type, to fix TS 3.5.3 compatibility. If somebody notices regressions in the TypeScript integration, please report. Fixes [#1343](https://github.com/mobxjs/mobx-state-tree/issues/1343), [#1307](https://github.com/mobxjs/mobx-state-tree/issues/1307)
->>>>>>> 8ef9c35d
--   Added `acceptsUndefined` as option for `safeReference` so it is more suitable to be used inside arrays/maps, through [#1245](https://github.com/mobxjs/mobx-state-tree/pull/1245) by [@xaviergonz](https://github.com/xaviergonz).
+- Made it possible to force full run-time type-checking (for better error messages) in production builds by setting `ENABLE_TYPE_CHECK=true` as environment variable. Fixes [#1332](https://github.com/mobxjs/mobx-state-tree/pull/1332) through [#1337](https://github.com/mobxjs/mobx-state-tree/pull/1337) by [@OverseePublic](https://github.com/OverseePublic)
+- Fixed an issue where `Type.is` doesn't behave correctly for types that has snapshot processors. Fixes [#1321](https://github.com/mobxjs/mobx-state-tree/issues/1321) through [#1323](https://github.com/mobxjs/mobx-state-tree/pull/1323) by [@Tucker-Eric](https://github.com/Tucker-Eric)
+- Changed the implementation of the internal `STNValue` type, to fix TS 3.5.3 compatibility. If somebody notices regressions in the TypeScript integration, please report. Fixes [#1343](https://github.com/mobxjs/mobx-state-tree/issues/1343), [#1307](https://github.com/mobxjs/mobx-state-tree/issues/1307)
+- Added `acceptsUndefined` as option for `safeReference` so it is more suitable to be used inside arrays/maps, through [#1245](https://github.com/mobxjs/mobx-state-tree/pull/1245) by [@xaviergonz](https://github.com/xaviergonz).
 
 # 3.14.0
 
--   Fixed a regression with `atomic` middleware with async flows [#1250](https://github.com/mobxjs/mobx-state-tree/issues/1250).
--   Added filter function to `recordActions` to filter out recording some actions. Also added `recording` and `resume` methods.
--   Added `getRunningActionContext()` to get the currently executing MST action context (if any). Also added the action context helper functions `isActionContextChildOf()` and `isActionContextThisOrChildOf`.
--   Reduced type nesting to avoid Typescript 3.4 errors about infinite types. Sadly due to this change `types.create` is no longer smart enough in TS to know if skipping the snapshot parameter is valid or not. Through [#1251](https://github.com/mobxjs/mobx-state-tree/pull/1251) by [@xaviergonz](https://github.com/xaviergonz).
+- Fixed a regression with `atomic` middleware with async flows [#1250](https://github.com/mobxjs/mobx-state-tree/issues/1250).
+- Added filter function to `recordActions` to filter out recording some actions. Also added `recording` and `resume` methods.
+- Added `getRunningActionContext()` to get the currently executing MST action context (if any). Also added the action context helper functions `isActionContextChildOf()` and `isActionContextThisOrChildOf`.
+- Reduced type nesting to avoid Typescript 3.4 errors about infinite types. Sadly due to this change `types.create` is no longer smart enough in TS to know if skipping the snapshot parameter is valid or not. Through [#1251](https://github.com/mobxjs/mobx-state-tree/pull/1251) by [@xaviergonz](https://github.com/xaviergonz).
 
 # 3.13.0
 
--   Fixed `Instance<typeof variable>` not giving the proper type in Typescript when the type included both objects and primitives.
--   Through PR [#1196](https://github.com/mobxjs/mobx-state-tree/pull/1196) by [@xaviergonz](https://github.com/xaviergonz)
-    -   Added `createActionTrackerMiddleware2`, a more easy to use version of the first one, which makes creating middlewares for both sync and async actions more universal.
-    -   Added an optional filter to `recordPatches` to be able to skip recording certain patches.
-    -   `atomic` now uses the new `createActionTrackerMiddleware2`.
-    -   `UndoManager` fixes and improvements:
-        -   Uses the new `createActionTrackerMiddleware2`.
-        -   Added `clearUndo` and `clearRedo` to only clear those.
-        -   Added `undoLevels` and `redoLevels` to know how many undo/redo actions are available.
-        -   Made undo manager actions atomic, so they won't actually do any partial changes if for some reason they fail.
-        -   Fix for `withoutUndo` so it will only skip recording what is inside, not the whole action - fixes [#1195](https://github.com/mobxjs/mobx-state-tree/issues/1195).
+- Fixed `Instance<typeof variable>` not giving the proper type in Typescript when the type included both objects and primitives.
+- Through PR [#1196](https://github.com/mobxjs/mobx-state-tree/pull/1196) by [@xaviergonz](https://github.com/xaviergonz)
+  - Added `createActionTrackerMiddleware2`, a more easy to use version of the first one, which makes creating middlewares for both sync and async actions more universal.
+  - Added an optional filter to `recordPatches` to be able to skip recording certain patches.
+  - `atomic` now uses the new `createActionTrackerMiddleware2`.
+  - `UndoManager` fixes and improvements:
+    - Uses the new `createActionTrackerMiddleware2`.
+    - Added `clearUndo` and `clearRedo` to only clear those.
+    - Added `undoLevels` and `redoLevels` to know how many undo/redo actions are available.
+    - Made undo manager actions atomic, so they won't actually do any partial changes if for some reason they fail.
+    - Fix for `withoutUndo` so it will only skip recording what is inside, not the whole action - fixes [#1195](https://github.com/mobxjs/mobx-state-tree/issues/1195).
 
 # 3.12.2
 
--   Added more output formats for the library (common-js minified version and umd minified version). Note that now the umd version will be the development version while the new umd.min version will be the production version. This change is to keep it in sync with the parent mobx package. Also the npm package is now leaner since it mistakenly included separatedly compiled js files and source maps.
+- Added more output formats for the library (common-js minified version and umd minified version). Note that now the umd version will be the development version while the new umd.min version will be the production version. This change is to keep it in sync with the parent mobx package. Also the npm package is now leaner since it mistakenly included separatedly compiled js files and source maps.
 
 # 3.12.1
 
--   Fixed a regression with `getEnv` sometimes not returning the proper environment.
--   Fixed an issue where `map.put` would not work with snapshots of types with an optional id [#1131](https://github.com/mobxjs/mobx-state-tree/issues/1131) through [#1226](https://github.com/mobxjs/mobx-state-tree/pull/1226) by [@xaviergonz](https://github.com/xaviergonz).
+- Fixed a regression with `getEnv` sometimes not returning the proper environment.
+- Fixed an issue where `map.put` would not work with snapshots of types with an optional id [#1131](https://github.com/mobxjs/mobx-state-tree/issues/1131) through [#1226](https://github.com/mobxjs/mobx-state-tree/pull/1226) by [@xaviergonz](https://github.com/xaviergonz).
 
 # 3.12.0
 
--   Added `TypeOfValue<typeof variable>` to extract the type of a complex (non primitive) variable in Typescript.
--   Fixed some Typescript issues with optional arrays [#1218](https://github.com/mobxjs/mobx-state-tree/issues/1218) through [#1229](https://github.com/mobxjs/mobx-state-tree/pull/1229) by [@xaviergonz](https://github.com/xaviergonz)
--   Added `getNodeId` to get the internal unique node id for an instance [#1168](https://github.com/mobxjs/mobx-state-tree/issues/1168) through [#1225](https://github.com/mobxjs/mobx-state-tree/pull/1225) by [@xaviergonz](https://github.com/xaviergonz)
--   Fixed nodes being `pop`/`shift`/`splice` from an array not getting properly destroyed through [#1205](https://github.com/mobxjs/mobx-state-tree/pull/1205) by [@xaviergonz](https://github.com/xaviergonz). Not that this means that in order to access the returned dead nodes data without getting a liveliness error/warning then the returned dead nodes have to be either cloned (`clone`) or their snapshots (`getSnapshot`) have to be used first.
+- Added `TypeOfValue<typeof variable>` to extract the type of a complex (non primitive) variable in Typescript.
+- Fixed some Typescript issues with optional arrays [#1218](https://github.com/mobxjs/mobx-state-tree/issues/1218) through [#1229](https://github.com/mobxjs/mobx-state-tree/pull/1229) by [@xaviergonz](https://github.com/xaviergonz)
+- Added `getNodeId` to get the internal unique node id for an instance [#1168](https://github.com/mobxjs/mobx-state-tree/issues/1168) through [#1225](https://github.com/mobxjs/mobx-state-tree/pull/1225) by [@xaviergonz](https://github.com/xaviergonz)
+- Fixed nodes being `pop`/`shift`/`splice` from an array not getting properly destroyed through [#1205](https://github.com/mobxjs/mobx-state-tree/pull/1205) by [@xaviergonz](https://github.com/xaviergonz). Not that this means that in order to access the returned dead nodes data without getting a liveliness error/warning then the returned dead nodes have to be either cloned (`clone`) or their snapshots (`getSnapshot`) have to be used first.
 
 # 3.11.0
 
--   Added an optional third argument to `types.optional` that allows to set alternative optional values other than just `undefined` through [#1192](https://github.com/mobxjs/mobx-state-tree/pull/1192) by [@xaviergonz](https://github.com/xaviergonz)
--   Fixed detaching arrays/maps killing their children [#1173](https://github.com/mobxjs/mobx-state-tree/issues/1173) through [#1175](https://github.com/mobxjs/mobx-state-tree/pull/1175) by [@xaviergonz](https://github.com/xaviergonz)
--   Added `types.snapshotProcessor` [#947](https://github.com/mobxjs/mobx-state-tree/issues/947) through [#1165](https://github.com/mobxjs/mobx-state-tree/pull/1165) by [@xaviergonz](https://github.com/xaviergonz). This feature will eventually deprecate `postProcessSnapshot` and `preProcessSnapshot` from models in a next major version.
--   Performance improvement for event handlers so they consume less RAM through [#1160](https://github.com/mobxjs/mobx-state-tree/pull/1160) by [@xaviergonz](https://github.com/xaviergonz)
--   Make liveliness errors give more info to trace their cause [#1142](https://github.com/mobxjs/mobx-state-tree/issues/1142) through [#1147](https://github.com/mobxjs/mobx-state-tree/pull/1147) by [@xaviergonz](https://github.com/xaviergonz)
+- Added an optional third argument to `types.optional` that allows to set alternative optional values other than just `undefined` through [#1192](https://github.com/mobxjs/mobx-state-tree/pull/1192) by [@xaviergonz](https://github.com/xaviergonz)
+- Fixed detaching arrays/maps killing their children [#1173](https://github.com/mobxjs/mobx-state-tree/issues/1173) through [#1175](https://github.com/mobxjs/mobx-state-tree/pull/1175) by [@xaviergonz](https://github.com/xaviergonz)
+- Added `types.snapshotProcessor` [#947](https://github.com/mobxjs/mobx-state-tree/issues/947) through [#1165](https://github.com/mobxjs/mobx-state-tree/pull/1165) by [@xaviergonz](https://github.com/xaviergonz). This feature will eventually deprecate `postProcessSnapshot` and `preProcessSnapshot` from models in a next major version.
+- Performance improvement for event handlers so they consume less RAM through [#1160](https://github.com/mobxjs/mobx-state-tree/pull/1160) by [@xaviergonz](https://github.com/xaviergonz)
+- Make liveliness errors give more info to trace their cause [#1142](https://github.com/mobxjs/mobx-state-tree/issues/1142) through [#1147](https://github.com/mobxjs/mobx-state-tree/pull/1147) by [@xaviergonz](https://github.com/xaviergonz)
 
 # 3.10.2
 
--   Fixed a regression regarding json paths not being correctly rooted to the base [#1128](https://github.com/mobxjs/mobx-state-tree/issues/1128) through [#1146](https://github.com/mobxjs/mobx-state-tree/pull/1146) by [@xaviergonz](https://github.com/xaviergonz)
+- Fixed a regression regarding json paths not being correctly rooted to the base [#1128](https://github.com/mobxjs/mobx-state-tree/issues/1128) through [#1146](https://github.com/mobxjs/mobx-state-tree/pull/1146) by [@xaviergonz](https://github.com/xaviergonz)
 
 # 3.10.1
 
--   Fixed mobx 5.9.0 compatibility [#1143](https://github.com/mobxjs/mobx-state-tree/issues/1143) through [#1144](https://github.com/mobxjs/mobx-state-tree/pull/1144) by [@xaviergonz](https://github.com/xaviergonz)
--   Made liveliness checking in warn mode log an error so the stack trace can be seen [#1142](https://github.com/mobxjs/mobx-state-tree/issues/1142) through [#1145](https://github.com/mobxjs/mobx-state-tree/pull/1145) by [@xaviergonz](https://github.com/xaviergonz)
--   Fixed JSON path escaping, where '/' and '~' were incorrectly being encoded/decoded as '~0' and '~1' rather than '~1' and '~0'. Also fixed empty keys not being handled correctly by JSON patches [#1128](https://github.com/mobxjs/mobx-state-tree/issues/1128). Fixed through [#1129](https://github.com/mobxjs/mobx-state-tree/pull/1129) by [@xaviergonz](https://github.com/xaviergonz)
+- Fixed mobx 5.9.0 compatibility [#1143](https://github.com/mobxjs/mobx-state-tree/issues/1143) through [#1144](https://github.com/mobxjs/mobx-state-tree/pull/1144) by [@xaviergonz](https://github.com/xaviergonz)
+- Made liveliness checking in warn mode log an error so the stack trace can be seen [#1142](https://github.com/mobxjs/mobx-state-tree/issues/1142) through [#1145](https://github.com/mobxjs/mobx-state-tree/pull/1145) by [@xaviergonz](https://github.com/xaviergonz)
+- Fixed JSON path escaping, where '/' and '~' were incorrectly being encoded/decoded as '~0' and '~1' rather than '~1' and '~0'. Also fixed empty keys not being handled correctly by JSON patches [#1128](https://github.com/mobxjs/mobx-state-tree/issues/1128). Fixed through [#1129](https://github.com/mobxjs/mobx-state-tree/pull/1129) by [@xaviergonz](https://github.com/xaviergonz)
 
 # 3.10.0
 
--   Fix for safeReference doesn't work when multiple nodes reference a single reference that gets deleted [#1115](https://github.com/mobxjs/mobx-state-tree/issues/1115) through [#1121](https://github.com/mobxjs/mobx-state-tree/pull/1121) by [@xaviergonz](https://github.com/xaviergonz)
--   Little fix for `castFlowReturn` not typecasting the promise to its actual result.
--   Made `isAlive(node)` reactive, so it can be reacted upon through [#1100](https://github.com/mobxjs/mobx-state-tree/pull/1100) by [@xaviergonz](https://github.com/xaviergonz)
--   Fix for unaccessed nodes not unregistering their identifiers [#1112](https://github.com/mobxjs/mobx-state-tree/issues/1112) through [#1113](https://github.com/mobxjs/mobx-state-tree/pull/1113) by [@xaviergonz](https://github.com/xaviergonz)
--   Added `clear()` to `UndoManager` middleware through [#1118](https://github.com/mobxjs/mobx-state-tree/pull/1118) by [@chemitaxis](https://github.com/chemitaxis)
+- Fix for safeReference doesn't work when multiple nodes reference a single reference that gets deleted [#1115](https://github.com/mobxjs/mobx-state-tree/issues/1115) through [#1121](https://github.com/mobxjs/mobx-state-tree/pull/1121) by [@xaviergonz](https://github.com/xaviergonz)
+- Little fix for `castFlowReturn` not typecasting the promise to its actual result.
+- Made `isAlive(node)` reactive, so it can be reacted upon through [#1100](https://github.com/mobxjs/mobx-state-tree/pull/1100) by [@xaviergonz](https://github.com/xaviergonz)
+- Fix for unaccessed nodes not unregistering their identifiers [#1112](https://github.com/mobxjs/mobx-state-tree/issues/1112) through [#1113](https://github.com/mobxjs/mobx-state-tree/pull/1113) by [@xaviergonz](https://github.com/xaviergonz)
+- Added `clear()` to `UndoManager` middleware through [#1118](https://github.com/mobxjs/mobx-state-tree/pull/1118) by [@chemitaxis](https://github.com/chemitaxis)
 
 # 3.9.0
 
--   TypeScript 3.0 or later is now required when using TypeScript. This brings some improvements:
-    -   `flow` arguments and return types are now correctly inferred automatically. One exception is when the last return of a `flow` is a `Promise`. In these cases `castFlowReturn(somePromise)` needs to be used so the return type can be inferred properly.
-    -   `create` method is now smart enough to warn when no snapshot argument is provided on types that have some mandatory properties.
--   Added `setLivelinessChecking` and `getLivelinessChecking`, the old `setLivelynessChecking` will eventually be deprecated.
--   Added `onInvalidated` option for references and `types.safeReference` (see readme) through [#1091](https://github.com/mobxjs/mobx-state-tree/pull/1091) by [@xaviergonz](https://github.com/xaviergonz)
--   Added `tryReference` and `isValidReference` to use references that might be no longer pointing to any nodes in a safe way through [#1087](https://github.com/mobxjs/mobx-state-tree/pull/1087) by [@xaviergonz](https://github.com/xaviergonz)
--   Readded `IComplexType` for backwards compatibility.
+- TypeScript 3.0 or later is now required when using TypeScript. This brings some improvements:
+  - `flow` arguments and return types are now correctly inferred automatically. One exception is when the last return of a `flow` is a `Promise`. In these cases `castFlowReturn(somePromise)` needs to be used so the return type can be inferred properly.
+  - `create` method is now smart enough to warn when no snapshot argument is provided on types that have some mandatory properties.
+- Added `setLivelinessChecking` and `getLivelinessChecking`, the old `setLivelynessChecking` will eventually be deprecated.
+- Added `onInvalidated` option for references and `types.safeReference` (see readme) through [#1091](https://github.com/mobxjs/mobx-state-tree/pull/1091) by [@xaviergonz](https://github.com/xaviergonz)
+- Added `tryReference` and `isValidReference` to use references that might be no longer pointing to any nodes in a safe way through [#1087](https://github.com/mobxjs/mobx-state-tree/pull/1087) by [@xaviergonz](https://github.com/xaviergonz)
+- Readded `IComplexType` for backwards compatibility.
 
 # 3.8.1
 
--   Fixed non-initialized nodes not being destroyed [#1080](https://github.com/mobxjs/mobx-state-tree/issues/1080) through [#1082](https://github.com/mobxjs/mobx-state-tree/pull/1082) by [@k-g-a](https://github.com/k-g-a)
--   Fixed a memory leak in createActionTrackingMiddleware when using flow [#1083](https://github.com/mobxjs/mobx-state-tree/issues/1083) through [#1084](https://github.com/mobxjs/mobx-state-tree/pull/1084) by [@robinfehr](https://github.com/robinfehr)
+- Fixed non-initialized nodes not being destroyed [#1080](https://github.com/mobxjs/mobx-state-tree/issues/1080) through [#1082](https://github.com/mobxjs/mobx-state-tree/pull/1082) by [@k-g-a](https://github.com/k-g-a)
+- Fixed a memory leak in createActionTrackingMiddleware when using flow [#1083](https://github.com/mobxjs/mobx-state-tree/issues/1083) through [#1084](https://github.com/mobxjs/mobx-state-tree/pull/1084) by [@robinfehr](https://github.com/robinfehr)
 
 # 3.8.0
 
--   Added castToSnapshot/castToReferenceSnapshot methods for TypeScript and fixed some TypeScript typings not being properly detected when using SnapshotIn types through [#1074](https://github.com/mobxjs/mobx-state-tree/pull/1074) by [@xaviergonz](https://github.com/xaviergonz)
--   Fixed redux middleware throwing an error when a flow is called before it is connected [#1065](https://github.com/mobxjs/mobx-state-tree/issues/1065) through [#1079](https://github.com/mobxjs/mobx-state-tree/pull/1079) by [@mkramb](https://github.com/mkramb) and [@xaviergonz](https://github.com/xaviergonz)
--   Made `addDisposer` return the passed disposer through [#1059](https://github.com/mobxjs/mobx-state-tree/pull/1059) by [@xaviergonz](https://github.com/xaviergonz)
+- Added castToSnapshot/castToReferenceSnapshot methods for TypeScript and fixed some TypeScript typings not being properly detected when using SnapshotIn types through [#1074](https://github.com/mobxjs/mobx-state-tree/pull/1074) by [@xaviergonz](https://github.com/xaviergonz)
+- Fixed redux middleware throwing an error when a flow is called before it is connected [#1065](https://github.com/mobxjs/mobx-state-tree/issues/1065) through [#1079](https://github.com/mobxjs/mobx-state-tree/pull/1079) by [@mkramb](https://github.com/mkramb) and [@xaviergonz](https://github.com/xaviergonz)
+- Made `addDisposer` return the passed disposer through [#1059](https://github.com/mobxjs/mobx-state-tree/pull/1059) by [@xaviergonz](https://github.com/xaviergonz)
 
 # 3.7.1
 
--   Fixed references to nodes being broken after the node was replaced [#1052](https://github.com/mobxjs/mobx-state-tree/issues/1052), plus speed up of reference resolving when using IDs through [#1053](https://github.com/mobxjs/mobx-state-tree/pull/1053) by [@xaviergonz](https://github.com/xaviergonz)
+- Fixed references to nodes being broken after the node was replaced [#1052](https://github.com/mobxjs/mobx-state-tree/issues/1052), plus speed up of reference resolving when using IDs through [#1053](https://github.com/mobxjs/mobx-state-tree/pull/1053) by [@xaviergonz](https://github.com/xaviergonz)
 
 # 3.7.0
 
--   Middleware events now also contain `allParentIds` (chain of causing ids, from root until (excluding) current)
--   Improved redux dev tools integration, now supporting flows and showing action chains through [#1035](https://github.com/mobxjs/mobx-state-tree/pull/1035) based on a fix by [@bourquep](https://github.com/bourquep)
+- Middleware events now also contain `allParentIds` (chain of causing ids, from root until (excluding) current)
+- Improved redux dev tools integration, now supporting flows and showing action chains through [#1035](https://github.com/mobxjs/mobx-state-tree/pull/1035) based on a fix by [@bourquep](https://github.com/bourquep)
 
 # 3.6.0
 
--   Made type Typescript compilation when 'declarations' is set to true + type completion faster thanks to some type optimizations through [#1043](https://github.com/mobxjs/mobx-state-tree/pull/1043) by [@xaviergonz](https://github.com/xaviergonz)
--   Fix for array reconciliation of union types with ids [#1045](https://github.com/mobxjs/mobx-state-tree/issues/1045) through [#1047](https://github.com/mobxjs/mobx-state-tree/pull/1047) by [@xaviergonz](https://github.com/xaviergonz)
--   Fixed bug where the eager option for the union type defaulted to true when no options argument was passed but false when it was passed. Now they both default to true when not specified. Fixed through [#1046](https://github.com/mobxjs/mobx-state-tree/pull/1046) by [@xaviergonz](https://github.com/xaviergonz)
+- Made type Typescript compilation when 'declarations' is set to true + type completion faster thanks to some type optimizations through [#1043](https://github.com/mobxjs/mobx-state-tree/pull/1043) by [@xaviergonz](https://github.com/xaviergonz)
+- Fix for array reconciliation of union types with ids [#1045](https://github.com/mobxjs/mobx-state-tree/issues/1045) through [#1047](https://github.com/mobxjs/mobx-state-tree/pull/1047) by [@xaviergonz](https://github.com/xaviergonz)
+- Fixed bug where the eager option for the union type defaulted to true when no options argument was passed but false when it was passed. Now they both default to true when not specified. Fixed through [#1046](https://github.com/mobxjs/mobx-state-tree/pull/1046) by [@xaviergonz](https://github.com/xaviergonz)
 
 # 3.5.0
 
--   Fix for afterCreate/afterAttach sometimes throwing an exception when a node was created as part of a view/computed property [#967](https://github.com/mobxjs/mobx-state-tree/issues/967) through [#1026](https://github.com/mobxjs/mobx-state-tree/pull/1026) by [@xaviergonz](https://github.com/xaviergonz). Note that this fix will only work if your installed peer mobx version is >= 4.5.0 or >= 5.5.0
--   Fix for cast method being broken in Typescript 3.1.1 through [#1028](https://github.com/mobxjs/mobx-state-tree/pull/1028) by [@xaviergonz](https://github.com/xaviergonz)
+- Fix for afterCreate/afterAttach sometimes throwing an exception when a node was created as part of a view/computed property [#967](https://github.com/mobxjs/mobx-state-tree/issues/967) through [#1026](https://github.com/mobxjs/mobx-state-tree/pull/1026) by [@xaviergonz](https://github.com/xaviergonz). Note that this fix will only work if your installed peer mobx version is >= 4.5.0 or >= 5.5.0
+- Fix for cast method being broken in Typescript 3.1.1 through [#1028](https://github.com/mobxjs/mobx-state-tree/pull/1028) by [@xaviergonz](https://github.com/xaviergonz)
 
 # 3.4.0
 
--   Added getPropertyMembers(typeOrNode) through [#1016](https://github.com/mobxjs/mobx-state-tree/pull/1016) by [@xaviergonz](https://github.com/xaviergonz)
--   Fix for preProcessSnapshot not copied on compose [#613](https://github.com/mobxjs/mobx-state-tree/issues/613) through [#1013](https://github.com/mobxjs/mobx-state-tree/pull/1013) by [@theRealScoobaSteve](https://github.com/theRealScoobaSteve)
--   Fix for actions sometimes failing to resolve this to self through [#1014](https://github.com/mobxjs/mobx-state-tree/pull/1014) by [@xaviergonz](https://github.com/xaviergonz)
--   Fix for preProcessSnapshot not copied on compose [#613](https://github.com/mobxjs/mobx-state-tree/issues/613) through [#1013](https://github.com/mobxjs/mobx-state-tree/pull/1013) by [@theRealScoobaSteve](https://github.com/theRealScoobaSteve)
--   Improvements to the bookshop example through [#1009](https://github.com/mobxjs/mobx-state-tree/pull/1009) by [@programmer4web](https://github.com/programmer4web)
--   Fix for a regression with optional identifiers [#1019](https://github.com/mobxjs/mobx-state-tree/issues/1019) through [#1020](https://github.com/mobxjs/mobx-state-tree/pull/1020) by [@xaviergonz](https://github.com/xaviergonz)
+- Added getPropertyMembers(typeOrNode) through [#1016](https://github.com/mobxjs/mobx-state-tree/pull/1016) by [@xaviergonz](https://github.com/xaviergonz)
+- Fix for preProcessSnapshot not copied on compose [#613](https://github.com/mobxjs/mobx-state-tree/issues/613) through [#1013](https://github.com/mobxjs/mobx-state-tree/pull/1013) by [@theRealScoobaSteve](https://github.com/theRealScoobaSteve)
+- Fix for actions sometimes failing to resolve this to self through [#1014](https://github.com/mobxjs/mobx-state-tree/pull/1014) by [@xaviergonz](https://github.com/xaviergonz)
+- Fix for preProcessSnapshot not copied on compose [#613](https://github.com/mobxjs/mobx-state-tree/issues/613) through [#1013](https://github.com/mobxjs/mobx-state-tree/pull/1013) by [@theRealScoobaSteve](https://github.com/theRealScoobaSteve)
+- Improvements to the bookshop example through [#1009](https://github.com/mobxjs/mobx-state-tree/pull/1009) by [@programmer4web](https://github.com/programmer4web)
+- Fix for a regression with optional identifiers [#1019](https://github.com/mobxjs/mobx-state-tree/issues/1019) through [#1020](https://github.com/mobxjs/mobx-state-tree/pull/1020) by [@xaviergonz](https://github.com/xaviergonz)
 
 # 3.3.0
 
--   Fix for references sometimes not intializing its parents [#993](https://github.com/mobxjs/mobx-state-tree/issues/993) through [#997](https://github.com/mobxjs/mobx-state-tree/pull/997) by [@xaviergonz](https://github.com/xaviergonz)
--   Fix for TS3 issues with reference type [#994](https://github.com/mobxjs/mobx-state-tree/issues/994) through [#995](https://github.com/mobxjs/mobx-state-tree/pull/995) by [@xaviergonz](https://github.com/xaviergonz)
--   types.optional will now throw if an instance is directly passed as default value [#1002](https://github.com/mobxjs/mobx-state-tree/issues/1002) through [#1003](https://github.com/mobxjs/mobx-state-tree/pull/1003) by [@xaviergonz](https://github.com/xaviergonz)
--   Doc fixes and improvements by [@AjaxSolutions](https://github.com/AjaxSolutions) and [@agilgur5](https://github.com/agilgur5)
+- Fix for references sometimes not intializing its parents [#993](https://github.com/mobxjs/mobx-state-tree/issues/993) through [#997](https://github.com/mobxjs/mobx-state-tree/pull/997) by [@xaviergonz](https://github.com/xaviergonz)
+- Fix for TS3 issues with reference type [#994](https://github.com/mobxjs/mobx-state-tree/issues/994) through [#995](https://github.com/mobxjs/mobx-state-tree/pull/995) by [@xaviergonz](https://github.com/xaviergonz)
+- types.optional will now throw if an instance is directly passed as default value [#1002](https://github.com/mobxjs/mobx-state-tree/issues/1002) through [#1003](https://github.com/mobxjs/mobx-state-tree/pull/1003) by [@xaviergonz](https://github.com/xaviergonz)
+- Doc fixes and improvements by [@AjaxSolutions](https://github.com/AjaxSolutions) and [@agilgur5](https://github.com/agilgur5)
 
 # 3.2.4
 
--   Further improvements for Typescript support for enumeration by [@xaviergonz](https://github.com/xaviergonz)
--   Smaller generated .d.ts files through [#990](https://github.com/mobxjs/mobx-state-tree/pull/990) by [@xaviergonz](https://github.com/xaviergonz)
--   Fix for exception when destroying children of types.maybe through [#985](https://github.com/mobxjs/mobx-state-tree/pull/985) by [@dsabanin](https://github.com/dsabanin)
+- Further improvements for Typescript support for enumeration by [@xaviergonz](https://github.com/xaviergonz)
+- Smaller generated .d.ts files through [#990](https://github.com/mobxjs/mobx-state-tree/pull/990) by [@xaviergonz](https://github.com/xaviergonz)
+- Fix for exception when destroying children of types.maybe through [#985](https://github.com/mobxjs/mobx-state-tree/pull/985) by [@dsabanin](https://github.com/dsabanin)
 
 # 3.2.3
 
--   Fixed incorrect typing generation for mst-middlewares [#979](https://github.com/mobxjs/mobx-state-tree/issues/979)
+- Fixed incorrect typing generation for mst-middlewares [#979](https://github.com/mobxjs/mobx-state-tree/issues/979)
 
 # 3.2.2
 
--   Fixes for the reconciliation algorithm of arrays [#928](https://github.com/mobxjs/mobx-state-tree/issues/928) through [#960](https://github.com/mobxjs/mobx-state-tree/pull/960) by [@liuqiang1357](https://github.com/liuqiang1357)
--   Better Typescript support for enumeration, compose, union, literal and references by [@xaviergonz](https://github.com/xaviergonz)
--   Updated dependencies to latest versions by [@xaviergonz](https://github.com/xaviergonz)
--   [Internal] Cleanup 'createNode' and related codepaths through [#962](https://github.com/mobxjs/mobx-state-tree/pull/962) by [@k-g-a](https://github.com/k-g-a)
+- Fixes for the reconciliation algorithm of arrays [#928](https://github.com/mobxjs/mobx-state-tree/issues/928) through [#960](https://github.com/mobxjs/mobx-state-tree/pull/960) by [@liuqiang1357](https://github.com/liuqiang1357)
+- Better Typescript support for enumeration, compose, union, literal and references by [@xaviergonz](https://github.com/xaviergonz)
+- Updated dependencies to latest versions by [@xaviergonz](https://github.com/xaviergonz)
+- [Internal] Cleanup 'createNode' and related codepaths through [#962](https://github.com/mobxjs/mobx-state-tree/pull/962) by [@k-g-a](https://github.com/k-g-a)
 
 # 3.2.1
 
--   Fix for wrong generated TS import [#968](https://github.com/mobxjs/mobx-state-tree/issues/968) through [#969](https://github.com/mobxjs/mobx-state-tree/pull/969) by [@k-g-a](https://github.com/k-g-a)
+- Fix for wrong generated TS import [#968](https://github.com/mobxjs/mobx-state-tree/issues/968) through [#969](https://github.com/mobxjs/mobx-state-tree/pull/969) by [@k-g-a](https://github.com/k-g-a)
 
 # 3.2.0
 
--   Made the internal CreationType/SnapshotType/Type official via the new [`SnapshotIn`, `SnapshotOut`, `Instance` and `SnapshotOrInstance<typeof X>`](README.md#typeScript-and-mst) by [@xaviergonz](https://github.com/xaviergonz)
--   A new [`cast` method](README.md#snapshots-can-be-used-to-write-values) that makes automatic casts from instances/input snapshots for assignments by [@xaviergonz](https://github.com/xaviergonz)
+- Made the internal CreationType/SnapshotType/Type official via the new [`SnapshotIn`, `SnapshotOut`, `Instance` and `SnapshotOrInstance<typeof X>`](README.md#typeScript-and-mst) by [@xaviergonz](https://github.com/xaviergonz)
+- A new [`cast` method](README.md#snapshots-can-be-used-to-write-values) that makes automatic casts from instances/input snapshots for assignments by [@xaviergonz](https://github.com/xaviergonz)
 
 # 3.1.1
 
--   Fixed typings of `getParent` and `getRoot`. Fixes [#951](https://github.com/mobxjs/mobx-state-tree/issues/951) through [#953](https://github.com/mobxjs/mobx-state-tree/pull/953) by [@xaviergonz](https://github.com/xaviergonz)
+- Fixed typings of `getParent` and `getRoot`. Fixes [#951](https://github.com/mobxjs/mobx-state-tree/issues/951) through [#953](https://github.com/mobxjs/mobx-state-tree/pull/953) by [@xaviergonz](https://github.com/xaviergonz)
 
 # 3.1.0
 
--   Fixed issue where snapshot post-processors where not always applied. Fixes [#926](https://github.com/mobxjs/mobx-state-tree/issues/926), [#961](https://github.com/mobxjs/mobx-state-tree/issues/961), through [#959](https://github.com/mobxjs/mobx-state-tree/pull/959) by [@k-g-a](https://github.com/k-g-a)
+- Fixed issue where snapshot post-processors where not always applied. Fixes [#926](https://github.com/mobxjs/mobx-state-tree/issues/926), [#961](https://github.com/mobxjs/mobx-state-tree/issues/961), through [#959](https://github.com/mobxjs/mobx-state-tree/pull/959) by [@k-g-a](https://github.com/k-g-a)
 
 # 3.0.3
 
--   Fixed re-adding the same objects to an array. Fixes [#928](https://github.com/mobxjs/mobx-state-tree/issues/928) through [#949](https://github.com/mobxjs/mobx-state-tree/pull/949) by [@Krivega](https://github.com/Krivega)
+- Fixed re-adding the same objects to an array. Fixes [#928](https://github.com/mobxjs/mobx-state-tree/issues/928) through [#949](https://github.com/mobxjs/mobx-state-tree/pull/949) by [@Krivega](https://github.com/Krivega)
 
 # 3.0.2
 
--   Introduced `types.integer`! By [@jayarjo](https://github.com/jayarjo) through [#935](https://github.com/mobxjs/mobx-state-tree/pull/935)
--   Improved typescript typings, several fixes to the type system. Awesome contribution by [@xaviergonz](https://github.com/xaviergonz) through [#937](https://github.com/mobxjs/mobx-state-tree/pull/937) and [#945](https://github.com/mobxjs/mobx-state-tree/pull/945). Fixes [#922](https://github.com/mobxjs/mobx-state-tree/issues/922), [#930](https://github.com/mobxjs/mobx-state-tree/issues/930), [#932](https://github.com/mobxjs/mobx-state-tree/issues/932), [#923](https://github.com/mobxjs/mobx-state-tree/issues/923)
--   Improved handling of `types.late`
+- Introduced `types.integer`! By [@jayarjo](https://github.com/jayarjo) through [#935](https://github.com/mobxjs/mobx-state-tree/pull/935)
+- Improved typescript typings, several fixes to the type system. Awesome contribution by [@xaviergonz](https://github.com/xaviergonz) through [#937](https://github.com/mobxjs/mobx-state-tree/pull/937) and [#945](https://github.com/mobxjs/mobx-state-tree/pull/945). Fixes [#922](https://github.com/mobxjs/mobx-state-tree/issues/922), [#930](https://github.com/mobxjs/mobx-state-tree/issues/930), [#932](https://github.com/mobxjs/mobx-state-tree/issues/932), [#923](https://github.com/mobxjs/mobx-state-tree/issues/923)
+- Improved handling of `types.late`
 
 # 3.0.1 (retracted)
 
@@ -199,170 +197,170 @@
 
 ## Changes in the type system
 
--   **[BREAKING]** `types.identifier` can no longer be parameterized with either `types.string` or `types.number`. So instead of `types.identifier()` use `types.identifier`. Identifiers are now always normalized to strings. This reflects what was already happening internally and solves a lot of edge cases. To use numbers as identifiers, `types.identifierNumber` (instead of `types.identifier(types.number)`) can be used, which serializes it's snapshot to a number, but will internally work like a string based identifier
--   **[BREAKING]** `types.maybe` now serializes to / from `undefined` by default, as it is more and more the common best practice to don't use `null` at all and MST follows this practice. Use `types.maybeNull` for the old behavior (see [#830](https://github.com/mobxjs/mobx-state-tree/issues/830))
--   **[BREAKING]** `types.frozen` is now a function, and can now be invoked in a few different ways:
-    1.  `types.frozen()` - behaves the same as `types.frozen` in MST 2.
-    2.  `types.frozen(SubType)` - provide a valid MST type and frozen will check if the provided data conforms the snapshot for that type. Note that the type will not actually be instantiated, so it can only be used to check the _shape_ of the data. Adding views or actions to `SubType` would be pointless.
-    3.  `types.frozen(someDefaultValue)` - provide a primitive value, object or array, and MST will infer the type from that object, and also make it the default value for the field
-    4.  `types.frozen<TypeScriptType>()` - provide a typescript type, to help in strongly typing the field (design time only)
--   It is no longer necessary to wrap `types.map` or `types.array` in `types.optional` when used in a `model` type, `map` and `array` are now optional by default when used as property type. See [#906](https://github.com/mobxjs/mobx-state-tree/issues/906)
--   **[BREAKING]** `postProcessSnapshot` can no longer be declared as action, but, like `preProcessSnapshot`, needs to be defined on the type rather than on the instance.
--   **[BREAKING]** `types.union` is now eager, which means that if multiple valid types for a value are encountered, the first valid type is picked, rather then throwing. #907 / #804, `dispatcher` param => option,
+- **[BREAKING]** `types.identifier` can no longer be parameterized with either `types.string` or `types.number`. So instead of `types.identifier()` use `types.identifier`. Identifiers are now always normalized to strings. This reflects what was already happening internally and solves a lot of edge cases. To use numbers as identifiers, `types.identifierNumber` (instead of `types.identifier(types.number)`) can be used, which serializes it's snapshot to a number, but will internally work like a string based identifier
+- **[BREAKING]** `types.maybe` now serializes to / from `undefined` by default, as it is more and more the common best practice to don't use `null` at all and MST follows this practice. Use `types.maybeNull` for the old behavior (see [#830](https://github.com/mobxjs/mobx-state-tree/issues/830))
+- **[BREAKING]** `types.frozen` is now a function, and can now be invoked in a few different ways:
+  1.  `types.frozen()` - behaves the same as `types.frozen` in MST 2.
+  2.  `types.frozen(SubType)` - provide a valid MST type and frozen will check if the provided data conforms the snapshot for that type. Note that the type will not actually be instantiated, so it can only be used to check the _shape_ of the data. Adding views or actions to `SubType` would be pointless.
+  3.  `types.frozen(someDefaultValue)` - provide a primitive value, object or array, and MST will infer the type from that object, and also make it the default value for the field
+  4.  `types.frozen<TypeScriptType>()` - provide a typescript type, to help in strongly typing the field (design time only)
+- It is no longer necessary to wrap `types.map` or `types.array` in `types.optional` when used in a `model` type, `map` and `array` are now optional by default when used as property type. See [#906](https://github.com/mobxjs/mobx-state-tree/issues/906)
+- **[BREAKING]** `postProcessSnapshot` can no longer be declared as action, but, like `preProcessSnapshot`, needs to be defined on the type rather than on the instance.
+- **[BREAKING]** `types.union` is now eager, which means that if multiple valid types for a value are encountered, the first valid type is picked, rather then throwing. #907 / #804, `dispatcher` param => option,
 
 ## Other improvements
 
--   **[BREAKING]** MobX-state-tree now requires at least TypeScript 2.8 when using MST with typescript. The type system has been revamped, and should now be a lot more accurate, especially concerning snapshot types.
--   **[BREAKING]** `map.put` will now return the inserted node, rather than the map itself. This makes it easier to find objects for which the identifier is not known upfront. See [#766](https://github.com/mobxjs/mobx-state-tree/issues/766) by [k-g-a](https://github.com/k-g-a)
--   **[BREAKING]** The order of firing hooks when instantiating has slighlty changed, as the `afterCreate` hook will now only be fired upon instantiation of the tree node, which now happens lazily (on first read / action). The internal order in which hooks are fired within a single node has remained the same. See [#845](https://github.com/mobxjs/mobx-state-tree/issues/845) for details
--   Significantly improved the performance of constructing MST trees. Significantly reduced the memory footprint of MST. Big shoutout to the relentless effort by [k-g-a](https://github.com/k-g-a) to optimize all the things! See [#845](https://github.com/mobxjs/mobx-state-tree/issues/845) for details.
--   Introduced `setLivelynessChecking("warn" | "ignore" | "error")`, this can be used to customize how MST should act when one tries to read or write to a node that has already been removed from the tree. The default behavior is `warn`.
--   Improved the overloads of `model.compose`, see [#892](https://github.com/mobxjs/mobx-state-tree/pull/892) by [t49tran](https://github.com/t49tran)
--   Fixed issue where computed properties based on `getPath` could return stale results, fixes [#917](https://github.com/mobxjs/mobx-state-tree/issues/917)
--   Fixed issue where onAction middleware threw on dead nodes when attachAfter option was used
--   Fixed several issues with maps and numeric identifiers, such as [#884](https://github.com/mobxjs/mobx-state-tree/issues/884) and [#826](https://github.com/mobxjs/mobx-state-tree/issues/826)
+- **[BREAKING]** MobX-state-tree now requires at least TypeScript 2.8 when using MST with typescript. The type system has been revamped, and should now be a lot more accurate, especially concerning snapshot types.
+- **[BREAKING]** `map.put` will now return the inserted node, rather than the map itself. This makes it easier to find objects for which the identifier is not known upfront. See [#766](https://github.com/mobxjs/mobx-state-tree/issues/766) by [k-g-a](https://github.com/k-g-a)
+- **[BREAKING]** The order of firing hooks when instantiating has slighlty changed, as the `afterCreate` hook will now only be fired upon instantiation of the tree node, which now happens lazily (on first read / action). The internal order in which hooks are fired within a single node has remained the same. See [#845](https://github.com/mobxjs/mobx-state-tree/issues/845) for details
+- Significantly improved the performance of constructing MST trees. Significantly reduced the memory footprint of MST. Big shoutout to the relentless effort by [k-g-a](https://github.com/k-g-a) to optimize all the things! See [#845](https://github.com/mobxjs/mobx-state-tree/issues/845) for details.
+- Introduced `setLivelynessChecking("warn" | "ignore" | "error")`, this can be used to customize how MST should act when one tries to read or write to a node that has already been removed from the tree. The default behavior is `warn`.
+- Improved the overloads of `model.compose`, see [#892](https://github.com/mobxjs/mobx-state-tree/pull/892) by [t49tran](https://github.com/t49tran)
+- Fixed issue where computed properties based on `getPath` could return stale results, fixes [#917](https://github.com/mobxjs/mobx-state-tree/issues/917)
+- Fixed issue where onAction middleware threw on dead nodes when attachAfter option was used
+- Fixed several issues with maps and numeric identifiers, such as [#884](https://github.com/mobxjs/mobx-state-tree/issues/884) and [#826](https://github.com/mobxjs/mobx-state-tree/issues/826)
 
 ## TL,DR Migration guide
 
--   `types.identifier(types.number)` => `types.identifierNumber`
--   `types.identifier()` and `types.identifier(types.string)` =>`types.identifier`
--   `types.frozen` => `types.frozen()`
--   `types.maybe(x)` => `types.maybeNull(x)`
--   `postProcessSnapshot` should now be declared on the type instead of as action
+- `types.identifier(types.number)` => `types.identifierNumber`
+- `types.identifier()` and `types.identifier(types.string)` =>`types.identifier`
+- `types.frozen` => `types.frozen()`
+- `types.maybe(x)` => `types.maybeNull(x)`
+- `postProcessSnapshot` should now be declared on the type instead of as action
 
 # 2.2.0
 
--   Added support for MobX 5. Initiative by [@jeffberry](https://github.com/jeffberry) through [#868](https://github.com/mobxjs/mobx-state-tree/pull/868/files). Please note that there are JavaScript engine restrictions for MobX 5 (no Internet Explorer, or React Native Android). If you need to target those versions please keep using MobX 4 as peer dependency (MST is compatible with both)
--   Reduced memory footprint with ~10-20%, by [k-g-a](https://github.com/k-g-a) through [#872](https://github.com/mobxjs/mobx-state-tree/pull/872)
--   Fixed issue where undo manager was not working correctly for non-root stores, by [marcofugaro](https://github.com/marcofugaro) trough [#875](https://github.com/mobxjs/mobx-state-tree/pull/875)
+- Added support for MobX 5. Initiative by [@jeffberry](https://github.com/jeffberry) through [#868](https://github.com/mobxjs/mobx-state-tree/pull/868/files). Please note that there are JavaScript engine restrictions for MobX 5 (no Internet Explorer, or React Native Android). If you need to target those versions please keep using MobX 4 as peer dependency (MST is compatible with both)
+- Reduced memory footprint with ~10-20%, by [k-g-a](https://github.com/k-g-a) through [#872](https://github.com/mobxjs/mobx-state-tree/pull/872)
+- Fixed issue where undo manager was not working correctly for non-root stores, by [marcofugaro](https://github.com/marcofugaro) trough [#875](https://github.com/mobxjs/mobx-state-tree/pull/875)
 
 # 2.1.0
 
--   Fixed issue where default values of `types.frozen` where not applied correctly after apply snapshot. [#842](https://github.com/mobxjs/mobx-state-tree/pull/842) by [SirbyAlive](https://github.com/SirbyAlive). Fixes [#643](https://github.com/mobxjs/mobx-state-tree/issues/634)
--   Fixed issue where empty patch sets resulted in in unnecessary history items. [#838](https://github.com/mobxjs/mobx-state-tree/pull/838) by [chemitaxis](https://github.com/chemitaxis). Fixes [#837](https://github.com/mobxjs/mobx-state-tree/issues/837)
--   `flow`s of destroyed nodes can no 'safely' resume. [#798](https://github.com/mobxjs/mobx-state-tree/pull/798/files) by [Bnaya](https://github.com/Bnaya). Fixes [#792](https://github.com/mobxjs/mobx-state-tree/issues/792)
--   Made sure the type `Snapshot` is exposed. [#821](https://github.com/mobxjs/mobx-state-tree/pull/821) by [dsabanin](https://github.com/dsabanin)
--   Fix: the function parameter was incorrectly typed as non-optional. [#851](https://github.com/mobxjs/mobx-state-tree/pull/851) by [abruzzihraig](https://github.com/abruzzihraig)
+- Fixed issue where default values of `types.frozen` where not applied correctly after apply snapshot. [#842](https://github.com/mobxjs/mobx-state-tree/pull/842) by [SirbyAlive](https://github.com/SirbyAlive). Fixes [#643](https://github.com/mobxjs/mobx-state-tree/issues/634)
+- Fixed issue where empty patch sets resulted in in unnecessary history items. [#838](https://github.com/mobxjs/mobx-state-tree/pull/838) by [chemitaxis](https://github.com/chemitaxis). Fixes [#837](https://github.com/mobxjs/mobx-state-tree/issues/837)
+- `flow`s of destroyed nodes can no 'safely' resume. [#798](https://github.com/mobxjs/mobx-state-tree/pull/798/files) by [Bnaya](https://github.com/Bnaya). Fixes [#792](https://github.com/mobxjs/mobx-state-tree/issues/792)
+- Made sure the type `Snapshot` is exposed. [#821](https://github.com/mobxjs/mobx-state-tree/pull/821) by [dsabanin](https://github.com/dsabanin)
+- Fix: the function parameter was incorrectly typed as non-optional. [#851](https://github.com/mobxjs/mobx-state-tree/pull/851) by [abruzzihraig](https://github.com/abruzzihraig)
 
 # 2.0.5
 
--   It is now possible to get the snapshot of a node without triggering the `postProcessSnapshot` hook. See [#745](https://github.com/mobxjs/mobx-state-tree/pull/745) for details. By @robinfehr
--   Introduced `getParentOfType` and `hasParentOfType`. See [#767](https://github.com/mobxjs/mobx-state-tree/pull/767) by @k-g-a
--   Fixed issue where running `typeCheck` accidentally logged typecheck errors to the console. Fixes [#781](https://github.com/mobxjs/mobx-state-tree/issues/781)
+- It is now possible to get the snapshot of a node without triggering the `postProcessSnapshot` hook. See [#745](https://github.com/mobxjs/mobx-state-tree/pull/745) for details. By @robinfehr
+- Introduced `getParentOfType` and `hasParentOfType`. See [#767](https://github.com/mobxjs/mobx-state-tree/pull/767) by @k-g-a
+- Fixed issue where running `typeCheck` accidentally logged typecheck errors to the console. Fixes [#781](https://github.com/mobxjs/mobx-state-tree/issues/781)
 
 # 2.0.4
 
--   Removed accidental dependency on mobx
+- Removed accidental dependency on mobx
 
 # 2.0.3
 
--   Fixed issue where middleware that changed arguments wasn't properly picked up. See [#732](https://github.com/mobxjs/mobx-state-tree/pull/732) by @robinfehr. Fixes [#731](https://github.com/mobxjs/mobx-state-tree/issues/731)
--   Fixed reassigning to a custom type from a different type in a union silently failing. See [#737](https://github.com/mobxjs/mobx-state-tree/pull/737) by @univerio. Fixes [#736](https://github.com/mobxjs/mobx-state-tree/issues/736)
--   Fixed typings issue with TypeScript 2.8. See [#740](https://github.com/mobxjs/mobx-state-tree/pull/740) by @bnaya.
--   Fixed undo manager apply grouped patches in the wrong order. See [#755](https://github.com/mobxjs/mobx-state-tree/pull/755) by @robinfehr. Fixes [#754](https://github.com/mobxjs/mobx-state-tree/issues/754)
+- Fixed issue where middleware that changed arguments wasn't properly picked up. See [#732](https://github.com/mobxjs/mobx-state-tree/pull/732) by @robinfehr. Fixes [#731](https://github.com/mobxjs/mobx-state-tree/issues/731)
+- Fixed reassigning to a custom type from a different type in a union silently failing. See [#737](https://github.com/mobxjs/mobx-state-tree/pull/737) by @univerio. Fixes [#736](https://github.com/mobxjs/mobx-state-tree/issues/736)
+- Fixed typings issue with TypeScript 2.8. See [#740](https://github.com/mobxjs/mobx-state-tree/pull/740) by @bnaya.
+- Fixed undo manager apply grouped patches in the wrong order. See [#755](https://github.com/mobxjs/mobx-state-tree/pull/755) by @robinfehr. Fixes [#754](https://github.com/mobxjs/mobx-state-tree/issues/754)
 
 # 2.0.2
 
--   Fixed bidirectional references from nodes to nodes, see [#728](https://github.com/mobxjs/mobx-state-tree/pull/728) by @robinfehr
--   `joinJsonPath` and `splitJsonPath` are now exposed as utilities, see [#724](https://github.com/mobxjs/mobx-state-tree/pull/724) by @jjrv
--   Several documentation and example fixes
+- Fixed bidirectional references from nodes to nodes, see [#728](https://github.com/mobxjs/mobx-state-tree/pull/728) by @robinfehr
+- `joinJsonPath` and `splitJsonPath` are now exposed as utilities, see [#724](https://github.com/mobxjs/mobx-state-tree/pull/724) by @jjrv
+- Several documentation and example fixes
 
 # 2.0.1
 
--   Fixed typings for maps of maps [#704](https://github.com/mobxjs/mobx-state-tree/pull/704) by @xaviergonz
--   Fixed dependency issue in `mst-middlewares` package
+- Fixed typings for maps of maps [#704](https://github.com/mobxjs/mobx-state-tree/pull/704) by @xaviergonz
+- Fixed dependency issue in `mst-middlewares` package
 
 # 2.0.0
 
 **Breaking changes**
 
--   MobX-state-tree now requires MobX 4.0 or higher
--   Identifiers are now internally always normalized to strings. This also means that adding an object with an number identifier to an observable map, it should still be requested back as string. In general, we recommend to always use string based identifiers to avoid confusion.
+- MobX-state-tree now requires MobX 4.0 or higher
+- Identifiers are now internally always normalized to strings. This also means that adding an object with an number identifier to an observable map, it should still be requested back as string. In general, we recommend to always use string based identifiers to avoid confusion.
 
 # 1.4.0
 
 **Features**
 
--   It is now possible to create [custom primitive(like) types](https://github.com/mobxjs/mobx-state-tree/blob/master/docs/API/README.md#typescustom)! Implements [#673](https://github.com/mobxjs/mobx-state-tree/issues/673) through [#689](https://github.com/mobxjs/mobx-state-tree/pull/689)
--   [`getIdentifier`](https://github.com/mobxjs/mobx-state-tree/blob/master/docs/API/README.md#getidentifier) is now exposed as function, to get the identifier of a model instance (if any). Fixes [#674](https://github.com/mobxjs/mobx-state-tree/issues/674) through [#678](https://github.com/mobxjs/mobx-state-tree/pull/678) by TimHollies
--   Writing [middleware](https://github.com/mobxjs/mobx-state-tree/blob/master/docs/middleware.md) has slightly changed, to make it less error prone and more explicit whether a middleware chain should be aborted. For details, see [#675](https://github.com/mobxjs/mobx-state-tree/pull/675) by Robin Fehr
--   It is now possible to configure whether [attached middleware](https://github.com/mobxjs/mobx-state-tree/blob/master/docs/API/README.md#addmiddleware) should be triggered for the built-in hooks / operations. [#653](https://github.com/mobxjs/mobx-state-tree/pull/653) by Robin Fehr
--   We exposed an [api](https://github.com/mobxjs/mobx-state-tree/blob/master/docs/API/README.md#getmembers) to perform reflection on model instances. [#649](https://github.com/mobxjs/mobx-state-tree/pull/649) by Robin Fehr
+- It is now possible to create [custom primitive(like) types](https://github.com/mobxjs/mobx-state-tree/blob/master/docs/API/README.md#typescustom)! Implements [#673](https://github.com/mobxjs/mobx-state-tree/issues/673) through [#689](https://github.com/mobxjs/mobx-state-tree/pull/689)
+- [`getIdentifier`](https://github.com/mobxjs/mobx-state-tree/blob/master/docs/API/README.md#getidentifier) is now exposed as function, to get the identifier of a model instance (if any). Fixes [#674](https://github.com/mobxjs/mobx-state-tree/issues/674) through [#678](https://github.com/mobxjs/mobx-state-tree/pull/678) by TimHollies
+- Writing [middleware](https://github.com/mobxjs/mobx-state-tree/blob/master/docs/middleware.md) has slightly changed, to make it less error prone and more explicit whether a middleware chain should be aborted. For details, see [#675](https://github.com/mobxjs/mobx-state-tree/pull/675) by Robin Fehr
+- It is now possible to configure whether [attached middleware](https://github.com/mobxjs/mobx-state-tree/blob/master/docs/API/README.md#addmiddleware) should be triggered for the built-in hooks / operations. [#653](https://github.com/mobxjs/mobx-state-tree/pull/653) by Robin Fehr
+- We exposed an [api](https://github.com/mobxjs/mobx-state-tree/blob/master/docs/API/README.md#getmembers) to perform reflection on model instances. [#649](https://github.com/mobxjs/mobx-state-tree/pull/649) by Robin Fehr
 
 **Fixes**
 
--   Fixed a bug where items in maps where not properly reconciled when the `put` operation was used. Fixed [#683](https://github.com/mobxjs/mobx-state-tree/issues/683) and [#672](https://github.com/mobxjs/mobx-state-tree/issues/672) through [#693](https://github.com/mobxjs/mobx-state-tree/pull/693)
--   Fixed issue where trying to resolve a path would throw exceptions. Fixed [#686](https://github.com/mobxjs/mobx-state-tree/issues/686) through [#692](https://github.com/mobxjs/mobx-state-tree/pull/692)
--   In non production builds actions and views on models can now be replaced, to simplify mocking. Fixes [#646](https://github.com/mobxjs/mobx-state-tree/issues/646) through [#690](https://github.com/mobxjs/mobx-state-tree/pull/690)
--   Fixed bug where `tryResolve` could leave a node in a corrupt state. [#668](https://github.com/mobxjs/mobx-state-tree/pull/668) by dnakov
--   Fixed typings for TypeScript 2.7, through [#667](https://github.com/mobxjs/mobx-state-tree/pull/667) by Javier Gonzalez
--   Several improvements to error messages
+- Fixed a bug where items in maps where not properly reconciled when the `put` operation was used. Fixed [#683](https://github.com/mobxjs/mobx-state-tree/issues/683) and [#672](https://github.com/mobxjs/mobx-state-tree/issues/672) through [#693](https://github.com/mobxjs/mobx-state-tree/pull/693)
+- Fixed issue where trying to resolve a path would throw exceptions. Fixed [#686](https://github.com/mobxjs/mobx-state-tree/issues/686) through [#692](https://github.com/mobxjs/mobx-state-tree/pull/692)
+- In non production builds actions and views on models can now be replaced, to simplify mocking. Fixes [#646](https://github.com/mobxjs/mobx-state-tree/issues/646) through [#690](https://github.com/mobxjs/mobx-state-tree/pull/690)
+- Fixed bug where `tryResolve` could leave a node in a corrupt state. [#668](https://github.com/mobxjs/mobx-state-tree/pull/668) by dnakov
+- Fixed typings for TypeScript 2.7, through [#667](https://github.com/mobxjs/mobx-state-tree/pull/667) by Javier Gonzalez
+- Several improvements to error messages
 
 # 1.3.1
 
--   Fixed bug where `flows` didn't properly batch their next ticks properly in actions, significantly slowing processes down. Fixes [#563](<[#563](https://github.com/mobxjs/mobx-state-tree/issues/563)>)
+- Fixed bug where `flows` didn't properly batch their next ticks properly in actions, significantly slowing processes down. Fixes [#563](<[#563](https://github.com/mobxjs/mobx-state-tree/issues/563)>)
 
 # 1.3.0
 
--   Significantly improved the undo/redo manager. The undo manager now supports groups. See [#504](https://github.com/mobxjs/mobx-state-tree/pull/504) by @robinfehr! See the [updated docs](https://github.com/mobxjs/mobx-state-tree/blob/master/packages/mst-middlewares/README.md#undomanager) for more details.
--   Significantly improved performance, improvements of 20% could be expected, but changes of course per case. See [#553](https://github.com/mobxjs/mobx-state-tree/pull/553)
--   Implemented `actionLogger` middleware, which logs most events for async actions
--   Slightly changed the order in which life cycle hooks are fired. `afterAttach` will no fire first on the parent, then on the children. So, unlike `afterCreate`, in `afterAttach` one can assume in `afterAttach that the parent has completely initialized.
+- Significantly improved the undo/redo manager. The undo manager now supports groups. See [#504](https://github.com/mobxjs/mobx-state-tree/pull/504) by @robinfehr! See the [updated docs](https://github.com/mobxjs/mobx-state-tree/blob/master/packages/mst-middlewares/README.md#undomanager) for more details.
+- Significantly improved performance, improvements of 20% could be expected, but changes of course per case. See [#553](https://github.com/mobxjs/mobx-state-tree/pull/553)
+- Implemented `actionLogger` middleware, which logs most events for async actions
+- Slightly changed the order in which life cycle hooks are fired. `afterAttach` will no fire first on the parent, then on the children. So, unlike `afterCreate`, in `afterAttach` one can assume in `afterAttach that the parent has completely initialized.
 
 # 1.2.1
 
--   1.2.0 didn't seem to be released correctly...
+- 1.2.0 didn't seem to be released correctly...
 
 # 1.2.0
 
--   Introduced customizable reference types. See the [reference and identifiers](https://github.com/mobxjs/mobx-state-tree#references-and-identifiers) section.
--   Introduced `model.volatile` to more easily declare and reuse volatile instance state. Volatile state can contain arbitrary data, is shallowly observable and, like props, cannot be modified without actions. See [`model.volatile`](https://github.com/mobxjs/mobx-state-tree#model-volatile) for more details.
+- Introduced customizable reference types. See the [reference and identifiers](https://github.com/mobxjs/mobx-state-tree#references-and-identifiers) section.
+- Introduced `model.volatile` to more easily declare and reuse volatile instance state. Volatile state can contain arbitrary data, is shallowly observable and, like props, cannot be modified without actions. See [`model.volatile`](https://github.com/mobxjs/mobx-state-tree#model-volatile) for more details.
 
 # 1.1.1
 
 ### Improvements
 
--   Fixed an issue where nodes where not always created correctly, see #534. Should fix #513 and #531.
--   All tests are now run in both PROD and non PROD configurations, after running into some bugs that only occurred in production builds.
--   Some internal optimizations have been applied (and many more will follow). Like having internal leaner node for immutable data. See #474
--   A lot of minor improvements on the docs
+- Fixed an issue where nodes where not always created correctly, see #534. Should fix #513 and #531.
+- All tests are now run in both PROD and non PROD configurations, after running into some bugs that only occurred in production builds.
+- Some internal optimizations have been applied (and many more will follow). Like having internal leaner node for immutable data. See #474
+- A lot of minor improvements on the docs
 
 # 1.1.0
 
 ### Improvements
 
--   The concept of process (asynchronous actions) has been renamed to flows. (Mainly to avoid issues with bundlers)
--   We changed to a lerna setup which allows separately distributing middleware and testing examples with more ease
--   Every MST middleware is now shipped in a separate package named `mst-middlewares`. They are now written in TypeScript and fully transpiled to ES5 to avoid problems with uglifyjs in create-react-app bundling.
--   Introduced `createActionTrackingMiddleware`, this significantly simplifies writing middleware for common scenarios. Especially middleware that deals with asynchronous actions (flows)
--   Renamed `process` to `flow`. Deprecated `process`.
--   **BREAKING** As a result some middleware event names have also been changed. If you have custom middlewares this change might affect you. Rename middleware event type prefixes starting with `process` to now start with `flow`.
+- The concept of process (asynchronous actions) has been renamed to flows. (Mainly to avoid issues with bundlers)
+- We changed to a lerna setup which allows separately distributing middleware and testing examples with more ease
+- Every MST middleware is now shipped in a separate package named `mst-middlewares`. They are now written in TypeScript and fully transpiled to ES5 to avoid problems with uglifyjs in create-react-app bundling.
+- Introduced `createActionTrackingMiddleware`, this significantly simplifies writing middleware for common scenarios. Especially middleware that deals with asynchronous actions (flows)
+- Renamed `process` to `flow`. Deprecated `process`.
+- **BREAKING** As a result some middleware event names have also been changed. If you have custom middlewares this change might affect you. Rename middleware event type prefixes starting with `process` to now start with `flow`.
 
 ### Fixes
 
--   Fixed nested maps + environments not working correctly, [#447](https://github.com/mobxjs/mobx-state-tree/pull/447) by @xaviergonz
--   Improved typescript typings for enumerations, up to 50 values are now supported [#424](https://github.com/mobxjs/mobx-state-tree/pull/447) by @danielduwaer
+- Fixed nested maps + environments not working correctly, [#447](https://github.com/mobxjs/mobx-state-tree/pull/447) by @xaviergonz
+- Improved typescript typings for enumerations, up to 50 values are now supported [#424](https://github.com/mobxjs/mobx-state-tree/pull/447) by @danielduwaer
 
 # 1.0.2
 
--   Introduced `modelType.extend` which allows creating views and actions with shared state.
+- Introduced `modelType.extend` which allows creating views and actions with shared state.
 
 # 1.0.1
 
 ### Features
 
--   Added the middlewares `atomic` and types `TimeTraveller`, `UndoManager`. Check out the [docs](https://github.com/mobxjs/mobx-state-tree/blob/master/docs/middleware.md)!
--   Introduced `createActionTrackingMiddleware` to simplify the creation of middleware that support complex async processes
--   exposed `typecheck(type, value)` as public api (will ignore environment flags)
+- Added the middlewares `atomic` and types `TimeTraveller`, `UndoManager`. Check out the [docs](https://github.com/mobxjs/mobx-state-tree/blob/master/docs/middleware.md)!
+- Introduced `createActionTrackingMiddleware` to simplify the creation of middleware that support complex async processes
+- exposed `typecheck(type, value)` as public api (will ignore environment flags)
 
 ### Improvements
 
--   `getEnv` will return an empty object instead of throwing when a tree was initialized without environment
--   Fixed issue where patches generated for nested maps were incorrect (#396)
--   Fixed the escaping of (back)slashes in JSON paths (#405)
--   Improved the algorithm that reconcile items in an array (#384)
--   Assigning a node that has an environment to a parent is now allowed, as long as the environment is strictly the same (#387)
--   Many minor documentation improvements. Thanks everybody who created a PR!
+- `getEnv` will return an empty object instead of throwing when a tree was initialized without environment
+- Fixed issue where patches generated for nested maps were incorrect (#396)
+- Fixed the escaping of (back)slashes in JSON paths (#405)
+- Improved the algorithm that reconcile items in an array (#384)
+- Assigning a node that has an environment to a parent is now allowed, as long as the environment is strictly the same (#387)
+- Many minor documentation improvements. Thanks everybody who created a PR!
 
 # 1.0.0
 
@@ -370,49 +368,49 @@
 
 # 0.12.0
 
--   **BREAKING** The redux utilities are no longer part of the core package, but need to be imported from `mobx-state-tree/middleware/redux`.
+- **BREAKING** The redux utilities are no longer part of the core package, but need to be imported from `mobx-state-tree/middleware/redux`.
 
 # 0.11.0
 
 ### Breaking changes
 
--   **BREAKING** `onAction` middleware no longer throws when encountering unserializable arguments. Rather, it serializes a struct like `{ $MST_UNSERIALIZABLE: true, type: "someType" }`. MST Nodes are no longer automatically serialized. Rather, one should either pass 1: an id, 2: a (relative) path, 3: a snapshot
--   **BREAKING** `revertPatch` has been dropped. `IReversableJsonPatch` is no longer exposed, instead use the inverse patches generated by `onPatch`
--   **BREAKING** some middleware events have been renamed: `process_yield` -> `process_resume`, `process_yield_error` -> `process_resume_error`, to make it less confusing how these events relate to `yield` statements.
--   **BREAKING** patchRecorder's field `patches` has been renamed to `rawPatches,`cleanPatches`to`patches`, and`inversePatches` was added.
+- **BREAKING** `onAction` middleware no longer throws when encountering unserializable arguments. Rather, it serializes a struct like `{ $MST_UNSERIALIZABLE: true, type: "someType" }`. MST Nodes are no longer automatically serialized. Rather, one should either pass 1: an id, 2: a (relative) path, 3: a snapshot
+- **BREAKING** `revertPatch` has been dropped. `IReversableJsonPatch` is no longer exposed, instead use the inverse patches generated by `onPatch`
+- **BREAKING** some middleware events have been renamed: `process_yield` -> `process_resume`, `process_yield_error` -> `process_resume_error`, to make it less confusing how these events relate to `yield` statements.
+- **BREAKING** patchRecorder's field `patches` has been renamed to `rawPatches,`cleanPatches`to`patches`, and`inversePatches` was added.
 
 ### New features
 
--   Introduced `decorate(middleware, action)` to easily attach middleware to a specific action
--   Handlers passed to `onPatch(handler: (patch, inversePatch) => void)` now receive as second argument the inverse patch of the emitted patch
--   `onAction` lister now supports an `attachAfter` parameter
--   Middleware events now also contain `parentId` (id of the causing action, `0` if none) and `tree` (the root of context)
+- Introduced `decorate(middleware, action)` to easily attach middleware to a specific action
+- Handlers passed to `onPatch(handler: (patch, inversePatch) => void)` now receive as second argument the inverse patch of the emitted patch
+- `onAction` lister now supports an `attachAfter` parameter
+- Middleware events now also contain `parentId` (id of the causing action, `0` if none) and `tree` (the root of context)
 
 ### Fixes
 
--   ReduxDevTools connection is no longer one step behind [#287](https://github.com/mobxjs/mobx-state-tree/issues/287)
--   Middleware is no longer run as part of the transaction of the targeted action
--   Fixed representation of `union` types in error messages
+- ReduxDevTools connection is no longer one step behind [#287](https://github.com/mobxjs/mobx-state-tree/issues/287)
+- Middleware is no longer run as part of the transaction of the targeted action
+- Fixed representation of `union` types in error messages
 
 # 0.10.3
 
--   **BREAKISH** Redefining lifecycle hooks will now automatically compose them, implements [#252](https://github.com/mobxjs/mobx-state-tree/issues/252)
--   Added dev-only checks, typecheck will be performed only in dev-mode and top-level API-calls will be checked.
--   The internal types `IMiddleWareEvent`, `IMiddlewareEventType`, `ISerializedActionCall` are now exposed (fixes [#315](https://github.com/mobxjs/mobx-state-tree/issues/315))
+- **BREAKISH** Redefining lifecycle hooks will now automatically compose them, implements [#252](https://github.com/mobxjs/mobx-state-tree/issues/252)
+- Added dev-only checks, typecheck will be performed only in dev-mode and top-level API-calls will be checked.
+- The internal types `IMiddleWareEvent`, `IMiddlewareEventType`, `ISerializedActionCall` are now exposed (fixes [#315](https://github.com/mobxjs/mobx-state-tree/issues/315))
 
 # 0.10.2
 
--   Object model instances no longer share a prototype.
+- Object model instances no longer share a prototype.
 
 # 0.10.1
 
--   Removed accidental dependency on the codemod
+- Removed accidental dependency on the codemod
 
 # 0.10.0
 
--   **BREAKING** the syntax to define model types has been updated. See the [updated docs](https://github.com/mobxjs/mobx-state-tree#creating-models) or the original proposal:[#282](https://github.com/mobxjs/mobx-state-tree/pull/286), but no worries, theres a codemod! :D
--   **BREAKING** `preProcessSnapshot` hook is no longer a normal hook that can be defined as action. Instead, it should be defined on the type using `types.model(...).preProcessSnapshot(value => value)`
--   **BREAKING** Asynchronous process should now be defined using `process`. See this [example](https://github.com/mobxjs/mobx-state-tree/blob/adba1943af263898678fe148a80d3d2b9f8dbe63/examples/bookshop/src/stores/BookStore.js#L25) or the [asynchronous action docs](https://github.com/mobxjs/mobx-state-tree/blob/master/docs/async-actions.md).
+- **BREAKING** the syntax to define model types has been updated. See the [updated docs](https://github.com/mobxjs/mobx-state-tree#creating-models) or the original proposal:[#282](https://github.com/mobxjs/mobx-state-tree/pull/286), but no worries, theres a codemod! :D
+- **BREAKING** `preProcessSnapshot` hook is no longer a normal hook that can be defined as action. Instead, it should be defined on the type using `types.model(...).preProcessSnapshot(value => value)`
+- **BREAKING** Asynchronous process should now be defined using `process`. See this [example](https://github.com/mobxjs/mobx-state-tree/blob/adba1943af263898678fe148a80d3d2b9f8dbe63/examples/bookshop/src/stores/BookStore.js#L25) or the [asynchronous action docs](https://github.com/mobxjs/mobx-state-tree/blob/master/docs/async-actions.md).
 
 **How to run the codemod?**
 
@@ -427,102 +425,102 @@
 
 # 0.9.5
 
--   Asynchronous actions are now a first class concept in mobx-state-tree. See the [docs](https://github.com/mobxjs/mobx-state-tree/blob/master/docs/async-actions.md)
+- Asynchronous actions are now a first class concept in mobx-state-tree. See the [docs](https://github.com/mobxjs/mobx-state-tree/blob/master/docs/async-actions.md)
 
 # 0.9.4
 
--   Introduced `types.null` and `types.undefined`
--   Introduced `types.enumeration(name?, options)`
+- Introduced `types.null` and `types.undefined`
+- Introduced `types.enumeration(name?, options)`
 
 # 0.9.3
 
--   Fix `note that a snapshot is compatible` when assigning a type to an optional version of itself
--   Fix error when deleting a non existing item from a map [#255](https://github.com/mobxjs/mobx-state-tree/issues/255)
--   Now all required TypeScript interfaces are exported in the main mobx-state-tree package [#256](https://github.com/mobxjs/mobx-state-tree/issues/256)
+- Fix `note that a snapshot is compatible` when assigning a type to an optional version of itself
+- Fix error when deleting a non existing item from a map [#255](https://github.com/mobxjs/mobx-state-tree/issues/255)
+- Now all required TypeScript interfaces are exported in the main mobx-state-tree package [#256](https://github.com/mobxjs/mobx-state-tree/issues/256)
 
 # 0.9.2
 
 Introduced the concept of reverse patches, see [#231](https://github.com/mobxjs/mobx-state-tree/pull/231/)
 
--   Introduced the `revertPatch` operation, that takes a patch or list of patches, and reverse applies it to the target.
--   `onPatch` now takes a second argument, `includeOldValue`, defaulting to `false`, which, if set to true, includes in the patch any value that is being overwritten as result of the patch. Setting this option to true produces patches that can be used with `revertPatch`
--   `patchRecorder` now introduces additional fields / methods to be able to reverse apply changes: `patchRecorder.cleanPatches`, `patchRecorder.undo`
+- Introduced the `revertPatch` operation, that takes a patch or list of patches, and reverse applies it to the target.
+- `onPatch` now takes a second argument, `includeOldValue`, defaulting to `false`, which, if set to true, includes in the patch any value that is being overwritten as result of the patch. Setting this option to true produces patches that can be used with `revertPatch`
+- `patchRecorder` now introduces additional fields / methods to be able to reverse apply changes: `patchRecorder.cleanPatches`, `patchRecorder.undo`
 
 # 0.9.1
 
--   Applying a snapshot or patches will now emit an action as well. The name of the emitted action will be `@APPLY_PATCHES`resp `@APPLY_SNAPSHOT`. See [#107](https://github.com/mobxjs/mobx-state-tree/issues/107)
--   Fixed issue where same Date instance could'nt be used two times in the same state tree [#229](https://github.com/mobxjs/mobx-state-tree/issues/229)
--   Fixed issue with reapplying snapshots to Date field resulting in snapshot typecheck error[#233](https://github.com/mobxjs/mobx-state-tree/issues/233)
--   Declaring `types.maybe(types.frozen)` will now result into an error [#224](https://github.com/mobxjs/mobx-state-tree/issues/224)
--   Added support for Mobx observable arrays in type checks [#221](https://github.com/mobxjs/mobx-state-tree/issues/221) (from [alessioscalici](https://github.com/alessioscalici))
+- Applying a snapshot or patches will now emit an action as well. The name of the emitted action will be `@APPLY_PATCHES`resp `@APPLY_SNAPSHOT`. See [#107](https://github.com/mobxjs/mobx-state-tree/issues/107)
+- Fixed issue where same Date instance could'nt be used two times in the same state tree [#229](https://github.com/mobxjs/mobx-state-tree/issues/229)
+- Fixed issue with reapplying snapshots to Date field resulting in snapshot typecheck error[#233](https://github.com/mobxjs/mobx-state-tree/issues/233)
+- Declaring `types.maybe(types.frozen)` will now result into an error [#224](https://github.com/mobxjs/mobx-state-tree/issues/224)
+- Added support for Mobx observable arrays in type checks [#221](https://github.com/mobxjs/mobx-state-tree/issues/221) (from [alessioscalici](https://github.com/alessioscalici))
 
 # 0.9.0
 
--   **BREAKING** Removed `applyPatches` and `applyActions`. Use `applyPatch` resp. `applyAction`, as both will now also accept an array as argument
--   **BREAKING** `unprotect` and `protect` can only be applied at root nodes to avoid confusing scenarios Fixed [#180](https://github.com/mobxjs/mobx-state-tree/issues/180)
--   Fixed [#141](https://github.com/mobxjs/mobx-state-tree/issues/141), actions / views are no longer wrapped in dynamically generated functions for a better debugging experience
--   Small improvements to typings, fixed compilation issues with TypeScript 2.4.1.
--   Fixed issues where `compose` couldn't overwrite getters. [#209](https://github.com/mobxjs/mobx-state-tree/issues/209), by @homura
--   Fixed CDN links in readme
--   Added TodoMVC to the examples section
+- **BREAKING** Removed `applyPatches` and `applyActions`. Use `applyPatch` resp. `applyAction`, as both will now also accept an array as argument
+- **BREAKING** `unprotect` and `protect` can only be applied at root nodes to avoid confusing scenarios Fixed [#180](https://github.com/mobxjs/mobx-state-tree/issues/180)
+- Fixed [#141](https://github.com/mobxjs/mobx-state-tree/issues/141), actions / views are no longer wrapped in dynamically generated functions for a better debugging experience
+- Small improvements to typings, fixed compilation issues with TypeScript 2.4.1.
+- Fixed issues where `compose` couldn't overwrite getters. [#209](https://github.com/mobxjs/mobx-state-tree/issues/209), by @homura
+- Fixed CDN links in readme
+- Added TodoMVC to the examples section
 
 # 0.8.2
 
--   Fixed issue in rollup module bundle
+- Fixed issue in rollup module bundle
 
 # 0.8.1
 
--   Fixed issue in release script, rendering 0.8.0 useless
+- Fixed issue in release script, rendering 0.8.0 useless
 
 # 0.8.0
 
--   **BREAKING** Dropped `types.extend` in favor of `types.compose`. See [#192](https://github.com/mobxjs/mobx-state-tree/issues/192)
--   Introduced the lifecycle hooks `preProcessSnapshot` and `postProcessSnapshot`. See [#203](https://github.com/mobxjs/mobx-state-tree/pull/203) / [#100](https://github.com/mobxjs/mobx-state-tree/issues/100)
--   Use rollup as bundler [#196](https://github.com/mobxjs/mobx-state-tree/pull/196)
+- **BREAKING** Dropped `types.extend` in favor of `types.compose`. See [#192](https://github.com/mobxjs/mobx-state-tree/issues/192)
+- Introduced the lifecycle hooks `preProcessSnapshot` and `postProcessSnapshot`. See [#203](https://github.com/mobxjs/mobx-state-tree/pull/203) / [#100](https://github.com/mobxjs/mobx-state-tree/issues/100)
+- Use rollup as bundler [#196](https://github.com/mobxjs/mobx-state-tree/pull/196)
 
 # 0.7.3
 
--   Introduced the concept of volatile / local state in models. See [#168](https://github.com/mobxjs/mobx-state-tree/issues/168), or [docs](https://github.com/mobxjs/mobx-state-tree/tree/master#volatile-state)
--   Fixed issue with types.map() with types.identifier(types.number) [#191](https://github.com/mobxjs/mobx-state-tree/issues/191) reported by @boatkorachal
--   Fixed issue with reconciler that affected types.map when node already existed at that key reported by @boatkorachal [#191](https://github.com/mobxjs/mobx-state-tree/issues/191)
+- Introduced the concept of volatile / local state in models. See [#168](https://github.com/mobxjs/mobx-state-tree/issues/168), or [docs](https://github.com/mobxjs/mobx-state-tree/tree/master#volatile-state)
+- Fixed issue with types.map() with types.identifier(types.number) [#191](https://github.com/mobxjs/mobx-state-tree/issues/191) reported by @boatkorachal
+- Fixed issue with reconciler that affected types.map when node already existed at that key reported by @boatkorachal [#191](https://github.com/mobxjs/mobx-state-tree/issues/191)
 
 # 0.7.2
 
--   Fixed `cannot read property resolve of undefined` thanks to @cpunion for reporting, now value of dead nodes will be undefined. [#186](https://github.com/mobxjs/mobx-state-tree/issues/186)
--   Fixed `[LateType] is not defined` thanks to @amir-arad for reporting, when using late as model property type [#187](https://github.com/mobxjs/mobx-state-tree/issues/187)
--   Fixed `Object.freeze can only be called on Object` thanks to @ds300 for reporting, when using MST on a ReactNative environment [#189](https://github.com/mobxjs/mobx-state-tree/issues/189)
--   Now the entire codebase is prettier! :D [#187](https://github.com/mobxjs/mobx-state-tree/issues/187)
+- Fixed `cannot read property resolve of undefined` thanks to @cpunion for reporting, now value of dead nodes will be undefined. [#186](https://github.com/mobxjs/mobx-state-tree/issues/186)
+- Fixed `[LateType] is not defined` thanks to @amir-arad for reporting, when using late as model property type [#187](https://github.com/mobxjs/mobx-state-tree/issues/187)
+- Fixed `Object.freeze can only be called on Object` thanks to @ds300 for reporting, when using MST on a ReactNative environment [#189](https://github.com/mobxjs/mobx-state-tree/issues/189)
+- Now the entire codebase is prettier! :D [#187](https://github.com/mobxjs/mobx-state-tree/issues/187)
 
 # 0.7.1
 
--   Fixed `array.remove` not working
+- Fixed `array.remove` not working
 
 # 0.7.0
 
 The type system and internal administration has been refactoring, making the internals both simpler and more flexible.
 Things like references and identifiers are now first class types, making them much better composable. [#152](https://github.com/mobxjs/mobx-state-tree/issues/152)
 
--   **BREAKING** References with a predefined lookup path are no longer supported. Instead of that, identifiers are now looked up in the entire tree. For that reasons identifiers now have to be unique in the entire tree, per type.
--   **BREAKING** `resolve` is renamed to `resolvePath`
--   Introduced `resolveIdentifier(type, tree, identifier)` to find objects by identifier
--   **BREAKING** `types.reference` is by default non-nullable. For nullable identifiers, use `types.maybe(types.reference(X))`
--   Many, many improvements. Related open issues will be updated.
--   **BREAKING** `isMST` is renamed to `isStateTreeNode`
+- **BREAKING** References with a predefined lookup path are no longer supported. Instead of that, identifiers are now looked up in the entire tree. For that reasons identifiers now have to be unique in the entire tree, per type.
+- **BREAKING** `resolve` is renamed to `resolvePath`
+- Introduced `resolveIdentifier(type, tree, identifier)` to find objects by identifier
+- **BREAKING** `types.reference` is by default non-nullable. For nullable identifiers, use `types.maybe(types.reference(X))`
+- Many, many improvements. Related open issues will be updated.
+- **BREAKING** `isMST` is renamed to `isStateTreeNode`
 
 # 0.6.3
 
--   Fixed issue with array/maps of union types @abruzzihraig [#151](https://github.com/mobxjs/mobx-state-tree/issues/151)
--   Make types.extend support computed attributes @cpunion [#169](https://github.com/mobxjs/mobx-state-tree/issues/169)
--   Fixed issue with map of primitive types and applySnapshot @pioh [#155](https://github.com/mobxjs/mobx-state-tree/issues/155)
--   Better type declarations for union, up to 10 supported types
+- Fixed issue with array/maps of union types @abruzzihraig [#151](https://github.com/mobxjs/mobx-state-tree/issues/151)
+- Make types.extend support computed attributes @cpunion [#169](https://github.com/mobxjs/mobx-state-tree/issues/169)
+- Fixed issue with map of primitive types and applySnapshot @pioh [#155](https://github.com/mobxjs/mobx-state-tree/issues/155)
+- Better type declarations for union, up to 10 supported types
 
 # 0.6.2
 
--   Fixed issue where arrays where not properly serialized as action argument
+- Fixed issue where arrays where not properly serialized as action argument
 
 # 0.6.1
 
--   Improved reporting of Type.is(), now it returns a fine grained report of why the provided value is not applicable.
+- Improved reporting of Type.is(), now it returns a fine grained report of why the provided value is not applicable.
 
 ```
 [mobx-state-tree] Error while converting [{}] to AnonymousModel[]:
@@ -530,22 +528,22 @@
 at path "/quantity" snapshot undefined is not assignable to type: number.
 ```
 
--   Fixed support for `types.reference` in combination with `types.late`, by @robinfehr
+- Fixed support for `types.reference` in combination with `types.late`, by @robinfehr
 
 # 0.6.0
 
--   **BREAKING** `types.withDefault` has been renamed to `types.optional`
--   **BREAKING** Array and map types can no longer be left out of snapshots by default. Use `optional` to make them optional in the snapshot
--   **BREAKING** Literals no longer have a default value by default (use optional + literal instead)
--   **BREAKING** Disabled inlining type.model definitions as introduced in 0.5.1; to many subtle issues
--   Improved identifier support, they are no properly propagated through utility types like `maybe`, `union` etc
--   Fixed issue where fields where not referred back to default when a partial snapshot was provided
--   Fixed #122: `types.identifier` now also accepts a subtype to override the default string type; e.g. `types.identifier(types.number)`
+- **BREAKING** `types.withDefault` has been renamed to `types.optional`
+- **BREAKING** Array and map types can no longer be left out of snapshots by default. Use `optional` to make them optional in the snapshot
+- **BREAKING** Literals no longer have a default value by default (use optional + literal instead)
+- **BREAKING** Disabled inlining type.model definitions as introduced in 0.5.1; to many subtle issues
+- Improved identifier support, they are no properly propagated through utility types like `maybe`, `union` etc
+- Fixed issue where fields where not referred back to default when a partial snapshot was provided
+- Fixed #122: `types.identifier` now also accepts a subtype to override the default string type; e.g. `types.identifier(types.number)`
 
 # 0.5.1
 
--   Introduced support for lazy evaluating values in `withDefault`, useful to generate UUID's, timestamps or non-primitive default values
--   ~~It is now possible to define something like~~ Removed in 0.6.0
+- Introduced support for lazy evaluating values in `withDefault`, useful to generate UUID's, timestamps or non-primitive default values
+- ~~It is now possible to define something like~~ Removed in 0.6.0
 
 ```javascript
 const Box = types.model({
@@ -560,11 +558,11 @@
 
 # 0.5.0
 
--   ** BREAKING ** protection is now enabled by default (#101)
--   ** BREAKING ** it is no longer possible to read values from a dead object. Except through `getSnapshot` or `clone` (#102)
--   ** BREAKING ** `types.recursive` has been removed in favor of `types.late`
--   Introduced `unprotect`, to disable protection mode for a certain instance. Useful in `afterCreate` hooks
--   Introduced `types.late`. Usage: `types.late(() => typeDefinition)`. Can be used for circular / recursive type definitions, even across files. See `test/circular(1|2).ts` for an example (#74)
+- ** BREAKING ** protection is now enabled by default (#101)
+- ** BREAKING ** it is no longer possible to read values from a dead object. Except through `getSnapshot` or `clone` (#102)
+- ** BREAKING ** `types.recursive` has been removed in favor of `types.late`
+- Introduced `unprotect`, to disable protection mode for a certain instance. Useful in `afterCreate` hooks
+- Introduced `types.late`. Usage: `types.late(() => typeDefinition)`. Can be used for circular / recursive type definitions, even across files. See `test/circular(1|2).ts` for an example (#74)
 
 # 0.4.0
 
@@ -572,70 +570,70 @@
 
 ```javascript
 const Todo = types.model("Todo", {
-    done: types.boolean,
-    toggle() {
-        this.done = !this.done
-    }
-})
+  done: types.boolean,
+  toggle() {
+    this.done = !this.done;
+  }
+});
 ```
 
 Now should be defined as:
 
 ```javascript
 const Todo = types.model(
-    "Todo",
-    {
-        done: types.boolean
-    },
-    {
-        toggle() {
-            this.done = !this.done
-        }
+  "Todo",
+  {
+    done: types.boolean
+  },
+  {
+    toggle() {
+      this.done = !this.done;
     }
-)
+  }
+);
 ```
 
 It is still possible to define functions on the first object. However, those functions are not considered to be actions, but views. They are not allowed to modify values, but instead should produce a new value themselves.
 
 # 0.3.3
 
--   Introduced lifecycle hooks `afterCreate`, `afterAttach`, `beforeDetach`, `beforeDestroy`, implements #76
--   Introduced the convenience method `addDisposer(this, cb)` that can be used to easily destruct reactions etc. which are set up in `afterCreate`. See #76
+- Introduced lifecycle hooks `afterCreate`, `afterAttach`, `beforeDetach`, `beforeDestroy`, implements #76
+- Introduced the convenience method `addDisposer(this, cb)` that can be used to easily destruct reactions etc. which are set up in `afterCreate`. See #76
 
 # 0.3.2
 
--   Fix: actions where not bound automatically
--   Improved and simplified the reconciliation mechanism, fixed many edge cases
--   Improved the reference mechanism, fixed many edge cases
--   Improved performance
+- Fix: actions where not bound automatically
+- Improved and simplified the reconciliation mechanism, fixed many edge cases
+- Improved the reference mechanism, fixed many edge cases
+- Improved performance
 
 # 0.3.1
 
--   (re) introduced the concept of environments, which can be passed as second argument to `.create`, and picked up using `getEnv`
+- (re) introduced the concept of environments, which can be passed as second argument to `.create`, and picked up using `getEnv`
 
 # 0.3.0
 
--   Removed `primitive` type, use a more specific type instead
--   Improved typescript typings of snapshots
--   Added `depth` parameter to `getParent` and `hasParent`
--   Separated the concepts of middleware and serializable actions. It is now possible to intercept, modify actions etc through `addMiddleWare`. `onAction` now uses middleware, if it is used, all parameters of actions should be serializable!
+- Removed `primitive` type, use a more specific type instead
+- Improved typescript typings of snapshots
+- Added `depth` parameter to `getParent` and `hasParent`
+- Separated the concepts of middleware and serializable actions. It is now possible to intercept, modify actions etc through `addMiddleWare`. `onAction` now uses middleware, if it is used, all parameters of actions should be serializable!
 
 # 0.2.2
 
--   Introduced the concept of liveliness; if nodes are removed from the the tree because they are replaced by some other value, they will be marked as "died". This should help to early signal when people hold on to references that are not part of the tree anymore. To explicitly remove an node from a tree, with the intent to spawn a new state tree from it, use `detach`.
--   Introduced the convenience method `destroy` to remove a model from it's parent and mark it as dead.
--   Introduced the concept of protected trees. If a tree is protected using `protect`, it can only be modified through action, and not by mutating it directly anymore.
+- Introduced the concept of liveliness; if nodes are removed from the the tree because they are replaced by some other value, they will be marked as "died". This should help to early signal when people hold on to references that are not part of the tree anymore. To explicitly remove an node from a tree, with the intent to spawn a new state tree from it, use `detach`.
+- Introduced the convenience method `destroy` to remove a model from it's parent and mark it as dead.
+- Introduced the concept of protected trees. If a tree is protected using `protect`, it can only be modified through action, and not by mutating it directly anymore.
 
 # 0.2.1
 
--   Introduced .Type and .SnapshotType to be used with TypeScript to get the type for a model
+- Introduced .Type and .SnapshotType to be used with TypeScript to get the type for a model
 
 # 0.2.0
 
--   Renamed `createFactory` to `types.model` (breaking!)
--   Renamed `composeFactory` to `types.extend` (breaking!)
--   Actions should now be declared as `name(params) { body }`, instead of `name: action(function (params) { body})` (breaking!)
--   Models are no longer constructed by invoking the factory as function, but by calling `factory.create` (breaking!)
--   Introduced `identifier`
--   Introduced / improved `reference`
--   Greatly improved typescript support, type inference etc. However there are still limitations as the full typesystem of MST cannot be expressed in TypeScript. Especially concerning the type of snapshots and the possibility to use snapshots as first class value.+- Renamed `createFactory` to `types.model` (breaking!)
+- Renamed `composeFactory` to `types.extend` (breaking!)
+- Actions should now be declared as `name(params) { body }`, instead of `name: action(function (params) { body})` (breaking!)
+- Models are no longer constructed by invoking the factory as function, but by calling `factory.create` (breaking!)
+- Introduced `identifier`
+- Introduced / improved `reference`
+- Greatly improved typescript support, type inference etc. However there are still limitations as the full typesystem of MST cannot be expressed in TypeScript. Especially concerning the type of snapshots and the possibility to use snapshots as first class value.