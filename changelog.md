--- conflicted
+++ resolved
@@ -1,8 +1,5 @@
-<<<<<<< HEAD
-- Little fix for `castFlowReturn` not typecasting the promise to its actual result.
-=======
+-   Little fix for `castFlowReturn` not typecasting the promise to its actual result.
 -   Added `clear()` to `UndoManager` middleware through [#1118](https://github.com/mobxjs/mobx-state-tree/pull/1118) by [@chemitaxis](https://github.com/chemitaxis)
->>>>>>> 793b9e67
 
 # 3.9.0
 
