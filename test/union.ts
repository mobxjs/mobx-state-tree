import { types, hasParent, tryResolve, getSnapshot } from "../src"
import { test } from "ava"
const createTestFactories = () => {
    const Box = types.model("Box", {
        width: types.number,
        height: types.number
    })
    const Square = types.model("Square", {
        width: types.number
    })
    const Cube = types.model("Cube", {
        width: types.number,
        height: types.number,
        depth: types.number
    })
    const Plane = types.union(Square, Box)
    const Heighed = types.union(Box, Cube)
<<<<<<< HEAD
=======

>>>>>>> 80d98e41
    const DispatchPlane = types.union(
        snapshot => (snapshot && "height" in snapshot ? Box : Square),
        Box,
        Square
    )
<<<<<<< HEAD
=======

>>>>>>> 80d98e41
    const Block = types.model("Block", {
        list: types.array(Heighed)
    })
    return { Box, Square, Cube, Plane, DispatchPlane, Heighed, Block }
}

test("it should complain about multiple applicable types no dispatch method", t => {
    const { Box, Plane, Square } = createTestFactories()
<<<<<<< HEAD
    t.throws(() => {
        Plane.create({ width: 2, height: 2 })
    }, `[mobx-state-tree] Error while converting \`{\"width\":2,\"height\":2}\` to \`Box | Square\`:\nsnapshot \`{\"width\":2,\"height\":2}\` is not assignable to type: \`Box | Square\` (Multiple types are applicable and no dispatch method is defined for the union), expected an instance of \`Box | Square\` or a snapshot like \`({ width: number; height: number } | { width: number })\` instead.`)
=======

    t.throws(() => {
        Plane.create({ width: 2, height: 2 })
    }, err => err.message.includes(`[mobx-state-tree]`) && err.message.toLowerCase().includes(`multiple`) && err.message.toLowerCase().includes(`dispatch`))
>>>>>>> 80d98e41
})

test("it should have parent whenever creating or applying from a complex data structure to a model which has Union typed children", t => {
    const { Block, Heighed } = createTestFactories()
    const block = Block.create({
        list: [{ width: 2, height: 2 }]
    })
    const child = tryResolve(block, "./list/0")
    t.is(hasParent(child), true)
})

test("it should complain about no applicable types", t => {
    const { Heighed } = createTestFactories()
<<<<<<< HEAD
    t.throws(() => {
        Heighed.create({ height: 2 })
    }, `[mobx-state-tree] Error while converting \`{\"height\":2}\` to \`Cube | Box\`:\nsnapshot \`{\"height\":2}\` is not assignable to type: \`Cube | Box\` (No type is applicable and no dispatch method is defined for the union), expected an instance of \`Cube | Box\` or a snapshot like \`({ width: number; height: number; depth: number } | { width: number; height: number })\` instead.\nat path \"/width\" value \`undefined\` is not assignable to type: \`number\`.\nat path \"/depth\" value \`undefined\` is not assignable to type: \`number\`.\nat path \"/width\" value \`undefined\` is not assignable to type: \`number\`.`)
=======

    t.throws(() => {
        Heighed.create({ height: 2 })
    }, err => err.message.includes(`[mobx-state-tree]`) && err.message.toLowerCase().includes(`no type is applicable`))
>>>>>>> 80d98e41
})

test("it should be smart enough to discriminate by keys", t => {
    const { Box, Plane, Square } = createTestFactories()
    const doc = types.union(Square, Box).create({ width: 2 })
    t.deepEqual(Box.is(doc), false)
    t.deepEqual(Square.is(doc), true)
})

test("it should discriminate by value type", t => {
    const Size = types.model("Size", {
        width: 0,
        height: 0
    })
    const Picture = types.model("Picture", {
        url: "",
        size: Size
    })
    const Square = types.model("Square", {
        size: 0
    })
    const PictureOrSquare = types.union(Picture, Square)
    const doc = PictureOrSquare.create({ size: { width: 0, height: 0 } })
    t.deepEqual(Picture.is(doc), true)
    t.deepEqual(Square.is(doc), false)
})

test("it should compute exact union types", t => {
    const { Box, Plane, Square } = createTestFactories()
    t.deepEqual(Plane.is(Box.create({ width: 3, height: 2 })), true)
    t.deepEqual(Plane.is(Square.create({ width: 3 })), true)
})

test("it should compute exact union types - 2", t => {
    const { Box, DispatchPlane, Square } = createTestFactories()
    t.deepEqual(DispatchPlane.is(Box.create({ width: 3, height: 2 })), true)
    t.deepEqual(DispatchPlane.is(Square.create({ width: 3, height: 2 } as any)), true)
})

test("it should use dispatch to discriminate", t => {
    const { Box, DispatchPlane, Square } = createTestFactories()
    const a = DispatchPlane.create({ width: 3 })
    t.deepEqual<any>(getSnapshot(a), { width: 3 })
})<|MERGE_RESOLUTION|>--- conflicted
+++ resolved
@@ -15,19 +15,11 @@
     })
     const Plane = types.union(Square, Box)
     const Heighed = types.union(Box, Cube)
-<<<<<<< HEAD
-=======
-
->>>>>>> 80d98e41
     const DispatchPlane = types.union(
         snapshot => (snapshot && "height" in snapshot ? Box : Square),
         Box,
         Square
     )
-<<<<<<< HEAD
-=======
-
->>>>>>> 80d98e41
     const Block = types.model("Block", {
         list: types.array(Heighed)
     })
@@ -36,16 +28,13 @@
 
 test("it should complain about multiple applicable types no dispatch method", t => {
     const { Box, Plane, Square } = createTestFactories()
-<<<<<<< HEAD
-    t.throws(() => {
-        Plane.create({ width: 2, height: 2 })
-    }, `[mobx-state-tree] Error while converting \`{\"width\":2,\"height\":2}\` to \`Box | Square\`:\nsnapshot \`{\"width\":2,\"height\":2}\` is not assignable to type: \`Box | Square\` (Multiple types are applicable and no dispatch method is defined for the union), expected an instance of \`Box | Square\` or a snapshot like \`({ width: number; height: number } | { width: number })\` instead.`)
-=======
-
-    t.throws(() => {
-        Plane.create({ width: 2, height: 2 })
-    }, err => err.message.includes(`[mobx-state-tree]`) && err.message.toLowerCase().includes(`multiple`) && err.message.toLowerCase().includes(`dispatch`))
->>>>>>> 80d98e41
+    t.throws(
+        () => {
+            Plane.create({ width: 2, height: 2 })
+        },
+        `[mobx-state-tree] Error while converting \`{"width":2,"height":2}\` to \`Box | Square\`:
+    snapshot \`{"width":2,"height":2}\` is not assignable to type: \`Box | Square\` (Multiple types are applicable for the union (hint: provide a dispatch function)), expected an instance of \`Box | Square\` or a snapshot like \`({ width: number; height: number } | { width: number })\` instead.`
+    )
 })
 
 test("it should have parent whenever creating or applying from a complex data structure to a model which has Union typed children", t => {
@@ -59,16 +48,9 @@
 
 test("it should complain about no applicable types", t => {
     const { Heighed } = createTestFactories()
-<<<<<<< HEAD
     t.throws(() => {
         Heighed.create({ height: 2 })
-    }, `[mobx-state-tree] Error while converting \`{\"height\":2}\` to \`Cube | Box\`:\nsnapshot \`{\"height\":2}\` is not assignable to type: \`Cube | Box\` (No type is applicable and no dispatch method is defined for the union), expected an instance of \`Cube | Box\` or a snapshot like \`({ width: number; height: number; depth: number } | { width: number; height: number })\` instead.\nat path \"/width\" value \`undefined\` is not assignable to type: \`number\`.\nat path \"/depth\" value \`undefined\` is not assignable to type: \`number\`.\nat path \"/width\" value \`undefined\` is not assignable to type: \`number\`.`)
-=======
-
-    t.throws(() => {
-        Heighed.create({ height: 2 })
-    }, err => err.message.includes(`[mobx-state-tree]`) && err.message.toLowerCase().includes(`no type is applicable`))
->>>>>>> 80d98e41
+    }, `[mobx-state-tree] Error while converting \`{\"height\":2}\` to \`Cube | Box\`:\nsnapshot \`{\"height\":2}\` is not assignable to type: \`Cube | Box\` (No type is applicable and no dispatch method is defined for the union), expected an instance of \`Cube | Box\` or a snapshot like \`({ width: number; height: number; depth: number } | { width: number; height: number })\` instead.\nat path \"/width\" value \`undefined\` is not assignable to type: \`number\` (Value is not a number).\nat path \"/depth\" value \`undefined\` is not assignable to type: \`number\` (Value is not a number).\nat path \"/width\" value \`undefined\` is not assignable to type: \`number\` (Value is not a number).`)
 })
 
 test("it should be smart enough to discriminate by keys", t => {
