import { reaction, autorun } from "mobx"
import {
    types,
    getSnapshot,
    applySnapshot,
    onPatch,
    applyPatch,
    unprotect,
    resolvePath,
    detach,
    resolveIdentifier,
    getRoot
} from "../src"
import { test } from "ava"

test("it should support prefixed paths in maps", t => {
    const User = types.model({
        id: types.identifier(),
        name: types.string
    })
    const UserStore = types.model({
        user: types.reference(User),
        users: types.map(User)
    })
    const store = UserStore.create({
        user: "17",
        users: {
            "17": { id: "17", name: "Michel" },
            "18": { id: "18", name: "Veria" }
        }
    })
    unprotect(store)
    t.is(store.users.get("17")!.name as string, "Michel")
    t.is(store.users.get("18")!.name as string, "Veria")
    t.is(store.user!.name as string, "Michel")
    store.user = store.users.get("18")!
    t.is(store.user.name as string, "Veria")
    store.users.get("18")!.name = "Noa"
    t.is(store.user.name as string, "Noa")
    t.deepEqual(
        getSnapshot(store),
        {
            user: "18",
            users: { "17": { id: "17", name: "Michel" }, "18": { id: "18", name: "Noa" } }
        } as any
    ) // TODO: better typings
})

test("it should support prefixed paths in arrays", t => {
    const User = types.model({
        id: types.identifier(),
        name: types.string
    })
    const UserStore = types.model({
        user: types.reference(User),
        users: types.array(User)
    })
    const store = UserStore.create({
        user: "17",
        users: [{ id: "17", name: "Michel" }, { id: "18", name: "Veria" }]
    })
    unprotect(store)
    t.is(store.users[0].name, "Michel")
    t.is(store.users[1].name, "Veria")
    t.is(store.user!.name, "Michel")
    store.user = store.users[1]
    t.is(store.user.name, "Veria")
    store.users[1].name = "Noa"
    t.is(store.user.name, "Noa")
    t.deepEqual(
        getSnapshot(store),
        { user: "18", users: [{ id: "17", name: "Michel" }, { id: "18", name: "Noa" }] } as any
    ) // TODO: better typings
})

test("identifiers are required", t => {
    const Todo = types.model("TodoTest", {
        id: types.identifier()
    })
    t.is(Todo.is({}), false)
    t.is(Todo.is({ id: "x" }), true)
    t.throws(
        () => Todo.create(),
        err =>
            err.message.includes("[mobx-state-tree]") &&
            err.message.includes("{}") &&
            err.message.includes("TodoTest") &&
            err.message.includes("undefined") &&
            err.message.includes("identifier(string)") &&
            err.message.includes("/id")
    )
})

test("identifiers cannot be modified", t => {
    const Todo = types.model({
        id: types.identifier()
    })
    const todo = Todo.create({ id: "x" })
    unprotect(todo)
    t.throws(
        () => (todo.id = "stuff"),
        "[mobx-state-tree] Tried to change identifier from 'x' to 'stuff'. Changing identifiers is not allowed."
    )
    t.throws(
        () => applySnapshot(todo, { id: "stuff" }),
        "[mobx-state-tree] Tried to change identifier from 'x' to 'stuff'. Changing identifiers is not allowed."
    )
})

test("it should resolve refs during creation, when using path", t => {
    const values: number[] = []
    const Book = types.model({
        id: types.identifier(),
        price: types.number
    })
    const BookEntry = types
        .model({
            book: types.reference(Book)
        })
        .views(self => ({
            get price() {
                return self.book.price * 2
            }
        }))
    const Store = types.model({
        books: types.array(Book),
        entries: types.optional(types.array(BookEntry), [])
    })
    const s = Store.create({
        books: [{ id: "3", price: 2 }]
    })
    unprotect(s)
    reaction(() => s.entries.reduce((a, e) => a + e.price, 0), v => values.push(v))
    s.entries.push({ book: s.books[0] } as any)
    t.is(s.entries[0].price, 4)
    t.is(s.entries.reduce((a, e) => a + e.price, 0), 4)
    const entry = BookEntry.create({ book: s.books[0] }) // N.B. ref is initially not resolvable!
    s.entries.push(entry)
    t.is(s.entries[1].price, 4)
    t.is(s.entries.reduce((a, e) => a + e.price, 0), 8)
    t.deepEqual(values, [4, 8])
})

test("it should resolve refs over late types", t => {
    const Book = types.model({
        id: types.identifier(),
        price: types.number
    })
    const BookEntry = types
        .model({
            book: types.reference(types.late(() => Book))
        })
        .views(self => ({
            get price() {
                return self.book.price * 2
            }
        }))
    const Store = types.model({
        books: types.array(Book),
        entries: types.optional(types.array(BookEntry), [])
    })
    const s = Store.create({
        books: [{ id: "3", price: 2 }]
    })
    unprotect(s)
    s.entries.push({ book: s.books[0] } as any)
    t.is(s.entries[0].price, 4)
    t.is(s.entries.reduce((a, e) => a + e.price, 0), 4)
})

test("it should resolve refs during creation, when using generic reference", t => {
    const values: number[] = []
    const Book = types.model({
        id: types.identifier(),
        price: types.number
    })
    const BookEntry = types
        .model({
            book: types.reference(Book)
        })
        .views(self => ({
            get price() {
                return self.book.price * 2
            }
        }))
    const Store = types.model({
        books: types.array(Book),
        entries: types.optional(types.array(BookEntry), [])
    })
    const s = Store.create({
        books: [{ id: "3", price: 2 }]
    })
    unprotect(s)
    reaction(() => s.entries.reduce((a, e) => a + e.price, 0), v => values.push(v))
    s.entries.push({ book: s.books[0] } as any)
    t.is(s.entries[0].price, 4)
    t.is(s.entries.reduce((a, e) => a + e.price, 0), 4)
    const entry = BookEntry.create({ book: s.books[0] }) // can refer to book, even when not part of tree yet
    t.deepEqual(getSnapshot(entry), { book: "3" })
    s.entries.push(entry)
    t.deepEqual(values, [4, 8])
})

test("identifiers should only support types.string and types.number", t => {
<<<<<<< HEAD
    t.throws(() =>
        types
            .model({
                id: types.identifier(types.model({ x: 1 }))
            })
            .create({ id: {} })
=======
    t.throws(
        () =>
            types
                .model({
                    id: types.identifier(types.model({ x: 1 }))
                })
                .create({ id: {} }),
        err =>
            err.message.includes("[mobx-state-tree]") &&
            err.message.includes("/id") &&
            err.message.includes("not assignable") &&
            err.message.includes("identifier") &&
            err.message.includes("AnonymousModel")
>>>>>>> 80d98e41
    )
})

test("identifiers should support subtypes of types.string and types.number", t => {
    debugger
    const M = types.model({
        id: types.identifier(types.refinement("Number greater then 5", types.number, n => n > 5))
    })
    t.is(M.is({}), false)
    t.is(M.is({ id: "test" }), false)
    t.is(M.is({ id: 6 }), true)
    t.is(M.is({ id: 4 }), false)
})

test("string identifiers should not accept numbers", t => {
    const F = types.model({
        id: types.identifier()
    })
    t.is(F.is({ id: "4" }), true)
    t.is(F.is({ id: 4 }), false)
    const F2 = types.model({
        id: types.identifier(types.string)
    })
    t.is(F2.is({ id: "4" }), true)
    t.is(F2.is({ id: 4 }), false)
})

test("122 - identifiers should support numbers as well", t => {
    const F = types.model({
        id: types.identifier(types.number)
    })
    t.is(
        F.create({
            id: 3
        }).id,
        3
    )
    t.is(F.is({ id: 4 }), true)
    t.is(F.is({ id: "4" }), false)
})

test("self reference with a late type", t => {
    interface IBook {
        id: string
        genre: string
        reference: IBook
    }
    const Book = types.model("Book", {
        id: types.identifier(),
        genre: types.string,
        reference: types.reference(types.late<any, IBook>(() => Book))
    })
    const Store = types
        .model("Store", {
            books: types.array(Book)
        })
        .actions(self => {
            function addBook(book) {
                self.books.push(book)
            }
            return {
                addBook
            }
        })
    const s = Store.create({
        books: [{ id: "1", genre: "thriller", reference: "" }]
    })
    const book2 = Book.create({
        id: "2",
        genre: "romance",
        reference: s.books[0]
    })
    s.addBook(book2)
    t.is((s as any).books[1].reference.genre, "thriller")
})

test("when applying a snapshot, reference should resolve correctly if value added after", t => {
    const Box = types.model({
        id: types.identifier(types.number),
        name: types.string
    })
    const Factory = types.model({
        selected: types.reference(Box),
        boxes: types.array(Box)
    })
    t.notThrows(() =>
        Factory.create({
            selected: 1,
            boxes: [{ id: 1, name: "hello" }, { id: 2, name: "world" }]
        })
    )
})

test("it should fail when reference snapshot is ambiguous", t => {
    const Box = types.model("Box", {
        id: types.identifier(types.number),
        name: types.string
    })
    const Arrow = types.model("Arrow", {
        id: types.identifier(types.number),
        name: types.string
    })
    const BoxOrArrow = types.union(Box, Arrow)
    const Factory = types.model({
        selected: types.reference(BoxOrArrow),
        boxes: types.array(Box),
        arrows: types.array(Arrow)
    })
    const store = Factory.create({
        selected: 2,
        boxes: [{ id: 1, name: "hello" }, { id: 2, name: "world" }],
        arrows: [{ id: 2, name: "arrow" }]
    })
    t.throws(() => {
        store.selected // store.boxes[1] // throws because it can't know if you mean a box or an arrow!
    }, "[mobx-state-tree] Cannot resolve a reference to type 'Arrow | Box' with id: '2' unambigously, there are multiple candidates: /boxes/1, /arrows/0")
    unprotect(store)
    // first update the reference, than create a new matching item! Ref becomes ambigous now...
    store.selected = 1 as any
    t.is(store.selected, store.boxes[0]) // unambigous identifier
    let err
    autorun(() => store.selected).onError(e => (err = e))
    t.is(store.selected, store.boxes[0]) // unambigous identifier
    store.arrows.push({ id: 1, name: "oops" })
    t.is(
        err.message,
        "[mobx-state-tree] Cannot resolve a reference to type 'Arrow | Box' with id: '1' unambigously, there are multiple candidates: /boxes/0, /arrows/1"
    )
})

test("it should support array of references", t => {
    const Box = types.model({
        id: types.identifier(types.number),
        name: types.string
    })
    const Factory = types.model({
        selected: types.array(types.reference(Box)),
        boxes: types.array(Box)
    })
    const store = Factory.create({
        selected: [],
        boxes: [{ id: 1, name: "hello" }, { id: 2, name: "world" }]
    })
    unprotect(store)
    t.notThrows(() => {
        store.selected.push(store.boxes[0])
    })
    t.deepEqual<any>(getSnapshot(store.selected), [1])
    t.notThrows(() => {
        store.selected.push(store.boxes[1])
    })
    t.deepEqual<any>(getSnapshot(store.selected), [1, 2])
})

test("it should restore array of references from snapshot", t => {
    const Box = types.model({
        id: types.identifier(types.number),
        name: types.string
    })
    const Factory = types.model({
        selected: types.array(types.reference(Box)),
        boxes: types.array(Box)
    })
    const store = Factory.create({
        selected: [1, 2],
        boxes: [{ id: 1, name: "hello" }, { id: 2, name: "world" }]
    })
    unprotect(store)
    t.deepEqual<any>(store.selected[0] === store.boxes[0], true)
    t.deepEqual<any>(store.selected[1] === store.boxes[1], true)
})

test("it should support map of references", t => {
    const Box = types.model({
        id: types.identifier(types.number),
        name: types.string
    })
    const Factory = types.model({
        selected: types.map(types.reference(Box)),
        boxes: types.array(Box)
    })
    const store = Factory.create({
        selected: {},
        boxes: [{ id: 1, name: "hello" }, { id: 2, name: "world" }]
    })
    unprotect(store)
    t.notThrows(() => {
        store.selected.set("from", store.boxes[0])
    })
    t.deepEqual<any>(getSnapshot(store.selected), { from: 1 })
    t.notThrows(() => {
        store.selected.set("to", store.boxes[1])
    })
    t.deepEqual<any>(getSnapshot(store.selected), { from: 1, to: 2 })
})

test("it should restore map of references from snapshot", t => {
    const Box = types.model({
        id: types.identifier(types.number),
        name: types.string
    })
    const Factory = types.model({
        selected: types.map(types.reference(Box)),
        boxes: types.array(Box)
    })
    const store = Factory.create({
        selected: { from: 1, to: 2 },
        boxes: [{ id: 1, name: "hello" }, { id: 2, name: "world" }]
    })
    unprotect(store)
    t.deepEqual<any>(store.selected.get("from") === store.boxes[0], true)
    t.deepEqual<any>(store.selected.get("to") === store.boxes[1], true)
})

test("it should support relative lookups", t => {
    const Node = types.model({
        id: types.identifier(types.number),
        children: types.optional(types.array(types.late(() => Node)), [])
    })
    const root = Node.create({
        id: 1,
        children: [
            {
                id: 2,
                children: [
                    {
                        id: 4
                    }
                ]
            },
            {
                id: 3
            }
        ]
    })
    unprotect(root)
    t.deepEqual(getSnapshot(root), {
        id: 1,
        children: [{ id: 2, children: [{ id: 4, children: [] }] }, { id: 3, children: [] }]
    })
    t.is(resolveIdentifier(Node, root, 1), root)
    t.is(resolveIdentifier(Node, root, 4), root.children[0].children[0])
    t.is(resolveIdentifier(Node, root.children[0].children[0], 3), root.children[1])
    const n2 = detach(root.children[0])
    unprotect(n2)
    t.is(resolveIdentifier(Node, n2, 2), n2)
    t.is(resolveIdentifier(Node, root, 2), undefined)
    t.is(resolveIdentifier(Node, root, 4), undefined)
    t.is(resolveIdentifier(Node, n2, 3), undefined)
    t.is(resolveIdentifier(Node, n2, 4), n2.children[0])
    t.is(resolveIdentifier(Node, n2.children[0], 2), n2)
    const n5 = Node.create({ id: 5 })
    t.is(resolveIdentifier(Node, n5, 4), undefined)
    n2.children.push(n5)
    t.is(resolveIdentifier(Node, n5, 4), n2.children[0])
    t.is(resolveIdentifier(Node, n2.children[0], 5), n5)
})

test("References are non-nullable by default", t => {
    const Todo = types.model("TodoTest", {
        id: types.identifier(types.number)
    })
    const Store = types.model("StoreTest", {
        todo: types.maybe(Todo),
        ref: types.reference(Todo),
        maybeRef: types.maybe(types.reference(Todo))
    })
    t.is(Store.is({}), false)
    t.is(Store.is({ ref: 3 }), true)
    t.is(Store.is({ ref: null }), false)
    t.is(Store.is({ ref: undefined }), false)
    t.is(Store.is({ ref: 3, maybeRef: 3 }), true)
    t.is(Store.is({ ref: 3, maybeRef: null }), true)
    t.is(Store.is({ ref: 3, maybeRef: undefined }), true)
    let store = Store.create({
        todo: { id: 3 },
        ref: 3
    })
    t.is(store.ref, store.todo)
    t.is(store.maybeRef, null)
    store = Store.create({
        todo: { id: 3 },
        ref: 4
    })
    unprotect(store)
    t.is(store.maybeRef, null)
    t.throws(
        () => store.ref,
        err =>
            err.message.includes("[mobx-state-tree]") &&
            err.message.includes("reference") &&
            err.message.includes("TodoTest") &&
            err.message.includes("4") &&
            err.message.includes("/ref")
    )
    store.maybeRef = 3 as any
    t.is(store.maybeRef, store.todo)
    store.maybeRef = 4 as any
    t.throws(
        () => store.maybeRef,
        err =>
            err.message.includes("[mobx-state-tree]") &&
            err.message.includes("reference") &&
            err.message.includes("TodoTest") &&
            err.message.includes("4") &&
            err.message.includes("/maybeRef")
    )
    store.maybeRef = null
    t.is(store.maybeRef, null)
    t.throws(
        () => (store.ref = null as any),
        err =>
            err.message.includes("[mobx-state-tree]") &&
            err.message.includes("null") &&
            err.message.includes("reference") &&
            err.message.includes("TodoTest")
    )
})

test("References are described properly", t => {
    const Todo = types.model({
        id: types.identifier(types.number)
    })
    const Store = types.model({
        todo: types.maybe(Todo),
        ref: types.reference(Todo),
        maybeRef: types.maybe(types.reference(Todo))
    })
    t.is(
        Store.describe(),
        "{ todo: ({ id: identifier(number) } | null?); ref: reference(AnonymousModel); maybeRef: (reference(AnonymousModel) | null?) }"
    )
})

test("References in recursive structures", t => {
    const Folder = types.model("Folder", {
        id: types.identifier(),
        name: types.string,
        files: types.array(types.string)
    })
    const Tree = types
        .model("Tree", {
            children: types.array(types.late(() => Tree)),
            data: types.maybe(types.reference(Folder))
        })
        .actions(self => {
            function addFolder(data) {
                const folder = Folder.create(data)
                getRoot(self).putFolderHelper(folder)
                self.children.push(Tree.create({ data: folder, children: [] }))
            }
            return {
                addFolder
            }
        })
    const Storage = types
        .model("Storage", {
            objects: types.map(Folder),
            tree: Tree
        })
        .actions(self => ({
            putFolderHelper(folder) {
                self.objects.put(folder)
            }
        }))
    const store = Storage.create({ objects: {}, tree: { children: [], data: null } })
    const folder = { id: "1", name: "Folder 1", files: ["a.jpg", "b.jpg"] }
    store.tree.addFolder(folder)
    t.deepEqual(getSnapshot(store), {
        objects: {
            "1": {
                files: ["a.jpg", "b.jpg"],
                id: "1",
                name: "Folder 1"
            }
        },
        tree: {
            children: [
                {
                    children: [],
                    data: "1"
                }
            ],
            data: null
        }
    })
    t.is(store.objects.get("1"), store.tree.children[0].data)
    const folder2 = { id: "2", name: "Folder 2", files: ["c.jpg", "d.jpg"] }
    store.tree.children[0].addFolder(folder2)
    t.deepEqual(getSnapshot(store), {
        objects: {
            "1": {
                files: ["a.jpg", "b.jpg"],
                id: "1",
                name: "Folder 1"
            },
            "2": {
                files: ["c.jpg", "d.jpg"],
                id: "2",
                name: "Folder 2"
            }
        },
        tree: {
            children: [
                {
                    children: [
                        {
                            children: [],
                            data: "2"
                        }
                    ],
                    data: "1"
                }
            ],
            data: null
        }
    })
    t.is(store.objects.get("1"), store.tree.children[0].data)
    t.is(store.objects.get("2"), store.tree.children[0].children[0].data)
})

test("it should applyPatch references in array", t => {
    const Item = types.model("Item", {
        id: types.identifier(),
        name: types.string
    })
    const Folder = types
        .model("Folder", {
            id: types.identifier(),
            objects: types.map(Item),
            hovers: types.array(types.reference(Item))
        })
        .actions(self => {
            function addObject(item) {
                self.objects.put(item)
            }
            function addHover(item) {
                self.hovers.push(item)
            }
            function removeHover(item) {
                self.hovers.remove(item)
            }
            return {
                addObject,
                addHover,
                removeHover
            }
        })
    const folder = Folder.create({ id: "folder 1", objects: {}, hovers: [] })
    folder.addObject({ id: "item 1", name: "item name 1" })
    const item = folder.objects.get("item 1")
    const snapshot = getSnapshot(folder)
    const newStore = Folder.create(snapshot)
    onPatch(folder, data => {
        applyPatch(newStore, data)
    })
    folder.addHover(item)
    t.deepEqual(getSnapshot(newStore), {
        id: "folder 1",
        objects: {
            "item 1": {
                id: "item 1",
                name: "item name 1"
            }
        },
        hovers: ["item 1"]
    })
    folder.removeHover(item)
    t.deepEqual(getSnapshot(newStore), {
        id: "folder 1",
        objects: {
            "item 1": {
                id: "item 1",
                name: "item name 1"
            }
        },
        hovers: []
    })
})

test("it should applySnapshot references in array", t => {
    const Item = types.model("Item", {
        id: types.identifier(),
        name: types.string
    })
    const Folder = types.model("Folder", {
        id: types.identifier(),
        objects: types.map(Item),
        hovers: types.array(types.reference(Item))
    })
    const folder = Folder.create({
        id: "folder 1",
        objects: {
            "item 1": {
                id: "item 1",
                name: "item name 1"
            }
        },
        hovers: ["folder 1"]
    })
    const snapshot = JSON.parse(JSON.stringify(getSnapshot(folder)))
    t.deepEqual(snapshot, {
        id: "folder 1",
        objects: {
            "item 1": {
                id: "item 1",
                name: "item name 1"
            }
        },
        hovers: ["folder 1"]
    })
    snapshot.hovers = []
    applySnapshot(folder, snapshot)
    t.deepEqual(getSnapshot(folder), {
        id: "folder 1",
        objects: {
            "item 1": {
                id: "item 1",
                name: "item name 1"
            }
        },
        hovers: []
    })
})<|MERGE_RESOLUTION|>--- conflicted
+++ resolved
@@ -74,20 +74,15 @@
 })
 
 test("identifiers are required", t => {
-    const Todo = types.model("TodoTest", {
+    const Todo = types.model({
         id: types.identifier()
     })
     t.is(Todo.is({}), false)
     t.is(Todo.is({ id: "x" }), true)
     t.throws(
         () => Todo.create(),
-        err =>
-            err.message.includes("[mobx-state-tree]") &&
-            err.message.includes("{}") &&
-            err.message.includes("TodoTest") &&
-            err.message.includes("undefined") &&
-            err.message.includes("identifier(string)") &&
-            err.message.includes("/id")
+        "[mobx-state-tree] Error while converting `{}` to `AnonymousModel`:\n" +
+            'at path "/id" value `undefined` is not assignable to type: `identifier(string)` (Value is not a string), expected an instance of `identifier(string)` or a snapshot like `identifier(string)` instead.'
     )
 })
 
@@ -202,28 +197,12 @@
 })
 
 test("identifiers should only support types.string and types.number", t => {
-<<<<<<< HEAD
     t.throws(() =>
         types
             .model({
                 id: types.identifier(types.model({ x: 1 }))
             })
             .create({ id: {} })
-=======
-    t.throws(
-        () =>
-            types
-                .model({
-                    id: types.identifier(types.model({ x: 1 }))
-                })
-                .create({ id: {} }),
-        err =>
-            err.message.includes("[mobx-state-tree]") &&
-            err.message.includes("/id") &&
-            err.message.includes("not assignable") &&
-            err.message.includes("identifier") &&
-            err.message.includes("AnonymousModel")
->>>>>>> 80d98e41
     )
 })
 
@@ -483,10 +462,10 @@
 })
 
 test("References are non-nullable by default", t => {
-    const Todo = types.model("TodoTest", {
+    const Todo = types.model({
         id: types.identifier(types.number)
     })
-    const Store = types.model("StoreTest", {
+    const Store = types.model({
         todo: types.maybe(Todo),
         ref: types.reference(Todo),
         maybeRef: types.maybe(types.reference(Todo))
@@ -512,34 +491,21 @@
     t.is(store.maybeRef, null)
     t.throws(
         () => store.ref,
-        err =>
-            err.message.includes("[mobx-state-tree]") &&
-            err.message.includes("reference") &&
-            err.message.includes("TodoTest") &&
-            err.message.includes("4") &&
-            err.message.includes("/ref")
+        "[mobx-state-tree] Failed to resolve reference of type AnonymousModel: '4' (in: /ref)"
     )
     store.maybeRef = 3 as any
     t.is(store.maybeRef, store.todo)
     store.maybeRef = 4 as any
     t.throws(
         () => store.maybeRef,
-        err =>
-            err.message.includes("[mobx-state-tree]") &&
-            err.message.includes("reference") &&
-            err.message.includes("TodoTest") &&
-            err.message.includes("4") &&
-            err.message.includes("/maybeRef")
+        "[mobx-state-tree] Failed to resolve reference of type AnonymousModel: '4' (in: /maybeRef)"
     )
     store.maybeRef = null
     t.is(store.maybeRef, null)
     t.throws(
         () => (store.ref = null as any),
-        err =>
-            err.message.includes("[mobx-state-tree]") &&
-            err.message.includes("null") &&
-            err.message.includes("reference") &&
-            err.message.includes("TodoTest")
+        `[mobx-state-tree] Error while converting \`null\` to \`reference(AnonymousModel)\`:
+    value \`null\` is not assignable to type: \`reference(AnonymousModel)\` (Value is not a valid identifier, which is a string or a number), expected an instance of \`reference(AnonymousModel)\` or a snapshot like \`reference(AnonymousModel)\` instead.`
     )
 })
 
