{
  "name": "mst-middlewares",
  "version": "2.1.0",
  "description": "The MST package ships with some prebuilt middlewares, which serves mainly as examples on how to write your own middleware. The source of each middleware can be found in this github directory, you are encouraged to read them!",
  "main": "dist/mst-middlewares.js",
  "umd:main": "dist/mst-middlewares.umd.js",
  "module": "dist/mst-middlewares.module.js",
  "typings": "dist/index.d.ts",
  "scripts": {
    "build-tests": "tsc -p test/",
    "test": "npm run build-tests && cross-env NODE_ENV=development ava && cross-env NODE_ENV=production ava",
    "build": "tsc && cpr lib dist --delete-first --filter=\\\\.js && rollup -c"
  },
  "author": "",
  "license": "MIT",
  "devDependencies": {
    "ava": "^0.22.0",
    "cross-env": "^5.1.1",
    "lint-staged": "^4.3.0",
<<<<<<< HEAD
    "mobx": "^4.0.2",
=======
    "mobx": "^5.0.2",
>>>>>>> e6cefd1c
    "mobx-state-tree": "^2.1.0",
    "rollup": "^0.50.0",
    "rollup-plugin-commonjs": "^8.2.5",
    "rollup-plugin-node-resolve": "^3.0.0",
    "rollup-plugin-uglify": "^2.0.1",
    "sinon": "^4.0.1",
    "typescript": "^2.7.2"
  },
  "peerDependencies": {
    "mobx-state-tree": "^2.1.0"
  },
  "files": [
    "dist/"
  ],
  "ava": {
    "files": [
      "test-lib/test/*.js"
    ],
    "source": [
      "test-lib/src/**/*.js"
    ]
  }
}<|MERGE_RESOLUTION|>--- conflicted
+++ resolved
@@ -17,11 +17,7 @@
     "ava": "^0.22.0",
     "cross-env": "^5.1.1",
     "lint-staged": "^4.3.0",
-<<<<<<< HEAD
-    "mobx": "^4.0.2",
-=======
     "mobx": "^5.0.2",
->>>>>>> e6cefd1c
     "mobx-state-tree": "^2.1.0",
     "rollup": "^0.50.0",
     "rollup-plugin-commonjs": "^8.2.5",
