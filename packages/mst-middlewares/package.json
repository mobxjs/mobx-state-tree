{
    "name": "mst-middlewares",
<<<<<<< HEAD
    "version": "3.1.1",
=======
    "version": "3.2.1",
>>>>>>> 9569eb08
    "description": "The MST package ships with some prebuilt middlewares, which serves mainly as examples on how to write your own middleware. The source of each middleware can be found in this github directory, you are encouraged to read them!",
    "main": "dist/mst-middlewares.js",
    "umd:main": "dist/mst-middlewares.umd.js",
    "module": "dist/mst-middlewares.module.js",
    "typings": "dist/index.d.ts",
    "scripts": {
        "build-tests": "tsc -p test/",
        "test": "yarn run build-tests && cross-env NODE_ENV=development ava && cross-env NODE_ENV=production ava",
        "build": "tsc && cpr lib dist --delete-first --filter=\\\\.js && rollup -c"
    },
    "author": "",
    "license": "MIT",
    "devDependencies": {
<<<<<<< HEAD
        "ava": "^0.25.0",
        "cpr": "^3.0.0",
        "cross-env": "^5.1.1",
        "lint-staged": "^7.0.0",
        "mobx": "^5.0.2",
        "mobx-state-tree": "^3.1.1",
        "rollup": "^0.64.0",
        "rollup-plugin-commonjs": "^9.0.0",
        "rollup-plugin-node-resolve": "^3.0.0",
        "rollup-plugin-uglify": "^4.0.0",
        "sinon": "^6.0.0",
        "typescript": "^3.0.1"
=======
        "ava": "^0.22.0",
        "cpr": "^3.0.1",
        "cross-env": "^5.1.1",
        "lint-staged": "^4.3.0",
        "mobx": "^5.0.2",
        "mobx-state-tree": "^3.2.1",
        "rollup": "^0.50.0",
        "rollup-plugin-commonjs": "^8.2.5",
        "rollup-plugin-node-resolve": "^3.0.0",
        "rollup-plugin-uglify": "^2.0.1",
        "sinon": "^4.0.1",
        "typescript": "^2.9.2"
>>>>>>> 9569eb08
    },
    "peerDependencies": {
        "mobx-state-tree": "^3.1.1"
    },
    "files": [
        "dist/"
    ],
    "ava": {
        "files": [
            "test-lib/test/*.js"
        ],
        "source": [
            "test-lib/src/**/*.js"
        ]
    }
}<|MERGE_RESOLUTION|>--- conflicted
+++ resolved
@@ -1,10 +1,6 @@
 {
     "name": "mst-middlewares",
-<<<<<<< HEAD
-    "version": "3.1.1",
-=======
     "version": "3.2.1",
->>>>>>> 9569eb08
     "description": "The MST package ships with some prebuilt middlewares, which serves mainly as examples on how to write your own middleware. The source of each middleware can be found in this github directory, you are encouraged to read them!",
     "main": "dist/mst-middlewares.js",
     "umd:main": "dist/mst-middlewares.umd.js",
@@ -18,33 +14,18 @@
     "author": "",
     "license": "MIT",
     "devDependencies": {
-<<<<<<< HEAD
         "ava": "^0.25.0",
-        "cpr": "^3.0.0",
+        "cpr": "^3.0.1",
         "cross-env": "^5.1.1",
         "lint-staged": "^7.0.0",
         "mobx": "^5.0.2",
-        "mobx-state-tree": "^3.1.1",
+        "mobx-state-tree": "^3.2.1",
         "rollup": "^0.64.0",
         "rollup-plugin-commonjs": "^9.0.0",
         "rollup-plugin-node-resolve": "^3.0.0",
         "rollup-plugin-uglify": "^4.0.0",
         "sinon": "^6.0.0",
         "typescript": "^3.0.1"
-=======
-        "ava": "^0.22.0",
-        "cpr": "^3.0.1",
-        "cross-env": "^5.1.1",
-        "lint-staged": "^4.3.0",
-        "mobx": "^5.0.2",
-        "mobx-state-tree": "^3.2.1",
-        "rollup": "^0.50.0",
-        "rollup-plugin-commonjs": "^8.2.5",
-        "rollup-plugin-node-resolve": "^3.0.0",
-        "rollup-plugin-uglify": "^2.0.1",
-        "sinon": "^4.0.1",
-        "typescript": "^2.9.2"
->>>>>>> 9569eb08
     },
     "peerDependencies": {
         "mobx-state-tree": "^3.1.1"
