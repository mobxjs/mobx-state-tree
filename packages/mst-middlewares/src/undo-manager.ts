import {
    types,
    IJsonPatch,
<<<<<<< HEAD
    IStateTreeNode,
=======
    IAnyStateTreeNode,
    IMiddlewareEvent,
>>>>>>> 771c5ac3
    recordPatches,
    IPatchRecorder,
    createActionTrackingMiddleware2,
    getEnv,
    getRoot,
    applyPatch,
    flow,
    addMiddleware,
    addDisposer,
    decorate,
    IActionTrackingMiddleware2Call
} from "mobx-state-tree"
import { atomic } from "."

const Entry = types.model("UndoManagerEntry", {
    patches: types.frozen<ReadonlyArray<IJsonPatch>>(),
    inversePatches: types.frozen<ReadonlyArray<IJsonPatch>>()
})

const UndoManager = types
    .model("UndoManager", {
        history: types.array(Entry),
        undoIdx: 0
    })
    .views(self => ({
        get undoLevels() {
            return self.undoIdx
        },
        get redoLevels() {
            return self.history.length - self.undoIdx
        },
        get canUndo() {
            return this.undoLevels > 0
        },
        get canRedo() {
            return this.redoLevels > 0
        }
    }))
    .actions(self => {
<<<<<<< HEAD
        let targetStore: IStateTreeNode
        let recordingDisabled = 0
=======
        let skipping = false
        let flagSkipping = false
        let targetStore: IAnyStateTreeNode
        let replaying = false
        let middlewareDisposer: IDisposer
        let grouping = false

        type GroupRecorder = Pick<IPatchRecorder, "patches" | "inversePatches">
        let groupRecorder: GroupRecorder = {
            patches: [],
            inversePatches: []
        }

        let recordingActionId: string | null = null
        let recordingActionLevel = 0

        const startRecordAction = (call: IMiddlewareEvent) => {
            // level for the case that actions have the same name
            skipping = flagSkipping
            recordingActionLevel++
            const actionId = call.name + recordingActionLevel
            recordingActionId = actionId
            return {
                recorder: recordPatches(call.tree),
                actionId
            }
        }
        const stopRecordingAction = (recorder: IPatchRecorder): void => {
            recordingActionId = null
            if (!skipping) {
                if (grouping) return cachePatchForGroup(recorder)
                ;(self as any).addUndoState(recorder)
            }
            skipping = flagSkipping
        }
        const cachePatchForGroup = (recorder: IPatchRecorder): void => {
            groupRecorder = {
                patches: groupRecorder.patches.concat(recorder.patches),
                inversePatches: groupRecorder.inversePatches.concat(recorder.inversePatches)
            }
        }
>>>>>>> 771c5ac3

        interface Context {
            recorder: IPatchRecorder
        }

        type GroupRecorder = Pick<IPatchRecorder, "patches" | "inversePatches">
        const groupRecorders: GroupRecorder[] = []

        const undoRedoMiddleware = createActionTrackingMiddleware2<Context>({
            filter(call) {
                if (call.env) {
                    // already recording
                    return false
                }
                if (call.context === self) {
                    // also skip actions over self
                    return false
                }

                return true
            },
            onStart(call) {
                const recorder = recordPatches(call.tree, () => !recordingDisabled)
                recorder.resume()
                call.env = {
                    recorder
                }
            },
            onFinish(call, error) {
                const recorder = call.env!.recorder
                call.env = undefined
                recorder.stop()

                if (error === undefined) {
                    if (groupRecorders.length > 0) {
                        const groupRecorder = groupRecorders[groupRecorders.length - 1]
                        groupRecorder.patches = groupRecorder.patches.concat(recorder.patches)
                        groupRecorder.inversePatches = groupRecorder.inversePatches.concat(
                            recorder.inversePatches
                        )
                    } else {
                        ;(self as any).addUndoState(recorder)
                    }
                } else {
                    recorder.undo()
                }
            }
        })

        const skipRecording = <T>(fn: () => T): T => {
            recordingDisabled++
            try {
                return fn()
            } finally {
                recordingDisabled--
            }
        }

        return {
            addUndoState(recorder: GroupRecorder) {
                this.withoutUndo(() => {
                    if (recorder.patches.length === 0) {
                        // skip recording if patches is empty
                        return
                    }
                    self.history.splice(self.undoIdx)
                    self.history.push({
                        patches: recorder.patches,
                        inversePatches: recorder.inversePatches
                    })
                    self.undoIdx = self.history.length
                })
            },
            afterCreate() {
                const selfRoot = getRoot(self)
                targetStore = getEnv(self).targetStore || selfRoot
                if (targetStore === self) {
                    throw new Error(
                        "UndoManager should be created as part of a tree, or with `targetStore` in it's environment"
                    )
                }
                addDisposer(self, addMiddleware(targetStore, undoRedoMiddleware, false))
            },
            undo: decorate(atomic, () => {
                skipRecording(() => {
                    if (!self.canUndo) {
                        throw new Error("undo not possible, nothing to undo")
                    }
                    applyPatch(
                        getRoot(targetStore),
                        // n.b: reverse patches back to forth
                        self.history[self.undoIdx - 1].inversePatches.slice().reverse()
                    )
                    self.undoIdx--
                })
            }),
            redo: decorate(atomic, () => {
                skipRecording(() => {
                    if (!self.canRedo) {
                        throw new Error("redo not possible, nothing to redo")
                    }
                    applyPatch(getRoot(targetStore), self.history[self.undoIdx].patches)
                    self.undoIdx++
                })
            }),
            withoutUndo<T>(fn: () => T): T {
                return skipRecording(fn)
            },
            withoutUndoFlow(generatorFn: () => any) {
                return flow(function* __withoutUndoFlow__() {
                    recordingDisabled++
                    try {
                        return yield* generatorFn()
                    } finally {
                        recordingDisabled--
                    }
                })
            },
            startGroup<T>(fn: () => T): T {
                if (groupRecorders.length >= 1) {
                    throw new Error(
                        "a previous startGroup is still running, did you forget to call stopGroup?"
                    )
                }
                groupRecorders.push({
                    patches: [],
                    inversePatches: []
                })
                return fn()
            },
            stopGroup() {
                const groupRecorder = groupRecorders.pop()
                if (!groupRecorder) {
                    throw new Error(
                        "each call to stopGroup requires a previous call to startGroup, did you forget to call startGroup?"
                    )
                }
                this.addUndoState(groupRecorder)
            },
            clear: decorate(atomic, (options?: { undo?: boolean; redo?: boolean }) => {
                skipRecording(() => {
                    const opts = {
                        undo: true,
                        redo: true,
                        ...options
                    }
                    if (opts.undo && opts.redo) {
                        self.history.clear()
                        self.undoIdx = 0
                    } else if (opts.undo) {
                        self.history.splice(0, self.undoLevels)
                        self.undoIdx = 0
                    } else if (opts.redo) {
                        self.history.splice(self.undoIdx, self.redoLevels)
                    }
                })
            })
        }
    })

export default UndoManager<|MERGE_RESOLUTION|>--- conflicted
+++ resolved
@@ -1,12 +1,7 @@
 import {
     types,
     IJsonPatch,
-<<<<<<< HEAD
-    IStateTreeNode,
-=======
     IAnyStateTreeNode,
-    IMiddlewareEvent,
->>>>>>> 771c5ac3
     recordPatches,
     IPatchRecorder,
     createActionTrackingMiddleware2,
@@ -16,8 +11,7 @@
     flow,
     addMiddleware,
     addDisposer,
-    decorate,
-    IActionTrackingMiddleware2Call
+    decorate
 } from "mobx-state-tree"
 import { atomic } from "."
 
@@ -46,52 +40,8 @@
         }
     }))
     .actions(self => {
-<<<<<<< HEAD
-        let targetStore: IStateTreeNode
+        let targetStore: IAnyStateTreeNode
         let recordingDisabled = 0
-=======
-        let skipping = false
-        let flagSkipping = false
-        let targetStore: IAnyStateTreeNode
-        let replaying = false
-        let middlewareDisposer: IDisposer
-        let grouping = false
-
-        type GroupRecorder = Pick<IPatchRecorder, "patches" | "inversePatches">
-        let groupRecorder: GroupRecorder = {
-            patches: [],
-            inversePatches: []
-        }
-
-        let recordingActionId: string | null = null
-        let recordingActionLevel = 0
-
-        const startRecordAction = (call: IMiddlewareEvent) => {
-            // level for the case that actions have the same name
-            skipping = flagSkipping
-            recordingActionLevel++
-            const actionId = call.name + recordingActionLevel
-            recordingActionId = actionId
-            return {
-                recorder: recordPatches(call.tree),
-                actionId
-            }
-        }
-        const stopRecordingAction = (recorder: IPatchRecorder): void => {
-            recordingActionId = null
-            if (!skipping) {
-                if (grouping) return cachePatchForGroup(recorder)
-                ;(self as any).addUndoState(recorder)
-            }
-            skipping = flagSkipping
-        }
-        const cachePatchForGroup = (recorder: IPatchRecorder): void => {
-            groupRecorder = {
-                patches: groupRecorder.patches.concat(recorder.patches),
-                inversePatches: groupRecorder.inversePatches.concat(recorder.inversePatches)
-            }
-        }
->>>>>>> 771c5ac3
 
         interface Context {
             recorder: IPatchRecorder
