import {
    getStateTreeNode,
    isStateTreeNode,
    createScalarNode,
    IType,
    TypeFlags,
    IValidationContext,
    IValidationResult,
    typeCheckSuccess,
    typeCheckFailure,
    fail,
    IAnyType,
    IAnyStateTreeNode,
    IAnyComplexType,
    Hook,
    IDisposer,
    maybe,
    isModelType,
    IMaybe,
    NodeLifeCycle,
    ReferenceIdentifier,
    normalizeIdentifier,
    getIdentifier,
    applyPatch,
    AnyNode,
    AnyObjectNode,
    SimpleType,
    assertIsType,
<<<<<<< HEAD
    isValidIdentifier
=======
    ExtractTWithoutSTN,
    IStateTreeNode
>>>>>>> 771c5ac3
} from "../../internal"

export type OnReferenceInvalidatedEvent<STN extends IAnyStateTreeNode> = {
    parent: IAnyStateTreeNode
    invalidTarget: STN | undefined
    invalidId: ReferenceIdentifier
    replaceRef: (newRef: STN | null | undefined) => void
    removeRef: () => void
    cause: "detach" | "destroy" | "invalidSnapshotReference"
}

export type OnReferenceInvalidated<STN extends IAnyStateTreeNode> = (
    event: OnReferenceInvalidatedEvent<STN>
) => void

function getInvalidationCause(hook: Hook): "detach" | "destroy" | undefined {
    switch (hook) {
        case Hook.beforeDestroy:
            return "destroy"
        case Hook.beforeDetach:
            return "detach"
        default:
            return undefined
    }
}

/** @hidden */
export type ReferenceT<IT extends IAnyType> = ExtractTWithoutSTN<IT> &
    IStateTreeNode<IReferenceType<IT>>

class StoredReference<IT extends IAnyType> {
    readonly identifier!: ReferenceIdentifier
    node!: AnyNode

    private resolvedReference?: {
        node: AnyObjectNode
        lastCacheModification: string
    }

    constructor(value: ReferenceT<IT> | ReferenceIdentifier, private readonly targetType: IT) {
        if (isValidIdentifier(value)) {
            this.identifier = value
        } else if (isStateTreeNode(value)) {
            const targetNode = getStateTreeNode(value)
            if (!targetNode.identifierAttribute)
                throw fail(`Can only store references with a defined identifier attribute.`)
            const id = targetNode.unnormalizedIdentifier
            if (id === null || id === undefined) {
                throw fail(`Can only store references to tree nodes with a defined identifier.`)
            }
            this.identifier = id
        } else {
            throw fail(`Can only store references to tree nodes or identifiers, got: '${value}'`)
        }
    }

    private updateResolvedReference(node: AnyNode) {
        const normalizedId = normalizeIdentifier(this.identifier)
        const root = node.root
        const lastCacheModification = root.identifierCache!.getLastCacheModificationPerId(
            normalizedId
        )
        if (
            !this.resolvedReference ||
            this.resolvedReference.lastCacheModification !== lastCacheModification
        ) {
            const { targetType } = this
            // reference was initialized with the identifier of the target

            const target = root.identifierCache!.resolve(targetType, normalizedId)

            if (!target) {
                throw new InvalidReferenceError(
                    `[mobx-state-tree] Failed to resolve reference '${this.identifier}' to type '${
                        this.targetType.name
                    }' (from node: ${node.path})`
                )
            }

            this.resolvedReference = {
                node: target!,
                lastCacheModification: lastCacheModification
            }
        }
    }

    get resolvedValue(): ReferenceT<IT> {
        this.updateResolvedReference(this.node)
        return this.resolvedReference!.node.value
    }
}

/**
 * @internal
 * @hidden
 */
export class InvalidReferenceError extends Error {
    constructor(m: string) {
        super(m)

        Object.setPrototypeOf(this, InvalidReferenceError.prototype)
    }
}

/**
 * @internal
 * @hidden
 */
export abstract class BaseReferenceType<IT extends IAnyComplexType> extends SimpleType<
    ReferenceIdentifier,
    ReferenceIdentifier,
    ExtractTWithoutSTN<IT>
> {
    readonly flags = TypeFlags.Reference

    constructor(
        protected readonly targetType: IT,
        private readonly onInvalidated?: OnReferenceInvalidated<ReferenceT<IT>>
    ) {
        super(`reference(${targetType.name})`)
    }

    describe() {
        return this.name
    }

    isAssignableFrom(type: IAnyType): boolean {
        return this.targetType.isAssignableFrom(type)
    }

    isValidSnapshot(value: this["C"], context: IValidationContext): IValidationResult {
        return isValidIdentifier(value)
            ? typeCheckSuccess()
            : typeCheckFailure(
                  context,
                  value,
                  "Value is not a valid identifier, which is a string or a number"
              )
    }

    private fireInvalidated(
        cause: "detach" | "destroy" | "invalidSnapshotReference",
        storedRefNode: this["N"],
        referenceId: ReferenceIdentifier,
        refTargetNode: AnyObjectNode | null
    ) {
        // to actually invalidate a reference we need an alive parent,
        // since it is a scalar value (immutable-ish) and we need to change it
        // from the parent
        const storedRefParentNode = storedRefNode.parent
        if (!storedRefParentNode || !storedRefParentNode.isAlive) {
            return
        }
        const storedRefParentValue = storedRefParentNode.storedValue
        if (!storedRefParentValue) {
            return
        }
        this.onInvalidated!({
            cause,
            parent: storedRefParentValue,
            invalidTarget: refTargetNode ? refTargetNode.storedValue : undefined,
            invalidId: referenceId,
            replaceRef(newRef) {
                applyPatch(storedRefNode.root.storedValue, {
                    op: "replace",
                    value: newRef,
                    path: storedRefNode.path
                })
            },
            removeRef() {
                if (isModelType(storedRefParentNode.type)) {
                    this.replaceRef(undefined as any)
                } else {
                    applyPatch(storedRefNode.root.storedValue, {
                        op: "remove",
                        path: storedRefNode.path
                    })
                }
            }
        })
    }

    private addTargetNodeWatcher(
        storedRefNode: this["N"],
        referenceId: ReferenceIdentifier
    ): IDisposer | undefined {
        // this will make sure the target node becomes created
        const refTargetValue = this.getValue(storedRefNode)
        if (!refTargetValue) {
            return undefined
        }
        const refTargetNode = getStateTreeNode(refTargetValue)

        const hookHandler = (_: AnyNode, refTargetNodeHook: Hook) => {
            const cause = getInvalidationCause(refTargetNodeHook)
            if (!cause) {
                return
            }
            this.fireInvalidated(cause, storedRefNode, referenceId, refTargetNode)
        }

        const refTargetDetachHookDisposer = refTargetNode.registerHook(
            Hook.beforeDetach,
            hookHandler
        )
        const refTargetDestroyHookDisposer = refTargetNode.registerHook(
            Hook.beforeDestroy,
            hookHandler
        )

        return () => {
            refTargetDetachHookDisposer()
            refTargetDestroyHookDisposer()
        }
    }

    protected watchTargetNodeForInvalidations(
        storedRefNode: this["N"],
        identifier: ReferenceIdentifier,
        customGetSet: ReferenceOptionsGetSet<IT> | undefined
    ) {
        if (!this.onInvalidated) {
            return
        }

        let onRefTargetDestroyedHookDisposer: IDisposer | undefined

        // get rid of the watcher hook when the stored ref node is destroyed
        // detached is ignored since scalar nodes (where the reference resides) cannot be detached
        storedRefNode.registerHook(Hook.beforeDestroy, () => {
            if (onRefTargetDestroyedHookDisposer) {
                onRefTargetDestroyedHookDisposer()
            }
        })

        const startWatching = (sync: boolean) => {
            // re-create hook in case the stored ref gets reattached
            if (onRefTargetDestroyedHookDisposer) {
                onRefTargetDestroyedHookDisposer()
            }

            // make sure the target node is actually there and initialized
            const storedRefParentNode = storedRefNode.parent
            const storedRefParentValue = storedRefParentNode && storedRefParentNode.storedValue
            if (storedRefParentNode && storedRefParentNode.isAlive && storedRefParentValue) {
                let refTargetNodeExists: boolean
                if (customGetSet) {
                    refTargetNodeExists = !!customGetSet.get(identifier, storedRefParentValue)
                } else {
                    refTargetNodeExists = storedRefNode.root.identifierCache!.has(
                        this.targetType,
                        normalizeIdentifier(identifier)
                    )
                }

                if (!refTargetNodeExists) {
                    // we cannot change the reference in sync mode
                    // since we are in the middle of a reconciliation/instantiation and the change would be overwritten
                    // for those cases just let the wrong reference be assigned and fail upon usage
                    // (like current references do)
                    // this means that effectively this code will only run when it is created from a snapshot
                    if (!sync) {
                        this.fireInvalidated(
                            "invalidSnapshotReference",
                            storedRefNode,
                            identifier,
                            null
                        )
                    }
                } else {
                    onRefTargetDestroyedHookDisposer = this.addTargetNodeWatcher(
                        storedRefNode,
                        identifier
                    )
                }
            }
        }

        if (storedRefNode.state === NodeLifeCycle.FINALIZED) {
            // already attached, so the whole tree is ready
            startWatching(true)
        } else {
            if (!storedRefNode.isRoot) {
                // start watching once the whole tree is ready
                storedRefNode.root.registerHook(Hook.afterCreationFinalization, () => {
                    // make sure to attach it so it can start listening
                    if (storedRefNode.parent) {
                        storedRefNode.parent.createObservableInstanceIfNeeded()
                    }
                })
            }
            // start watching once the node is attached somewhere / parent changes
            storedRefNode.registerHook(Hook.afterAttach, () => {
                startWatching(false)
            })
        }
    }
}

/**
 * @internal
 * @hidden
 */
export class IdentifierReferenceType<IT extends IAnyComplexType> extends BaseReferenceType<IT> {
    constructor(targetType: IT, onInvalidated?: OnReferenceInvalidated<ReferenceT<IT>>) {
        super(targetType, onInvalidated)
    }

    getValue(storedRefNode: this["N"]) {
        if (!storedRefNode.isAlive) return undefined
        const storedRef: StoredReference<IT> = storedRefNode.storedValue
        return storedRef.resolvedValue as any
    }

    getSnapshot(storedRefNode: this["N"]) {
        const ref: StoredReference<IT> = storedRefNode.storedValue
        return ref.identifier
    }

    instantiate(
        parent: AnyObjectNode | null,
        subpath: string,
        environment: any,
        initialValue: this["C"] | this["T"]
    ): this["N"] {
        const identifier = isStateTreeNode(initialValue)
            ? getIdentifier(initialValue)!
            : initialValue
        const storedRef = new StoredReference(initialValue, this.targetType)
        const storedRefNode: this["N"] = createScalarNode(
            this,
            parent,
            subpath,
            environment,
            storedRef as any
        )
        storedRef.node = storedRefNode
        this.watchTargetNodeForInvalidations(storedRefNode, identifier as string, undefined)
        return storedRefNode
    }

    reconcile(current: this["N"], newValue: this["C"] | this["T"]): this["N"] {
        if (!current.isDetaching && current.type === this) {
            const compareByValue = isStateTreeNode(newValue)
            const ref: StoredReference<IT> = current.storedValue
            if (!compareByValue && ref.identifier === newValue) return current
            else if (compareByValue && ref.resolvedValue === newValue) return current
        }
        const newNode = this.instantiate(
            current.parent,
            current.subpath,
            current.environment,
            newValue
        )
        current.die() // noop if detaching
        return newNode
    }
}

/**
 * @internal
 * @hidden
 */
export class CustomReferenceType<IT extends IAnyComplexType> extends BaseReferenceType<IT> {
    constructor(
        targetType: IT,
        private readonly options: ReferenceOptionsGetSet<IT>,
        onInvalidated?: OnReferenceInvalidated<ReferenceT<IT>>
    ) {
        super(targetType, onInvalidated)
    }

    getValue(storedRefNode: this["N"]) {
        if (!storedRefNode.isAlive) return undefined as any
        const referencedNode = this.options.get(
            storedRefNode.storedValue,
            storedRefNode.parent ? storedRefNode.parent.storedValue : null
        )
        return referencedNode
    }

    getSnapshot(storedRefNode: this["N"]) {
        return storedRefNode.storedValue
    }

    instantiate(
        parent: AnyObjectNode | null,
        subpath: string,
        environment: any,
        newValue: this["C"] | this["T"]
    ): this["N"] {
        const identifier = isStateTreeNode(newValue)
            ? this.options.set(newValue as any, parent ? parent.storedValue : null)
            : newValue
        const storedRefNode: this["N"] = createScalarNode(
            this,
            parent,
            subpath,
            environment,
            identifier as any
        )
        this.watchTargetNodeForInvalidations(storedRefNode, identifier as string, this.options)
        return storedRefNode
    }

    reconcile(current: this["N"], newValue: this["C"] | this["T"]): this["N"] {
        const newIdentifier = isStateTreeNode(newValue)
            ? this.options.set(newValue as any, current ? current.storedValue : null)
            : newValue
        if (
            !current.isDetaching &&
            current.type === this &&
            current.storedValue === newIdentifier
        ) {
            return current
        }
        const newNode = this.instantiate(
            current.parent,
            current.subpath,
            current.environment,
            newIdentifier
        )
        current.die() // noop if detaching
        return newNode
    }
}

export interface ReferenceOptionsGetSet<IT extends IAnyComplexType> {
    get(identifier: ReferenceIdentifier, parent: IAnyStateTreeNode | null): ReferenceT<IT>
    set(value: ReferenceT<IT>, parent: IAnyStateTreeNode | null): ReferenceIdentifier
}

export interface ReferenceOptionsOnInvalidated<IT extends IAnyComplexType> {
    // called when the current reference is about to become invalid
    onInvalidated: OnReferenceInvalidated<ReferenceT<IT>>
}

export type ReferenceOptions<IT extends IAnyComplexType> =
    | ReferenceOptionsGetSet<IT>
    | ReferenceOptionsOnInvalidated<IT>
    | (ReferenceOptionsGetSet<IT> & ReferenceOptionsOnInvalidated<IT>)

/** @hidden */
export interface IReferenceType<IT extends IAnyComplexType>
    extends IType<ReferenceIdentifier, ReferenceIdentifier, ExtractTWithoutSTN<IT>> {}

/**
 * `types.reference` - Creates a reference to another type, which should have defined an identifier.
 * See also the [reference and identifiers](https://github.com/mobxjs/mobx-state-tree#references-and-identifiers) section.
 */
export function reference<IT extends IAnyComplexType>(
    subType: IT,
    options?: ReferenceOptions<IT>
): IReferenceType<IT> {
    assertIsType(subType, 1)
    if (process.env.NODE_ENV !== "production") {
        if (arguments.length === 2 && typeof arguments[1] === "string") {
            // istanbul ignore next
            throw fail(
                "References with base path are no longer supported. Please remove the base path."
            )
        }
    }

    const getSetOptions = options ? (options as ReferenceOptionsGetSet<IT>) : undefined
    const onInvalidated = options
        ? (options as ReferenceOptionsOnInvalidated<IT>).onInvalidated
        : undefined

    if (getSetOptions && (getSetOptions.get || getSetOptions.set)) {
        if (process.env.NODE_ENV !== "production") {
            if (!getSetOptions.get || !getSetOptions.set) {
                throw fail(
                    "reference options must either contain both a 'get' and a 'set' method or none of them"
                )
            }
        }

        return new CustomReferenceType(
            subType,
            {
                get: getSetOptions.get,
                set: getSetOptions.set
            },
            onInvalidated
        )
    } else {
        return new IdentifierReferenceType(subType, onInvalidated)
    }
}

/**
 * Returns if a given value represents a reference type.
 *
 * @param type
 * @returns
 */
export function isReferenceType<IT extends IReferenceType<any>>(type: IT): type is IT {
    return (type.flags & TypeFlags.Reference) > 0
}

/**
 * `types.safeReference` - A safe reference is like a standard reference, except that it accepts the undefined value by default
 * and automatically sets itself to undefined (when the parent is a model) / removes itself from arrays and maps
 * when the reference it is pointing to gets detached/destroyed.
 *
 * Strictly speaking it is a `types.maybe(types.reference(X))` with a customized `onInvalidate` option.
 *
 * @param subType
 * @param options
 * @returns
 */
export function safeReference<IT extends IAnyComplexType>(
    subType: IT,
    options?: ReferenceOptionsGetSet<IT>
): IMaybe<IReferenceType<IT>> {
    return maybe(
        reference(subType, {
            ...options,
            onInvalidated(ev) {
                ev.removeRef()
            }
        })
    )
}<|MERGE_RESOLUTION|>--- conflicted
+++ resolved
@@ -26,12 +26,9 @@
     AnyObjectNode,
     SimpleType,
     assertIsType,
-<<<<<<< HEAD
-    isValidIdentifier
-=======
+    isValidIdentifier,
     ExtractTWithoutSTN,
     IStateTreeNode
->>>>>>> 771c5ac3
 } from "../../internal"
 
 export type OnReferenceInvalidatedEvent<STN extends IAnyStateTreeNode> = {
