<<<<<<< HEAD
import { createNode, getStateTreeNode, isStateTreeNode, IStateTreeNode, Node } from "../../core"
import { Type, IType } from "../type"
import { TypeFlags, isReferenceType, isType } from "../type-flags"
import { IContext, IValidationResult, typeCheckSuccess, typeCheckFailure } from "../type-checker"
import { fail } from "../../utils"
import { action } from "mobx"
=======
import {
    getStateTreeNode,
    isStateTreeNode,
    INode,
    createNode,
    Type,
    IType,
    TypeFlags,
    isType,
    IContext,
    IValidationResult,
    typeCheckSuccess,
    typeCheckFailure,
    fail
} from "../../internal"
>>>>>>> bd8cabc5

class StoredReference {
    constructor(public readonly mode: "identifier" | "object", public readonly value: any) {
        if (mode === "object") {
            if (!isStateTreeNode(value))
                return fail(`Can only store references to tree nodes, got: '${value}'`)
            const targetNode = getStateTreeNode(value)
            if (!targetNode.identifierAttribute)
                return fail(`Can only store references with a defined identifier attribute.`)
        }
    }
}

export class ReferenceType<T> extends Type<string | number, T> {
    readonly shouldAttachNode = true
    readonly flags = TypeFlags.Reference

    constructor(
        private readonly targetType: IType<any, T>,
        private readonly options?: ReferenceOptions<T>
    ) {
        super(`reference(${targetType.name})`)
    }

    get isCustomReference() {
        return !!this.options
    }

    describe() {
        return this.name
    }

<<<<<<< HEAD
    getValue(node: Node) {
        if (!node.isAlive) return undefined
=======
    getValue(node: INode) {
>>>>>>> bd8cabc5
        const ref = node.storedValue as StoredReference

        if (!this.isCustomReference) {
            // id already resolved, return
            if (ref.mode === "object") return ref.value

            // reference was initialized with the identifier of the target
            const target = node.root.identifierCache!.resolve(this.targetType, ref.value)
            if (!target)
                return fail(
                    `Failed to resolve reference of type ${this.targetType
                        .name}: '${ref.value}' (in: ${node.path})`
                )
            return target.value
        } else {
            return this.options!.get(ref.value, node.parent ? node.parent.storedValue : null)
        }
    }

    getSnapshot(node: INode): any {
        const ref = node.storedValue as StoredReference
        switch (ref.mode) {
            case "identifier":
                return ref.value
            case "object":
                return getStateTreeNode(ref.value).identifier
        }
    }

    instantiate(parent: INode | null, subpath: string, environment: any, snapshot: any): INode {
        const isComplex = isStateTreeNode(snapshot)
        if (!this.isCustomReference)
            return createNode(
                this,
                parent,
                subpath,
                environment,
                new StoredReference(isComplex ? "object" : "identifier", snapshot)
            )
        else
            return createNode(
                this,
                parent,
                subpath,
                environment,
                new StoredReference(
                    "identifier",
                    isComplex
                        ? this.options!.set(snapshot, parent ? parent.storedValue : null)
                        : snapshot
                )
            )
    }

<<<<<<< HEAD
    @action
    reconcile(current: Node, newValue: any): Node {
=======
    reconcile(current: INode, newValue: any): INode {
>>>>>>> bd8cabc5
        const targetMode = isStateTreeNode(newValue) ? "object" : "identifier"
        if (isReferenceType(current.type)) {
            const ref = current.storedValue as StoredReference
            if (targetMode === ref.mode && ref.value === newValue) return current
        }
        const newNode = this.instantiate(
            current.parent,
            current.subpath,
            current._environment,
            newValue
        )
        current.die()
        return newNode
    }

    isAssignableFrom(type: IType<any, any>): boolean {
        return this.targetType.isAssignableFrom(type)
    }

    isValidSnapshot(value: any, context: IContext): IValidationResult {
        return typeof value === "string" || typeof value === "number"
            ? typeCheckSuccess()
            : typeCheckFailure(
                  context,
                  value,
                  "Value is not a valid identifier, which is a string or a number"
              )
    }
}

export type ReferenceOptions<T> = {
    get(identifier: string | number, parent: IStateTreeNode | null): T
    set(value: T, parent: IStateTreeNode | null): string | number
}

export function reference<T>(
    factory: IType<any, T>,
    options?: ReferenceOptions<T>
): IType<string | number, T>
/**
 * Creates a reference to another type, which should have defined an identifier.
 * See also the [reference and identifiers](https://github.com/mobxjs/mobx-state-tree#references-and-identifiers) section.
 *
 * @export
 * @alias types.reference
 */
export function reference<T>(subType: IType<any, T>, options?: ReferenceOptions<T>): any {
    // check that a type is given
    if (process.env.NODE_ENV !== "production") {
        if (!isType(subType))
            fail("expected a mobx-state-tree type as first argument, got " + subType + " instead")
        if (arguments.length === 2 && typeof arguments[1] === "string")
            fail("References with base path are no longer supported. Please remove the base path.")
    }
<<<<<<< HEAD
    return new ReferenceType(subType, options)
=======
    return new ReferenceType(subType)
}

export function isReferenceType(type: any): type is ReferenceType<any> {
    return (type.flags & TypeFlags.Reference) > 0
>>>>>>> bd8cabc5
}<|MERGE_RESOLUTION|>--- conflicted
+++ resolved
@@ -1,11 +1,3 @@
-<<<<<<< HEAD
-import { createNode, getStateTreeNode, isStateTreeNode, IStateTreeNode, Node } from "../../core"
-import { Type, IType } from "../type"
-import { TypeFlags, isReferenceType, isType } from "../type-flags"
-import { IContext, IValidationResult, typeCheckSuccess, typeCheckFailure } from "../type-checker"
-import { fail } from "../../utils"
-import { action } from "mobx"
-=======
 import {
     getStateTreeNode,
     isStateTreeNode,
@@ -21,7 +13,7 @@
     typeCheckFailure,
     fail
 } from "../../internal"
->>>>>>> bd8cabc5
+import { IStateTreeNode } from "../../index"
 
 class StoredReference {
     constructor(public readonly mode: "identifier" | "object", public readonly value: any) {
@@ -54,12 +46,8 @@
         return this.name
     }
 
-<<<<<<< HEAD
-    getValue(node: Node) {
+    getValue(node: INode) {
         if (!node.isAlive) return undefined
-=======
-    getValue(node: INode) {
->>>>>>> bd8cabc5
         const ref = node.storedValue as StoredReference
 
         if (!this.isCustomReference) {
@@ -114,12 +102,7 @@
             )
     }
 
-<<<<<<< HEAD
-    @action
-    reconcile(current: Node, newValue: any): Node {
-=======
     reconcile(current: INode, newValue: any): INode {
->>>>>>> bd8cabc5
         const targetMode = isStateTreeNode(newValue) ? "object" : "identifier"
         if (isReferenceType(current.type)) {
             const ref = current.storedValue as StoredReference
@@ -174,13 +157,9 @@
         if (arguments.length === 2 && typeof arguments[1] === "string")
             fail("References with base path are no longer supported. Please remove the base path.")
     }
-<<<<<<< HEAD
     return new ReferenceType(subType, options)
-=======
-    return new ReferenceType(subType)
 }
 
 export function isReferenceType(type: any): type is ReferenceType<any> {
     return (type.flags & TypeFlags.Reference) > 0
->>>>>>> bd8cabc5
 }