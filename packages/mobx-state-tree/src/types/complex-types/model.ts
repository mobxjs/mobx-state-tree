--- conflicted
+++ resolved
@@ -657,12 +657,7 @@
     applySnapshot(node: this["N"], snapshot: this["C"]): void {
         typecheckInternal(this, snapshot)
         const preProcessedSnapshot = this.applySnapshotPreProcessor(snapshot)
-<<<<<<< HEAD
-        this.forAllProps(name => {
-=======
-        typecheckInternal(this, preProcessedSnapshot)
         this.forAllProps((name) => {
->>>>>>> 0c07dd42
             ;(node.storedValue as any)[name] = preProcessedSnapshot[name]
         })
     }
