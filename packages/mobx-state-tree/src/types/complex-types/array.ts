import {
    observable,
    IObservableArray,
    IArrayWillChange,
    IArrayWillSplice,
    IArrayChange,
    IArraySplice,
    action,
    intercept,
    observe,
    _getAdministration
} from "mobx"
import {
    createNode,
    getStateTreeNode,
    IJsonPatch,
    INode,
    isStateTreeNode,
    IStateTreeNode,
    isNode,
    typecheck,
    flattenTypeErrors,
    getContextForPath,
    IContext,
    IValidationResult,
    typeCheckFailure,
    ComplexType,
    IComplexType,
    IType,
    isType,
    fail,
    isMutable,
    isArray,
    isPlainObject,
    TypeFlags,
    ObjectNode,
    mobxShallow,
    IChildNodesMap,
    convertChildNodesToArray
} from "../../internal"

export class ArrayType<S, T> extends ComplexType<S[], IObservableArray<T>> {
    shouldAttachNode = true
    subType: IType<any, any>
    readonly flags = TypeFlags.Array

    constructor(name: string, subType: IType<any, any>) {
        super(name)
        this.subType = subType
    }

    describe() {
        return this.subType.describe() + "[]"
    }

<<<<<<< HEAD
    createNewInstance = (childNodes: IChildNodesMap) => {
        const array = observable.array(convertChildNodesToArray(childNodes), mobxShallow)
        addHiddenFinalProp(array, "toString", arrayToString)
        return array
=======
    createNewInstance = () => {
        return observable.array([], mobxShallow)
>>>>>>> 8cd17379
    }

    finalizeNewInstance = (node: INode, childNodes: IChildNodesMap) => {
        const objectNode = node as ObjectNode
        const instance = objectNode.storedValue as IObservableArray<any>
        _getAdministration(instance).dehancer = objectNode.unbox
        intercept(instance, change => this.willChange(change) as any)
        observe(instance, this.didChange)
    }

    instantiate(parent: ObjectNode | null, subpath: string, environment: any, snapshot: S): INode {
        return createNode(
            this,
            parent,
            subpath,
            environment,
            snapshot,
            this.createNewInstance,
            this.finalizeNewInstance
        )
    }

    initializeChildNodes(parent: INode, snapshot: S[] = []): IChildNodesMap {
        const subType = this.subType
        const environment = parent._environment
        const result = {} as IChildNodesMap
        snapshot.forEach((item, index) => {
            const subpath = `${index}`
            result[subpath] = subType.instantiate(parent, subpath, environment, item)
        })
        return result
    }

    getChildren(node: ObjectNode): INode[] {
        return node.storedValue.slice()
    }

    getChildNode(node: ObjectNode, key: string): INode {
        const index = parseInt(key, 10)
        if (index < node.storedValue.length) return node.storedValue[index]
        return fail("Not a child: " + key)
    }

    willChange(change: IArrayWillChange<any> | IArrayWillSplice<any>): Object | null {
        const node = getStateTreeNode(change.object as IStateTreeNode)
        node.assertWritable()
        const childNodes = node.getChildren()

        switch (change.type) {
            case "update":
                if (change.newValue === change.object[change.index]) return null
                change.newValue = reconcileArrayChildren(
                    node,
                    this.subType,
                    [childNodes[change.index]],
                    [change.newValue],
                    [change.index]
                )[0]
                break
            case "splice":
                const { index, removedCount, added } = change
                change.added = reconcileArrayChildren(
                    node,
                    this.subType,
                    childNodes.slice(index, index + removedCount),
                    added,
                    added.map((_, i) => index + i)
                )

                // update paths of remaining items
                for (let i = index + removedCount; i < childNodes.length; i++) {
                    childNodes[i].setParent(node, "" + (i + added.length - removedCount))
                }
                break
        }
        return change
    }

    getValue(node: ObjectNode): any {
        return node.storedValue
    }

    getSnapshot(node: ObjectNode): any {
        return node.getChildren().map(childNode => childNode.snapshot)
    }

    didChange(this: {}, change: IArrayChange<any> | IArraySplice<any>): void {
        const node = getStateTreeNode(change.object as IStateTreeNode)
        switch (change.type) {
            case "update":
                return void node.emitPatch(
                    {
                        op: "replace",
                        path: "" + change.index,
                        value: change.newValue.snapshot,
                        oldValue: change.oldValue ? change.oldValue.snapshot : undefined
                    },
                    node
                )
            case "splice":
                for (let i = change.removedCount - 1; i >= 0; i--)
                    node.emitPatch(
                        {
                            op: "remove",
                            path: "" + (change.index + i),
                            oldValue: change.removed[i].snapshot
                        },
                        node
                    )
                for (let i = 0; i < change.addedCount; i++)
                    node.emitPatch(
                        {
                            op: "add",
                            path: "" + (change.index + i),
                            value: node.getChildNode("" + (change.index + i)).snapshot,
                            oldValue: undefined
                        },
                        node
                    )
                return
        }
    }

    applyPatchLocally(node: ObjectNode, subpath: string, patch: IJsonPatch): void {
        const target = node.storedValue as IObservableArray<any>
        const index = subpath === "-" ? target.length : parseInt(subpath)
        switch (patch.op) {
            case "replace":
                target[index] = patch.value
                break
            case "add":
                target.splice(index, 0, patch.value)
                break
            case "remove":
                target.splice(index, 1)
                break
        }
    }

    @action
    applySnapshot(node: ObjectNode, snapshot: any[]): void {
        typecheck(this, snapshot)
        const target = node.storedValue as IObservableArray<any>
        target.replace(snapshot)
    }

    getChildType(key: string): IType<any, any> {
        return this.subType
    }

    isValidSnapshot(value: any, context: IContext): IValidationResult {
        if (!isArray(value)) {
            return typeCheckFailure(context, value, "Value is not an array")
        }

        return flattenTypeErrors(
            value.map((item: any, index: any) =>
                this.subType.validate(item, getContextForPath(context, "" + index, this.subType))
            )
        )
    }

    getDefaultSnapshot() {
        return []
    }

    removeChild(node: ObjectNode, subpath: string) {
        node.storedValue.splice(parseInt(subpath, 10), 1)
    }
}

/**
 * Creates an index based collection type who's children are all of a uniform declared type.
 *
 * This type will always produce [observable arrays](https://mobx.js.org/refguide/array.html)
 *
 * @example
 * const Todo = types.model({
 *   task: types.string
 * })
 *
 * const TodoStore = types.model({
 *   todos: types.array(Todo)
 * })
 *
 * const s = TodoStore.create({ todos: [] })
 * unprotect(s) // needed to allow modifying outside of an action
 * s.todos.push({ task: "Grab coffee" })
 * console.log(s.todos[0]) // prints: "Grab coffee"
 *
 * @export
 * @alias types.array
 * @param {IType<S, T>} subtype
 * @returns {IComplexType<S[], IObservableArray<T>>}
 */
export function array<S, T>(subtype: IType<S, T>): IComplexType<S[], IObservableArray<T>> {
    if (process.env.NODE_ENV !== "production") {
        if (!isType(subtype))
            fail("expected a mobx-state-tree type as first argument, got " + subtype + " instead")
    }
    return new ArrayType<S, T>(subtype.name + "[]", subtype)
}

function reconcileArrayChildren<T>(
    parent: ObjectNode,
    childType: IType<any, T>,
    oldNodes: INode[],
    newValues: T[],
    newPaths: (string | number)[]
): INode[] {
    let oldNode: INode,
        newValue: any,
        hasNewNode = false,
        oldMatch: INode | undefined = undefined

    for (let i = 0; ; i++) {
        hasNewNode = i <= newValues.length - 1
        oldNode = oldNodes[i]
        newValue = hasNewNode ? newValues[i] : undefined

        // for some reason, instead of newValue we got a node, fallback to the storedValue
        // TODO: https://github.com/mobxjs/mobx-state-tree/issues/340#issuecomment-325581681
        if (isNode(newValue)) newValue = newValue.storedValue

        // both are empty, end
        if (!oldNode && !hasNewNode) {
            break
            // new one does not exists, old one dies
        } else if (!hasNewNode) {
            oldNode.die()
            oldNodes.splice(i, 1)
            i--
            // there is no old node, create it
        } else if (!oldNode) {
            // check if already belongs to the same parent. if so, avoid pushing item in. only swapping can occur.
            if (isStateTreeNode(newValue) && getStateTreeNode(newValue).parent === parent) {
                // this node is owned by this parent, but not in the reconcilable set, so it must be double
                fail(
                    `Cannot add an object to a state tree if it is already part of the same or another state tree. Tried to assign an object to '${parent.path}/${newPaths[
                        i
                    ]}', but it lives already at '${getStateTreeNode(newValue).path}'`
                )
            }
            oldNodes.splice(i, 0, valueAsNode(childType, parent, "" + newPaths[i], newValue))
            // both are the same, reconcile
        } else if (areSame(oldNode, newValue)) {
            oldNodes[i] = valueAsNode(childType, parent, "" + newPaths[i], newValue, oldNode)
            // nothing to do, try to reorder
        } else {
            oldMatch = undefined

            // find a possible candidate to reuse
            for (let j = i; j < oldNodes.length; j++) {
                if (areSame(oldNodes[j], newValue)) {
                    oldMatch = oldNodes.splice(j, 1)[0]
                    break
                }
            }

            oldNodes.splice(
                i,
                0,
                valueAsNode(childType, parent, "" + newPaths[i], newValue, oldMatch)
            )
        }
    }

    return oldNodes
}

// convert a value to a node at given parent and subpath. attempts to reuse old node if possible and given
function valueAsNode(
    childType: IType<any, any>,
    parent: ObjectNode,
    subpath: string,
    newValue: any,
    oldNode?: INode
) {
    // ensure the value is valid-ish
    typecheck(childType, newValue)

    // the new value has a MST node
    if (isStateTreeNode(newValue)) {
        const childNode = getStateTreeNode(newValue)
        childNode.assertAlive()

        // the node lives here
        if (childNode.parent !== null && childNode.parent === parent) {
            childNode.setParent(parent, subpath)
            if (oldNode && oldNode !== childNode) oldNode.die()
            return childNode
        }
    }
    // there is old node and new one is a value/snapshot
    if (oldNode) {
        const childNode = childType.reconcile(oldNode, newValue)
        childNode.setParent(parent, subpath)
        return childNode
    }
    // nothing to do, create from scratch
    return childType.instantiate(parent, subpath, parent._environment, newValue)
}

// given a value
function areSame(oldNode: INode, newValue: any) {
    // the new value has the same node
    if (isStateTreeNode(newValue)) {
        return getStateTreeNode(newValue) === oldNode
    }
    // the provided value is the snapshot of the old node
    if (isMutable(newValue) && oldNode.snapshot === newValue) return true
    // new value is a snapshot with the correct identifier
    if (
        oldNode instanceof ObjectNode &&
        oldNode.identifier !== null &&
        oldNode.identifierAttribute &&
        isPlainObject(newValue) &&
        newValue[oldNode.identifierAttribute] === oldNode.identifier
    )
        return true
    return false
}

export function isArrayType<S, T>(type: any): type is IComplexType<S[], IObservableArray<T>> {
    return isType(type) && (type.flags & TypeFlags.Array) > 0
}<|MERGE_RESOLUTION|>--- conflicted
+++ resolved
@@ -53,15 +53,8 @@
         return this.subType.describe() + "[]"
     }
 
-<<<<<<< HEAD
     createNewInstance = (childNodes: IChildNodesMap) => {
-        const array = observable.array(convertChildNodesToArray(childNodes), mobxShallow)
-        addHiddenFinalProp(array, "toString", arrayToString)
-        return array
-=======
-    createNewInstance = () => {
-        return observable.array([], mobxShallow)
->>>>>>> 8cd17379
+        return observable.array(convertChildNodesToArray(childNodes), mobxShallow)
     }
 
     finalizeNewInstance = (node: INode, childNodes: IChildNodesMap) => {
