import {
    observable,
    IObservableArray,
    IArrayWillChange,
    IArrayWillSplice,
    IArrayChange,
    IArraySplice,
    action,
    intercept,
    observe,
    _getAdministration
} from "mobx"
import {
    createNode,
    getStateTreeNode,
    IJsonPatch,
    INode,
    isStateTreeNode,
    IStateTreeNode,
    isNode,
    typecheck,
    flattenTypeErrors,
    getContextForPath,
    IContext,
    IValidationResult,
    typeCheckFailure,
    ComplexType,
    IComplexType,
    IType,
    isType,
    fail,
    isMutable,
    isArray,
    isPlainObject,
    TypeFlags,
    ObjectNode,
    mobxShallow,
    IChildNodesMap,
    convertChildNodesToArray
} from "../../internal"

export class ArrayType<S, T> extends ComplexType<S[], IObservableArray<T>> {
    shouldAttachNode = true
    subType: IType<any, any>
    readonly flags = TypeFlags.Array

    constructor(name: string, subType: IType<any, any>) {
        super(name)
        this.subType = subType
    }

    describe() {
        return this.subType.describe() + "[]"
    }

<<<<<<< HEAD
    createNewInstance = (childNodes: IChildNodesMap) => {
        return observable.array(convertChildNodesToArray(childNodes), mobxShallow)
    }

    finalizeNewInstance = (node: INode, childNodes: IChildNodesMap) => {
        const objectNode = node as ObjectNode
        const instance = objectNode.storedValue as IObservableArray<any>
        _getAdministration(instance).dehancer = objectNode.unbox
        intercept(instance, change => this.willChange(change) as any)
        observe(instance, this.didChange)
=======
    createNewInstance(childNodes: IChildNodesMap) {
        const array = observable.array(convertChildNodesToArray(childNodes), mobxShallow)
        addHiddenFinalProp(array, "toString", arrayToString)
        return array
    }

    finalizeNewInstance(node: INode) {
        const objectNode = node as ObjectNode
        const type = objectNode.type as ArrayType<any, any>
        const instance = objectNode.storedValue as IObservableArray<any>
        _getAdministration(instance).dehancer = objectNode.unbox
        intercept(instance, type.willChange as any)
        observe(instance, type.didChange)
>>>>>>> eca92858
    }

    instantiate(parent: ObjectNode | null, subpath: string, environment: any, snapshot: S): INode {
        return createNode(
            this,
            parent,
            subpath,
            environment,
            snapshot,
            this.createNewInstance,
            this.finalizeNewInstance
        )
    }

<<<<<<< HEAD
    initializeChildNodes(parent: INode, snapshot: S[] = []): IChildNodesMap {
        const subType = this.subType
        const environment = parent._environment
        const result = {} as IChildNodesMap
        snapshot.forEach((item, index) => {
            const subpath = `${index}`
            result[subpath] = subType.instantiate(parent, subpath, environment, item)
=======
    initializeChildNodes(objNode: ObjectNode, snapshot: S[] = []): IChildNodesMap {
        const subType = (objNode.type as ArrayType<any, any>).subType
        const environment = objNode._environment
        const result = {} as IChildNodesMap
        snapshot.forEach((item, index) => {
            const subpath = `${index}`
            result[subpath] = subType.instantiate(objNode, subpath, environment, item)
>>>>>>> eca92858
        })
        return result
    }

    getChildren(node: ObjectNode): INode[] {
        return node.storedValue.slice()
    }

    getChildNode(node: ObjectNode, key: string): INode {
        const index = parseInt(key, 10)
        if (index < node.storedValue.length) return node.storedValue[index]
        return fail("Not a child: " + key)
    }

    willChange(change: IArrayWillChange<any> | IArrayWillSplice<any>): Object | null {
        const node = getStateTreeNode(change.object as IStateTreeNode)
        node.assertWritable()
        const subType = (node.type as ArrayType<any, any>).subType
        const childNodes = node.getChildren()

        switch (change.type) {
            case "update":
                if (change.newValue === change.object[change.index]) return null
                change.newValue = reconcileArrayChildren(
                    node,
                    subType,
                    [childNodes[change.index]],
                    [change.newValue],
                    [change.index]
                )[0]
                break
            case "splice":
                const { index, removedCount, added } = change
                change.added = reconcileArrayChildren(
                    node,
                    subType,
                    childNodes.slice(index, index + removedCount),
                    added,
                    added.map((_, i) => index + i)
                )

                // update paths of remaining items
                for (let i = index + removedCount; i < childNodes.length; i++) {
                    childNodes[i].setParent(node, "" + (i + added.length - removedCount))
                }
                break
        }
        return change
    }

    getValue(node: ObjectNode): any {
        return node.storedValue
    }

    getSnapshot(node: ObjectNode): any {
        return node.getChildren().map(childNode => childNode.snapshot)
    }

    didChange(this: {}, change: IArrayChange<any> | IArraySplice<any>): void {
        const node = getStateTreeNode(change.object as IStateTreeNode)
        switch (change.type) {
            case "update":
                return void node.emitPatch(
                    {
                        op: "replace",
                        path: "" + change.index,
                        value: change.newValue.snapshot,
                        oldValue: change.oldValue ? change.oldValue.snapshot : undefined
                    },
                    node
                )
            case "splice":
                for (let i = change.removedCount - 1; i >= 0; i--)
                    node.emitPatch(
                        {
                            op: "remove",
                            path: "" + (change.index + i),
                            oldValue: change.removed[i].snapshot
                        },
                        node
                    )
                for (let i = 0; i < change.addedCount; i++)
                    node.emitPatch(
                        {
                            op: "add",
                            path: "" + (change.index + i),
                            value: node.getChildNode("" + (change.index + i)).snapshot,
                            oldValue: undefined
                        },
                        node
                    )
                return
        }
    }

    applyPatchLocally(node: ObjectNode, subpath: string, patch: IJsonPatch): void {
        const target = node.storedValue as IObservableArray<any>
        const index = subpath === "-" ? target.length : parseInt(subpath)
        switch (patch.op) {
            case "replace":
                target[index] = patch.value
                break
            case "add":
                target.splice(index, 0, patch.value)
                break
            case "remove":
                target.splice(index, 1)
                break
        }
    }

    @action
    applySnapshot(node: ObjectNode, snapshot: any[]): void {
        typecheck(this, snapshot)
        const target = node.storedValue as IObservableArray<any>
        target.replace(snapshot)
    }

    getChildType(key: string): IType<any, any> {
        return this.subType
    }

    isValidSnapshot(value: any, context: IContext): IValidationResult {
        if (!isArray(value)) {
            return typeCheckFailure(context, value, "Value is not an array")
        }

        return flattenTypeErrors(
            value.map((item: any, index: any) =>
                this.subType.validate(item, getContextForPath(context, "" + index, this.subType))
            )
        )
    }

    getDefaultSnapshot() {
        return []
    }

    removeChild(node: ObjectNode, subpath: string) {
        node.storedValue.splice(parseInt(subpath, 10), 1)
    }
}

/**
 * Creates an index based collection type who's children are all of a uniform declared type.
 *
 * This type will always produce [observable arrays](https://mobx.js.org/refguide/array.html)
 *
 * @example
 * const Todo = types.model({
 *   task: types.string
 * })
 *
 * const TodoStore = types.model({
 *   todos: types.array(Todo)
 * })
 *
 * const s = TodoStore.create({ todos: [] })
 * unprotect(s) // needed to allow modifying outside of an action
 * s.todos.push({ task: "Grab coffee" })
 * console.log(s.todos[0]) // prints: "Grab coffee"
 *
 * @export
 * @alias types.array
 * @param {IType<S, T>} subtype
 * @returns {IComplexType<S[], IObservableArray<T>>}
 */
export function array<S, T>(subtype: IType<S, T>): IComplexType<S[], IObservableArray<T>> {
    if (process.env.NODE_ENV !== "production") {
        if (!isType(subtype))
            fail("expected a mobx-state-tree type as first argument, got " + subtype + " instead")
    }
    return new ArrayType<S, T>(subtype.name + "[]", subtype)
}

function reconcileArrayChildren<T>(
    parent: ObjectNode,
    childType: IType<any, T>,
    oldNodes: INode[],
    newValues: T[],
    newPaths: (string | number)[]
): INode[] {
    let oldNode: INode,
        newValue: any,
        hasNewNode = false,
        oldMatch: INode | undefined = undefined

    for (let i = 0; ; i++) {
        hasNewNode = i <= newValues.length - 1
        oldNode = oldNodes[i]
        newValue = hasNewNode ? newValues[i] : undefined

        // for some reason, instead of newValue we got a node, fallback to the storedValue
        // TODO: https://github.com/mobxjs/mobx-state-tree/issues/340#issuecomment-325581681
        if (isNode(newValue)) newValue = newValue.storedValue

        // both are empty, end
        if (!oldNode && !hasNewNode) {
            break
            // new one does not exists, old one dies
        } else if (!hasNewNode) {
            oldNode.die()
            oldNodes.splice(i, 1)
            i--
            // there is no old node, create it
        } else if (!oldNode) {
            // check if already belongs to the same parent. if so, avoid pushing item in. only swapping can occur.
            if (isStateTreeNode(newValue) && getStateTreeNode(newValue).parent === parent) {
                // this node is owned by this parent, but not in the reconcilable set, so it must be double
                fail(
                    `Cannot add an object to a state tree if it is already part of the same or another state tree. Tried to assign an object to '${parent.path}/${newPaths[
                        i
                    ]}', but it lives already at '${getStateTreeNode(newValue).path}'`
                )
            }
            oldNodes.splice(i, 0, valueAsNode(childType, parent, "" + newPaths[i], newValue))
            // both are the same, reconcile
        } else if (areSame(oldNode, newValue)) {
            oldNodes[i] = valueAsNode(childType, parent, "" + newPaths[i], newValue, oldNode)
            // nothing to do, try to reorder
        } else {
            oldMatch = undefined

            // find a possible candidate to reuse
            for (let j = i; j < oldNodes.length; j++) {
                if (areSame(oldNodes[j], newValue)) {
                    oldMatch = oldNodes.splice(j, 1)[0]
                    break
                }
            }

            oldNodes.splice(
                i,
                0,
                valueAsNode(childType, parent, "" + newPaths[i], newValue, oldMatch)
            )
        }
    }

    return oldNodes
}

// convert a value to a node at given parent and subpath. attempts to reuse old node if possible and given
function valueAsNode(
    childType: IType<any, any>,
    parent: ObjectNode,
    subpath: string,
    newValue: any,
    oldNode?: INode
) {
    // ensure the value is valid-ish
    typecheck(childType, newValue)

    // the new value has a MST node
    if (isStateTreeNode(newValue)) {
        const childNode = getStateTreeNode(newValue)
        childNode.assertAlive()

        // the node lives here
        if (childNode.parent !== null && childNode.parent === parent) {
            childNode.setParent(parent, subpath)
            if (oldNode && oldNode !== childNode) oldNode.die()
            return childNode
        }
    }
    // there is old node and new one is a value/snapshot
    if (oldNode) {
        const childNode = childType.reconcile(oldNode, newValue)
        childNode.setParent(parent, subpath)
        return childNode
    }
    // nothing to do, create from scratch
    return childType.instantiate(parent, subpath, parent._environment, newValue)
}

// given a value
function areSame(oldNode: INode, newValue: any) {
    // the new value has the same node
    if (isStateTreeNode(newValue)) {
        return getStateTreeNode(newValue) === oldNode
    }
    // the provided value is the snapshot of the old node
    if (isMutable(newValue) && oldNode.snapshot === newValue) return true
    // new value is a snapshot with the correct identifier
    if (
        oldNode instanceof ObjectNode &&
        oldNode.identifier !== null &&
        oldNode.identifierAttribute &&
        isPlainObject(newValue) &&
        newValue[oldNode.identifierAttribute] === oldNode.identifier
    )
        return true
    return false
}

export function isArrayType<S, T>(type: any): type is IComplexType<S[], IObservableArray<T>> {
    return isType(type) && (type.flags & TypeFlags.Array) > 0
}<|MERGE_RESOLUTION|>--- conflicted
+++ resolved
@@ -53,22 +53,8 @@
         return this.subType.describe() + "[]"
     }
 
-<<<<<<< HEAD
-    createNewInstance = (childNodes: IChildNodesMap) => {
+    createNewInstance(childNodes: IChildNodesMap) {
         return observable.array(convertChildNodesToArray(childNodes), mobxShallow)
-    }
-
-    finalizeNewInstance = (node: INode, childNodes: IChildNodesMap) => {
-        const objectNode = node as ObjectNode
-        const instance = objectNode.storedValue as IObservableArray<any>
-        _getAdministration(instance).dehancer = objectNode.unbox
-        intercept(instance, change => this.willChange(change) as any)
-        observe(instance, this.didChange)
-=======
-    createNewInstance(childNodes: IChildNodesMap) {
-        const array = observable.array(convertChildNodesToArray(childNodes), mobxShallow)
-        addHiddenFinalProp(array, "toString", arrayToString)
-        return array
     }
 
     finalizeNewInstance(node: INode) {
@@ -78,7 +64,6 @@
         _getAdministration(instance).dehancer = objectNode.unbox
         intercept(instance, type.willChange as any)
         observe(instance, type.didChange)
->>>>>>> eca92858
     }
 
     instantiate(parent: ObjectNode | null, subpath: string, environment: any, snapshot: S): INode {
@@ -93,15 +78,6 @@
         )
     }
 
-<<<<<<< HEAD
-    initializeChildNodes(parent: INode, snapshot: S[] = []): IChildNodesMap {
-        const subType = this.subType
-        const environment = parent._environment
-        const result = {} as IChildNodesMap
-        snapshot.forEach((item, index) => {
-            const subpath = `${index}`
-            result[subpath] = subType.instantiate(parent, subpath, environment, item)
-=======
     initializeChildNodes(objNode: ObjectNode, snapshot: S[] = []): IChildNodesMap {
         const subType = (objNode.type as ArrayType<any, any>).subType
         const environment = objNode._environment
@@ -109,7 +85,6 @@
         snapshot.forEach((item, index) => {
             const subpath = `${index}`
             result[subpath] = subType.instantiate(objNode, subpath, environment, item)
->>>>>>> eca92858
         })
         return result
     }
