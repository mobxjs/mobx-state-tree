import { isObservableArray, $mobx, getAtom } from "mobx"

/**
 * @internal
 * @hidden
 */
declare const global: any

/**
 * @internal
 * @hidden
 */
export const EMPTY_ARRAY: ReadonlyArray<any> = Object.freeze([])

/**
 * @internal
 * @hidden
 */
export const EMPTY_OBJECT: {} = Object.freeze({})

/**
 * @internal
 * @hidden
 */
export const mobxShallow =
    typeof $mobx === "string" ? { deep: false } : { deep: false, proxy: false }
Object.freeze(mobxShallow)

export type IDisposer = () => void

/**
 * @internal
 * @hidden
 */
export function fail(message = "Illegal state"): never {
    throw new Error("[mobx-state-tree] " + message)
}

/**
 * @internal
 * @hidden
 */
export function identity<T>(_: T): T {
    return _
}

/**
 * @internal
 * @hidden
 */
export function noop() {}

/**
 * pollyfill (for IE) suggested in MDN:
 * https://developer.mozilla.org/en-US/docs/Web/JavaScript/Reference/Global_Objects/Number/isInteger
 * @internal
 * @hidden
 */
export const isInteger =
    Number.isInteger ||
    function(value: any) {
        return typeof value === "number" && isFinite(value) && Math.floor(value) === value
    }

/**
 * @internal
 * @hidden
 */
export function isArray(val: any): val is any[] {
    return !!(Array.isArray(val) || isObservableArray(val)) as boolean
}

/**
 * @internal
 * @hidden
 */
export function asArray<T>(val: undefined | null | T | T[] | ReadonlyArray<T>): T[] {
    if (!val) return (EMPTY_ARRAY as any) as T[]
    if (isArray(val)) return val as T[]
    return [val] as T[]
}

/**
 * @internal
 * @hidden
 */
export function extend<A, B>(a: A, b: B): A & B
/**
 * @internal
 * @hidden
 */
export function extend<A, B, C>(a: A, b: B, c: C): A & B & C
/**
 * @internal
 * @hidden
 */
export function extend<A, B, C, D>(a: A, b: B, c: C, d: D): A & B & C & D
/**
 * @internal
 * @hidden
 */
export function extend(a: any, ...b: any[]): any
/**
 * @internal
 * @hidden
 */
export function extend(a: any, ...b: any[]) {
    for (let i = 0; i < b.length; i++) {
        const current = b[i]
        for (let key in current) a[key] = current[key]
    }
    return a
}

/**
 * @internal
 * @hidden
 */
export function isPlainObject(value: any): value is any {
    if (value === null || typeof value !== "object") return false
    const proto = Object.getPrototypeOf(value)
    return proto === Object.prototype || proto === null
}

/**
 * @internal
 * @hidden
 */
export function isMutable(value: any) {
    return (
        value !== null &&
        typeof value === "object" &&
        !(value instanceof Date) &&
        !(value instanceof RegExp)
    )
}

/**
 * @internal
 * @hidden
 */
export function isPrimitive(
    value: any
): value is string | number | boolean | Date | null | undefined {
    if (value === null || value === undefined) return true
    if (
        typeof value === "string" ||
        typeof value === "number" ||
        typeof value === "boolean" ||
        value instanceof Date
    )
        return true
    return false
}

/**
 * @internal
 * @hidden
 * Freeze a value and return it (if not in production)
 */
export function freeze<T>(value: T): T {
    if (process.env.NODE_ENV === "production") return value
    return isPrimitive(value) || isObservableArray(value) ? value : Object.freeze(value)
}

/**
 * @internal
 * @hidden
 * Recursively freeze a value (if not in production)
 */
export function deepFreeze<T>(value: T): T {
    if (process.env.NODE_ENV === "production") return value
    freeze(value)

    if (isPlainObject(value)) {
        Object.keys(value).forEach(propKey => {
            if (
                !isPrimitive((value as any)[propKey]) &&
                !Object.isFrozen((value as any)[propKey])
            ) {
                deepFreeze((value as any)[propKey])
            }
        })
    }

    return value
}

/**
 * @internal
 * @hidden
 */
export function isSerializable(value: any) {
    return typeof value !== "function"
}

/**
 * @internal
 * @hidden
 */
export function addHiddenFinalProp(object: any, propName: string, value: any) {
    Object.defineProperty(object, propName, {
        enumerable: false,
        writable: false,
        configurable: true,
        value
    })
}

/**
 * @internal
 * @hidden
 */
export function addHiddenWritableProp(object: any, propName: string, value: any) {
    Object.defineProperty(object, propName, {
        enumerable: false,
        writable: true,
        configurable: true,
        value
    })
}

type ArgumentTypes<F extends Function> = F extends (...args: infer A) => any ? A : never

/**
 * @internal
 * @hidden
 */
class EventHandler<F extends Function> {
    private handlers: F[] = []

    get hasSubscribers(): boolean {
        return this.handlers.length > 0
    }

    register(fn: F, atTheBeginning = false): IDisposer {
        if (atTheBeginning) {
            this.handlers.unshift(fn)
        } else {
            this.handlers.push(fn)
        }
        return () => {
            this.unregister(fn)
        }
    }

    has(fn: F): boolean {
        return this.handlers.indexOf(fn) >= 0
    }

    unregister(fn: F) {
        const index = this.handlers.indexOf(fn)
        if (index >= 0) {
            this.handlers.splice(index, 1)
        }
    }

    clear() {
        this.handlers.length = 0
    }

    emit(...args: ArgumentTypes<F>) {
        // make a copy just in case it changes
        const handlers = this.handlers.slice()
        handlers.forEach(f => f(...args))
    }
}

/**
 * @internal
 * @hidden
 */
export class EventHandlers<E extends { [k: string]: Function }> {
    private eventHandlers?: { [k in keyof E]?: EventHandler<Function> }

    hasSubscribers(event: keyof E): boolean {
        const handler = this.eventHandlers && this.eventHandlers[event]
        return !!handler && handler!.hasSubscribers
    }

    register<N extends keyof E>(event: N, fn: E[N], atTheBeginning = false): IDisposer {
        if (!this.eventHandlers) {
            this.eventHandlers = {}
        }
        let handler = this.eventHandlers[event]
        if (!handler) {
            handler = this.eventHandlers[event] = new EventHandler()
        }
        return handler.register(fn, atTheBeginning)
    }

    has<N extends keyof E>(event: N, fn: E[N]): boolean {
        const handler = this.eventHandlers && this.eventHandlers[event]
        return !!handler && handler!.has(fn)
    }

    unregister<N extends keyof E>(event: N, fn: E[N]) {
        const handler = this.eventHandlers && this.eventHandlers[event]
        if (handler) {
            handler!.unregister(fn)
        }
    }

    clear<N extends keyof E>(event: N) {
        if (this.eventHandlers) {
            delete this.eventHandlers[event]
        }
    }

    clearAll() {
        this.eventHandlers = undefined
    }

    emit<N extends keyof E>(event: N, ...args: ArgumentTypes<E[N]>) {
        const handler = this.eventHandlers && this.eventHandlers[event]
        if (handler) {
            ;(handler!.emit as any)(...args)
        }
    }
}

const prototypeHasOwnProperty = Object.prototype.hasOwnProperty

/**
 * @internal
 * @hidden
 */
export function hasOwnProperty(object: Object, propName: string) {
    return prototypeHasOwnProperty.call(object, propName)
}

/**
 * @internal
 * @hidden
 */
export function argsToArray(args: IArguments): any[] {
    const res = new Array(args.length)
    for (let i = 0; i < args.length; i++) res[i] = args[i]
    return res
}

/**
 * @internal
 * @hidden
 */
export function invalidateComputed(target: any, propName: string) {
    const atom = getAtom(target, propName) as any
    atom.trackAndCompute()
}

/**
 * @internal
 * @hidden
 */
export type DeprecatedFunction = Function & { ids?: { [id: string]: true } }

/**
 * @internal
 * @hidden
 */
export const deprecated: DeprecatedFunction = function(id: string, message: string): void {
    // skip if running production
    if (process.env.NODE_ENV === "production") return
    // warn if hasn't been warned before
    if (deprecated.ids && !deprecated.ids.hasOwnProperty(id)) {
        warnError("Deprecation warning: " + message)
    }
    // mark as warned to avoid duplicate warn message
    if (deprecated.ids) deprecated.ids[id] = true
}
deprecated.ids = {}

/**
 * @internal
 * @hidden
 */
<<<<<<< HEAD
export function stringStartsWith(str: string, beginning: string) {
    return str.indexOf(beginning) === 0
=======
export function warnError(msg: string) {
    console.warn(new Error(`[mobx-state-tree] ${msg}`))
>>>>>>> aeecebbd
}<|MERGE_RESOLUTION|>--- conflicted
+++ resolved
@@ -352,6 +352,14 @@
  * @internal
  * @hidden
  */
+export function stringStartsWith(str: string, beginning: string) {
+    return str.indexOf(beginning) === 0
+}
+
+/**
+ * @internal
+ * @hidden
+ */
 export type DeprecatedFunction = Function & { ids?: { [id: string]: true } }
 
 /**
@@ -374,11 +382,6 @@
  * @internal
  * @hidden
  */
-<<<<<<< HEAD
-export function stringStartsWith(str: string, beginning: string) {
-    return str.indexOf(beginning) === 0
-=======
 export function warnError(msg: string) {
     console.warn(new Error(`[mobx-state-tree] ${msg}`))
->>>>>>> aeecebbd
 }