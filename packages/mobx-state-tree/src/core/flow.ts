import { argsToArray, fail, setImmediateWithFallback } from "../utils"
import {
    FunctionWithFlag,
    getCurrentActionContext,
    getNextActionId,
    getParentActionContext,
    IMiddlewareEventType,
    runWithActionContext
} from "./action"
<<<<<<< HEAD
import { argsToArray, setImmediateWithFallback, fail } from "../utils"
import { spawn } from "child_process"
=======
>>>>>>> 6a50d79a

/**
 * @hidden
 */
export type FlowReturn<R> = R extends Promise<infer T> ? T : R

/**
 * See [asynchronous actions](concepts/async-actions.md).
 *
 * @returns The flow as a promise.
 */
export function flow<R, Args extends any[]>(
    generator: (...args: Args) => Generator<PromiseLike<any>, R, any>
): (...args: Args) => Promise<FlowReturn<R>> {
    return createFlowSpawner(generator.name, generator) as any
}

/**
 * @deprecated Not needed since TS3.6.
 * Used for TypeScript to make flows that return a promise return the actual promise result.
 *
 * @param val
 * @returns
 */
export function castFlowReturn<T>(val: T): T {
    return val as any
}

/**
 * @experimental
 * experimental api - might change on minor/patch releases
 *
 * Convert a promise-returning function to a generator-returning one.
 * This is intended to allow for usage of `yield*` in async actions to
 * retain the promise return type.
 *
 * Example:
 * ```ts
 * function getDataAsync(input: string): Promise<number> { ... }
 * const getDataGen = toGeneratorFunction(getDataAsync);
 *
 * const someModel.actions(self => ({
 *   someAction: flow(function*() {
 *     // value is typed as number
 *     const value = yield* getDataGen("input value");
 *     ...
 *   })
 * }))
 * ```
 */
export function toGeneratorFunction<R, Args extends any[]>(p: (...args: Args) => Promise<R>) {
    return function* (...args: Args) {
        return (yield p(...args)) as R
    }
}

/**
 * @experimental
 * experimental api - might change on minor/patch releases
 *
 * Convert a promise to a generator yielding that promise
 * This is intended to allow for usage of `yield*` in async actions to
 * retain the promise return type.
 *
 * Example:
 * ```ts
 * function getDataAsync(input: string): Promise<number> { ... }
 *
 * const someModel.actions(self => ({
 *   someAction: flow(function*() {
 *     // value is typed as number
 *     const value = yield* toGenerator(getDataAsync("input value"));
 *     ...
 *   })
 * }))
 * ```
 */
export function* toGenerator<R>(p: Promise<R>) {
    return (yield p) as R
}

/**
 * @internal
 * @hidden
 */
export function createFlowSpawner(name: string, generator: FunctionWithFlag) {
    const spawner = function flowSpawner(this: any) {
        // Implementation based on https://github.com/tj/co/blob/master/index.js
        const runId = getNextActionId()
        const parentContext = getCurrentActionContext()!
        if (!parentContext) {
            throw fail("a mst flow must always have a parent context")
        }
        const parentActionContext = getParentActionContext(parentContext)
        if (!parentActionContext) {
            throw fail("a mst flow must always have a parent action context")
        }

        const contextBase = {
            name,
            id: runId,
            tree: parentContext.tree,
            context: parentContext.context,
            parentId: parentContext.id,
            allParentIds: [...parentContext.allParentIds, parentContext.id],
            rootId: parentContext.rootId,
            parentEvent: parentContext,
            parentActionEvent: parentActionContext
        }

        const args = arguments

        function wrap(fn: any, type: IMiddlewareEventType, arg: any) {
            fn.$mst_middleware = (spawner as any).$mst_middleware // pick up any middleware attached to the flow
            runWithActionContext(
                {
                    ...contextBase,
                    type,
                    args: [arg]
                },
                fn
            )
        }

        return new Promise(function (resolve, reject) {
            let gen: any
            const init = function asyncActionInit() {
                gen = generator.apply(null, arguments)
                onFulfilled(undefined) // kick off the flow
            }
            ;(init as any).$mst_middleware = (spawner as any).$mst_middleware

            runWithActionContext(
                {
                    ...contextBase,
                    type: "flow_spawn",
                    args: argsToArray(args)
                },
                init
            )

            function onFulfilled(res: any) {
                let ret
                try {
                    // prettier-ignore
                    wrap((r: any) => { ret = gen.next(r) }, "flow_resume", res)
                } catch (e) {
                    // prettier-ignore
                    setImmediateWithFallback(() => {
                        wrap((r: any) => { reject(e) }, "flow_throw", e)
                    })
                    return
                }
                next(ret)
                return
            }

            function onRejected(err: any) {
                let ret
                try {
                    // prettier-ignore
                    wrap((r: any) => { ret = gen.throw(r) }, "flow_resume_error", err) // or yieldError?
                } catch (e) {
                    // prettier-ignore
                    setImmediateWithFallback(() => {
                        wrap((r: any) => { reject(e) }, "flow_throw", e)
                    })
                    return
                }
                next(ret)
            }

            function next(ret: any) {
                if (ret.done) {
                    // prettier-ignore
                    setImmediateWithFallback(() => {
                        wrap((r: any) => { resolve(r) }, "flow_return", ret.value)
                    })
                    return
                }
                // TODO: support more type of values? See https://github.com/tj/co/blob/249bbdc72da24ae44076afd716349d2089b31c4c/index.js#L100
                if (!ret.value || typeof ret.value.then !== "function") {
                    // istanbul ignore next
                    throw fail("Only promises can be yielded to `async`, got: " + ret)
                }
                return ret.value.then(onFulfilled, onRejected)
            }
        })
    }
    ;(spawner as FunctionWithFlag)._isFlowAction = true
    return spawner
}<|MERGE_RESOLUTION|>--- conflicted
+++ resolved
@@ -7,11 +7,8 @@
     IMiddlewareEventType,
     runWithActionContext
 } from "./action"
-<<<<<<< HEAD
 import { argsToArray, setImmediateWithFallback, fail } from "../utils"
 import { spawn } from "child_process"
-=======
->>>>>>> 6a50d79a
 
 /**
  * @hidden
