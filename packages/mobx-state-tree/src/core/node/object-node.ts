--- conflicted
+++ resolved
@@ -2,15 +2,10 @@
 import {
     addHiddenFinalProp,
     addReadOnlyProp,
-<<<<<<< HEAD
+    ComplexType,
     convertChildNodesToArray,
     createActionInvoker,
     EMPTY_OBJECT,
-=======
-    ComplexType,
-    convertChildNodesToArray,
-    createActionInvoker,
->>>>>>> c4c272ce
     escapeJsonPath,
     extend,
     fail,
@@ -26,10 +21,6 @@
     invalidateComputed,
     IReversibleJsonPatch,
     isStateTreeNode,
-<<<<<<< HEAD
-    ModelType,
-=======
->>>>>>> c4c272ce
     NodeLifeCycle,
     registerEventHandler,
     resolveNodeByPathParts,
@@ -68,8 +59,6 @@
     }
 }
 
-const NOT_FILLED_REF = {}
-
 export class ObjectNode implements INode {
     nodeId = ++nextNodeId
     readonly type: IAnyType
@@ -109,12 +98,7 @@
     private _observableInstanceCreated: boolean = false
     private _childNodes: IChildNodesMap
     private _initialSnapshot: any
-<<<<<<< HEAD
-=======
     private _cachedInitialSnapshot: any = null
-    private _createNewInstance: ((initialValue: any) => any) | null
-    private _finalizeNewInstance: ((node: INode, initialValue: any) => void) | null
->>>>>>> c4c272ce
 
     constructor(
         type: IAnyType,
@@ -124,13 +108,7 @@
         initialSnapshot: any
     ) {
         this._environment = environment
-<<<<<<< HEAD
-        this._initialSnapshot = initialSnapshot
-=======
         this._initialSnapshot = freeze(initialSnapshot)
-        this._createNewInstance = createNewInstance
-        this._finalizeNewInstance = finalizeNewInstance
->>>>>>> c4c272ce
 
         this.type = type
         this.parent = parent
@@ -187,14 +165,7 @@
 
         this.finalizeCreation()
 
-<<<<<<< HEAD
         this._childNodes = EMPTY_OBJECT
-        this._initialSnapshot = null
-=======
-        this._childNodes = null
-        this._createNewInstance = null
-        this._finalizeNewInstance = null
->>>>>>> c4c272ce
     }
 
     /*
