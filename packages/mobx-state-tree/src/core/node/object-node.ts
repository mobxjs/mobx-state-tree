--- conflicted
+++ resolved
@@ -29,14 +29,11 @@
     getLivelinessChecking,
     normalizeIdentifier,
     ReferenceIdentifier,
-<<<<<<< HEAD
     IMiddlewareEvent,
     getCurrentActionContext,
     escapeJsonPath,
-    getPath
-=======
+    getPath,
     warnError
->>>>>>> aeecebbd
 } from "../../internal"
 import { joinJsonPath } from "../json-patch"
 
@@ -335,21 +332,11 @@
         return this.parent!.isRunningAction()
     }
 
-<<<<<<< HEAD
-    assertAlive(context: AssertAliveContext) {
+    assertAlive(context: AssertAliveContext): void {
         const livelinessChecking = getLivelinessChecking()
         if (!this.isAlive && livelinessChecking !== "ignore") {
             const error = this._getAssertAliveError(context)
             switch (livelinessChecking) {
-=======
-    assertAlive(): void {
-        if (!this.isAlive) {
-            const error = `You are trying to read or write to an object that is no longer part of a state tree. (Object type was '${
-                this.type.name
-            }'). Either detach nodes first, or don't use objects after removing / replacing them in the tree.`
-
-            switch (getLivelinessChecking()) {
->>>>>>> aeecebbd
                 case "error":
                     return fail(error)
                 case "warn":
@@ -358,7 +345,7 @@
         }
     }
 
-    private _getAssertAliveError(context: AssertAliveContext) {
+    private _getAssertAliveError(context: AssertAliveContext): string {
         const escapedPath = this.getEscapedPath(false) || this.pathUponDeath || ""
         const subpath = (context.subpath && escapeJsonPath(context.subpath)) || ""
 
@@ -373,11 +360,9 @@
             actionFullPath = actionPath + actionFullPath
         }
 
-        return new Error(
-            `[mobx-state-tree][error] You are trying to read or write to an object that is no longer part of a state tree. (Object type: '${
-                this.type.name
-            }', Path upon death: '${escapedPath}', Subpath: '${subpath}', Action: '${actionFullPath}'). Either detach nodes first, or don't use objects after removing / replacing them in the tree.`
-        )
+        return `You are trying to read or write to an object that is no longer part of a state tree. (Object type: '${
+            this.type.name
+        }', Path upon death: '${escapedPath}', Subpath: '${subpath}', Action: '${actionFullPath}'). Either detach nodes first, or don't use objects after removing / replacing them in the tree.`
     }
 
     getChildNode(subpath: string): INode {
