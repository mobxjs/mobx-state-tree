--- conflicted
+++ resolved
@@ -397,13 +397,8 @@
         return this.root.isProtectionEnabled
     }
 
-<<<<<<< HEAD
-    assertWritable(): void {
-        this.assertAlive()
-=======
-    assertWritable(context: AssertAliveContext) {
+    assertWritable(context: AssertAliveContext): void {
         this.assertAlive(context)
->>>>>>> 80a55297
         if (!this.isRunningAction() && this.isProtected) {
             throw fail(
                 `Cannot modify '${this}', the object is protected and can only be modified by using an action.`
