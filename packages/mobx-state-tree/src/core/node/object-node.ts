--- conflicted
+++ resolved
@@ -35,11 +35,8 @@
     AnyNode,
     IStateTreeNode,
     ArgumentTypes,
-<<<<<<< HEAD
-    getCurrentActionContext
-=======
+    getCurrentActionContext,
     IType
->>>>>>> 771c5ac3
 } from "../../internal"
 
 let nextNodeId = 1
