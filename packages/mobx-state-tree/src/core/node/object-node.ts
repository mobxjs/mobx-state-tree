--- conflicted
+++ resolved
@@ -502,15 +502,11 @@
             this.storedValue,
             "@APPLY_PATCHES",
             (patches: IJsonPatch[]) => {
-<<<<<<< HEAD
-                patches.forEach(patch => {
+                patches.forEach((patch) => {
                     if (!patch.path) {
                         self.type.applySnapshot(self, patch.value)
                         return
                     }
-=======
-                patches.forEach((patch) => {
->>>>>>> 8f3706d0
                     const parts = splitJsonPath(patch.path)
                     const node = resolveNodeByPathParts(self, parts.slice(0, -1)) as AnyObjectNode
                     node.applyPatchLocally(parts[parts.length - 1], patch)
