--- conflicted
+++ resolved
@@ -30,10 +30,6 @@
         this.type = type
         this.parent = parent
         this.subpath = subpath
-<<<<<<< HEAD
-=======
-        this.storedValue = createNewInstance(initialSnapshot)
->>>>>>> c4c272ce
 
         let sawException = true
         try {
