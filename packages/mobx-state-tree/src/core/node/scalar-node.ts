<<<<<<< HEAD
import { computed } from "mobx"
=======
import { observable } from "mobx"

>>>>>>> eca92858
import {
    INode,
    escapeJsonPath,
    fail,
    freeze,
    IType,
    NodeLifeCycle,
    noop,
    ObjectNode,
    invalidateComputed
} from "../../internal"

export class ScalarNode implements INode {
    readonly type: IType<any, any>
    readonly storedValue: any
<<<<<<< HEAD
    subpath: string = ""

    private readonly _parent: ObjectNode | null

=======
    readonly parent: ObjectNode | null
    @observable subpath: string = ""
>>>>>>> eca92858
    readonly _environment: any = undefined
    private state = NodeLifeCycle.INITIALIZING

    constructor(
        type: IType<any, any>,
        parent: ObjectNode | null,
        subpath: string,
        environment: any,
        initialSnapshot: any,
        createNewInstance: (initialValue: any) => any,
        finalizeNewInstance: (node: INode, initialValue: any) => void = noop
    ) {
        this.type = type
        this.subpath = subpath

<<<<<<< HEAD
        this._parent = parent
=======
        this.parent = parent
>>>>>>> eca92858
        this._environment = environment

        this.storedValue = createNewInstance(initialSnapshot)
        let sawException = true
        try {
            finalizeNewInstance(this, initialSnapshot)

            this.state = NodeLifeCycle.CREATED
            sawException = false
        } finally {
            if (sawException) {
                // short-cut to die the instance, to avoid the snapshot computed starting to throw...
                this.state = NodeLifeCycle.DEAD
            }
        }
    }

    /*
     * Returnes (escaped) path representation as string
     */
    @computed
    public get path(): string {
        if (!this.parent) return ""
        return this.parent.path + "/" + escapeJsonPath(this.subpath)
    }

    public get isRoot(): boolean {
        return this.parent === null
    }

    public get root(): ObjectNode {
        // future optimization: store root ref in the node and maintain it
        if (!this.parent) return fail(`This scalar node is not part of a tree`)
        return this.parent.root
    }

    setParent(newParent: INode | null, subpath: string | null = null) {
        if (this.parent !== newParent) fail(`Cannot change parent of immutable node`)
        if (this.subpath === subpath) return
        this.subpath = subpath || ""
        invalidateComputed(this, "path")
    }

    public get value(): any {
        return this.type.getValue(this)
    }

    public get snapshot() {
        const snapshot = this.type.getSnapshot(this)
        // avoid any external modification in dev mode
        return freeze(snapshot)
    }

    public get isAlive() {
        return this.state !== NodeLifeCycle.DEAD
    }

    toString(): string {
        return `${this.type.name}@${this.path || "<root>"}${this.isAlive ? "" : "[dead]"}`
    }

    die() {
        this.state = NodeLifeCycle.DEAD
    }
}<|MERGE_RESOLUTION|>--- conflicted
+++ resolved
@@ -1,9 +1,4 @@
-<<<<<<< HEAD
 import { computed } from "mobx"
-=======
-import { observable } from "mobx"
-
->>>>>>> eca92858
 import {
     INode,
     escapeJsonPath,
@@ -19,17 +14,12 @@
 export class ScalarNode implements INode {
     readonly type: IType<any, any>
     readonly storedValue: any
-<<<<<<< HEAD
+    readonly parent: ObjectNode | null
+
     subpath: string = ""
 
-    private readonly _parent: ObjectNode | null
-
-=======
-    readonly parent: ObjectNode | null
-    @observable subpath: string = ""
->>>>>>> eca92858
-    readonly _environment: any = undefined
     private state = NodeLifeCycle.INITIALIZING
+    _environment: any = undefined
 
     constructor(
         type: IType<any, any>,
@@ -41,14 +31,8 @@
         finalizeNewInstance: (node: INode, initialValue: any) => void = noop
     ) {
         this.type = type
+        this.parent = parent
         this.subpath = subpath
-
-<<<<<<< HEAD
-        this._parent = parent
-=======
-        this.parent = parent
->>>>>>> eca92858
-        this._environment = environment
 
         this.storedValue = createNewInstance(initialSnapshot)
         let sawException = true
