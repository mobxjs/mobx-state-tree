import {
    IType,
    fail,
    ObjectNode,
    splitJsonPath,
    joinJsonPath,
    ScalarNode,
<<<<<<< HEAD
    IChildNodesMap
=======
    IAnyType
>>>>>>> 881e7d8e
} from "../../internal"

export enum NodeLifeCycle {
    INITIALIZING, // setting up
    CREATED, // afterCreate has run
    FINALIZED, // afterAttach has run
    DETACHING, // being detached from the tree
    DEAD // no coming back from this one
}

export interface INode {
    readonly type: IAnyType
    readonly storedValue: any
    readonly path: string
    readonly isRoot: boolean
    readonly parent: ObjectNode | null
    readonly root: ObjectNode
    readonly _environment: any
    subpath: string

    isAlive: boolean
    readonly value: any
    readonly snapshot: any

    setParent(newParent: ObjectNode | null, subpath?: string | null): void
    die(): void
}

export type IStateTreeNode = {
    readonly $treenode?: any
}

export interface IMembers {
    properties: { [name: string]: IAnyType }
    actions: Object
    views: Object
    volatile: Object
}

/**
 * Returns true if the given value is a node in a state tree.
 * More precisely, that is, if the value is an instance of a
 * `types.model`, `types.array` or `types.map`.
 *
 * @export
 * @param {*} value
 * @returns {value is IStateTreeNode}
 */
export function isStateTreeNode(value: any): value is IStateTreeNode {
    return !!(value && value.$treenode)
}

export function getStateTreeNode(value: IStateTreeNode): ObjectNode {
    if (isStateTreeNode(value)) return value.$treenode!
    else return fail(`Value ${value} is no MST Node`)
}

export function canAttachNode(value: any) {
    return (
        value &&
        typeof value === "object" &&
        !(value instanceof Date) &&
        !isStateTreeNode(value) &&
        !Object.isFrozen(value)
    )
}

export function toJSON(this: IStateTreeNode) {
    return getStateTreeNode(this).snapshot
}

const doubleDot = (_: any) => ".."

export function getRelativePathBetweenNodes(base: ObjectNode, target: ObjectNode): string {
    // PRE condition target is (a child of) base!
    if (base.root !== target.root)
        fail(
            `Cannot calculate relative path: objects '${base}' and '${target}' are not part of the same object tree`
        )

    const baseParts = splitJsonPath(base.path)
    const targetParts = splitJsonPath(target.path)
    let common = 0
    for (; common < baseParts.length; common++) {
        if (baseParts[common] !== targetParts[common]) break
    }
    // TODO: assert that no targetParts paths are "..", "." or ""!
    return (
        baseParts
            .slice(common)
            .map(doubleDot)
            .join("/") + joinJsonPath(targetParts.slice(common))
    )
}

export function resolveNodeByPath(base: ObjectNode, pathParts: string): INode
export function resolveNodeByPath(
    base: ObjectNode,
    pathParts: string,
    failIfResolveFails: boolean
): INode | undefined
export function resolveNodeByPath(
    base: ObjectNode,
    path: string,
    failIfResolveFails: boolean = true
): INode | undefined {
    return resolveNodeByPathParts(base, splitJsonPath(path), failIfResolveFails)
}

export function resolveNodeByPathParts(base: ObjectNode, pathParts: string[]): INode
export function resolveNodeByPathParts(
    base: ObjectNode,
    pathParts: string[],
    failIfResolveFails: boolean
): INode | undefined
export function resolveNodeByPathParts(
    base: ObjectNode,
    pathParts: string[],
    failIfResolveFails: boolean = true
): INode | undefined {
    // counter part of getRelativePath
    // note that `../` is not part of the JSON pointer spec, which is actually a prefix format
    // in json pointer: "" = current, "/a", attribute a, "/" is attribute "" etc...
    // so we treat leading ../ apart...
    let current: INode | null = base
    for (let i = 0; i < pathParts.length; i++) {
        const part = pathParts[i]
        if (part === "") {
            current = current!.root
            continue
        } else if (part === "..") {
            current = current!.parent
            if (current) continue // not everything has a parent
        } else if (part === "." || part === "") {
            // '/bla' or 'a//b' splits to empty strings
            continue
        } else if (current) {
            if (current instanceof ScalarNode) {
                // check if the value of a scalar resolves to a state tree node (e.g. references)
                // then we can continue resolving...
                try {
                    const value = current.value
                    if (isStateTreeNode(value)) {
                        current = getStateTreeNode(value)
                        // fall through
                    }
                } catch (e) {
                    if (!failIfResolveFails) {
                        return undefined
                    }
                    throw e
                }
            }
            if (current instanceof ObjectNode) {
                const subType = current.getChildType(part)
                if (subType) {
                    current = current.getChildNode(part)
                    if (current) continue
                }
            }
        }
        if (failIfResolveFails)
            return fail(
                `Could not resolve '${part}' in path '${joinJsonPath(pathParts.slice(0, i)) ||
                    "/"}' while resolving '${joinJsonPath(pathParts)}'`
            )
        else return undefined
    }
    return current!
}

export function convertChildNodesToArray(childNodes: IChildNodesMap | null): INode[] {
    if (!childNodes) return []

    const keys = Object.keys(childNodes)
    if (!keys.length) return []

    const result = new Array(keys.length) as INode[]
    keys.forEach((key, index) => {
        result[index] = childNodes![key]
    })
    return result
}<|MERGE_RESOLUTION|>--- conflicted
+++ resolved
@@ -5,11 +5,8 @@
     splitJsonPath,
     joinJsonPath,
     ScalarNode,
-<<<<<<< HEAD
-    IChildNodesMap
-=======
+    IChildNodesMap,
     IAnyType
->>>>>>> 881e7d8e
 } from "../../internal"
 
 export enum NodeLifeCycle {
