import {
    fail,
    ObjectNode,
    splitJsonPath,
    joinJsonPath,
    ScalarNode,
    IChildNodesMap,
    EMPTY_ARRAY,
    INode
} from "../../internal"

/**
 * @internal
 * @hidden
 */
export enum NodeLifeCycle {
    INITIALIZING, // setting up
    CREATED, // afterCreate has run
    FINALIZED, // afterAttach has run
    DETACHING, // being detached from the tree
    DEAD // no coming back from this one
}

/**
 * Common interface that represents a node instance.
 * @hidden
 */
export interface IStateTreeNode<C = any, S = any> {
    readonly $treenode?: any
    // fake, will never be present, just for typing
    // we use this weird trick to allow reference types to work
    readonly "!!types"?: [C, S] | [any, any]
}

type Omit<T, K> = Pick<T, Exclude<keyof T, K>>

/** @hidden */
export type RedefineIStateTreeNode<T, STN extends IAnyStateTreeNode> = T extends IAnyStateTreeNode
    ? Omit<T, "!!types"> & STN
    : T

/** @hidden */
export type ExtractNodeC<T> = T extends IStateTreeNode<infer C, any> ? C : never

/** @hidden */
export type ExtractNodeS<T> = T extends IStateTreeNode<any, infer S> ? S : never

/**
 * Represents any state tree node instance.
 * @hidden
 */
export interface IAnyStateTreeNode extends IStateTreeNode<any, any> {}

/**
 * Returns true if the given value is a node in a state tree.
 * More precisely, that is, if the value is an instance of a
 * `types.model`, `types.array` or `types.map`.
 *
 * @param value
 * @returns true if the value is a state tree node.
 */
export function isStateTreeNode<C = any, S = any>(value: any): value is IStateTreeNode<C, S> {
    return !!(value && value.$treenode)
}

/**
 * @internal
 * @hidden
 */
export function getStateTreeNode(value: IAnyStateTreeNode): ObjectNode {
    if (isStateTreeNode(value)) return value.$treenode!
    else throw fail(`Value ${value} is no MST Node`)
}

/**
 * @internal
 * @hidden
 */
export function getStateTreeNodeSafe(value: IAnyStateTreeNode): ObjectNode {
    return (value && value.$treenode) || null
}

/**
 * @internal
 * @hidden
 */
export function canAttachNode(value: any) {
    return (
        value &&
        typeof value === "object" &&
        !(value instanceof Date) &&
        !isStateTreeNode(value) &&
        !Object.isFrozen(value)
    )
}

/**
 * @internal
 * @hidden
 */
export function toJSON<S>(this: IStateTreeNode<any, S>): S {
    return getStateTreeNode(this).snapshot
}

const doubleDot = (_: any) => ".."

/**
 * @internal
 * @hidden
 */
export function getRelativePathBetweenNodes(base: ObjectNode, target: ObjectNode): string {
    // PRE condition target is (a child of) base!
<<<<<<< HEAD
    if (base.root !== target.root)
        throw fail(
=======
    if (base.root !== target.root) {
        return fail(
>>>>>>> 80a55297
            `Cannot calculate relative path: objects '${base}' and '${target}' are not part of the same object tree`
        )
    }

    const baseParts = splitJsonPath(base.path)
    const targetParts = splitJsonPath(target.path)
    let common = 0
    for (; common < baseParts.length; common++) {
        if (baseParts[common] !== targetParts[common]) break
    }
    // TODO: assert that no targetParts paths are "..", "." or ""!
    return (
        baseParts
            .slice(common)
            .map(doubleDot)
            .join("/") + joinJsonPath(targetParts.slice(common))
    )
}

/**
 * @internal
 * @hidden
 */
export function resolveNodeByPath(
    base: ObjectNode,
    path: string,
    failIfResolveFails: boolean = true
): INode | undefined {
    return resolveNodeByPathParts(base, splitJsonPath(path), failIfResolveFails)
}

/**
 * @internal
 * @hidden
 */
export function resolveNodeByPathParts(
    base: ObjectNode,
    pathParts: string[],
    failIfResolveFails: boolean = true
): INode | undefined {
    let current: INode | null = base

    for (let i = 0; i < pathParts.length; i++) {
        const part = pathParts[i]
        if (part === "..") {
            current = current!.parent
            if (current) continue // not everything has a parent
        } else if (part === ".") {
            continue
        } else if (current) {
            if (current instanceof ScalarNode) {
                // check if the value of a scalar resolves to a state tree node (e.g. references)
                // then we can continue resolving...
                try {
                    const value = current.value
                    if (isStateTreeNode(value)) {
                        current = getStateTreeNode(value)
                        // fall through
                    }
                } catch (e) {
                    if (!failIfResolveFails) {
                        return undefined
                    }
                    throw e
                }
            }
            if (current instanceof ObjectNode) {
                const subType = current.getChildType(part)
                if (subType) {
                    current = current.getChildNode(part)
                    if (current) continue
                }
            }
        }
        if (failIfResolveFails)
            throw fail(
                `Could not resolve '${part}' in path '${joinJsonPath(pathParts.slice(0, i)) ||
                    "/"}' while resolving '${joinJsonPath(pathParts)}'`
            )
        else return undefined
    }
    return current!
}

/**
 * @internal
 * @hidden
 */
export function convertChildNodesToArray(childNodes: IChildNodesMap | null): INode[] {
    if (!childNodes) return EMPTY_ARRAY as INode[]

    const keys = Object.keys(childNodes)
    if (!keys.length) return EMPTY_ARRAY as INode[]

    const result = new Array(keys.length) as INode[]
    keys.forEach((key, index) => {
        result[index] = childNodes![key]
    })
    return result
}<|MERGE_RESOLUTION|>--- conflicted
+++ resolved
@@ -110,13 +110,8 @@
  */
 export function getRelativePathBetweenNodes(base: ObjectNode, target: ObjectNode): string {
     // PRE condition target is (a child of) base!
-<<<<<<< HEAD
-    if (base.root !== target.root)
+    if (base.root !== target.root) {
         throw fail(
-=======
-    if (base.root !== target.root) {
-        return fail(
->>>>>>> 80a55297
             `Cannot calculate relative path: objects '${base}' and '${target}' are not part of the same object tree`
         )
     }
