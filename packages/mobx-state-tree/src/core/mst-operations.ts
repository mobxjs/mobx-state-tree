import { IObservableArray, ObservableMap, isObservable, isComputed } from "mobx"

/**
 * Returns the _actual_ type of the given tree node. (Or throws)
 *
 * @export
 * @param {IStateTreeNode} object
 * @returns {IType<S, T>}
 */
export function getType<S, T>(object: IStateTreeNode): IType<S, T> {
    return getStateTreeNode(object).type
}

/**
 * Returns the _declared_ type of the given sub property of an object, array or map.
 *
 * @example
 * const Box = types.model({ x: 0, y: 0 })
 * const box = Box.create()
 *
 * console.log(getChildType(box, "x").name) // 'number'
 *
 * @export
 * @param {IStateTreeNode} object
 * @param {string} child
 * @returns {IType<any, any>}
 */
export function getChildType(object: IStateTreeNode, child: string): IType<any, any> {
    return getStateTreeNode(object).getChildType(child)
}

/**
 * Registers a function that will be invoked for each mutation that is applied to the provided model instance, or to any of its children.
 * See [patches](https://github.com/mobxjs/mobx-state-tree#patches) for more details. onPatch events are emitted immediately and will not await the end of a transaction.
 * Patches can be used to deep observe a model tree.
 *
 * @export
 * @param {Object} target the model instance from which to receive patches
 * @param {(patch: IJsonPatch, reversePatch) => void} callback the callback that is invoked for each patch. The reversePatch is a patch that would actually undo the emitted patch
 * @param {includeOldValue} boolean if oldValue is included in the patches, they can be inverted. However patches will become much bigger and might not be suitable for efficient transport
 * @returns {IDisposer} function to remove the listener
 */
export function onPatch(
    target: IStateTreeNode,
    callback: (patch: IJsonPatch, reversePatch: IJsonPatch) => void
): IDisposer {
    // check all arguments
    if (process.env.NODE_ENV !== "production") {
        if (!isStateTreeNode(target))
            fail("expected first argument to be a mobx-state-tree node, got " + target + " instead")
        if (typeof callback !== "function")
            fail("expected second argument to be a function, got " + callback + " instead")
    }
    return getStateTreeNode(target).onPatch(callback)
}

export function onSnapshot<S>(
    target: ObservableMap<S>,
    callback: (snapshot: { [key: string]: S }) => void
): IDisposer
export function onSnapshot<S>(
    target: IObservableArray<S>,
    callback: (snapshot: S[]) => void
): IDisposer
export function onSnapshot<S>(target: ISnapshottable<S>, callback: (snapshot: S) => void): IDisposer
/**
 * Registers a function that is invoked whenever a new snapshot for the given model instance is available.
 * The listener will only be fire at the and of the current MobX (trans)action.
 * See [snapshots](https://github.com/mobxjs/mobx-state-tree#snapshots) for more details.
 *
 * @export
 * @param {Object} target
 * @param {(snapshot: any) => void} callback
 * @returns {IDisposer}
 */
export function onSnapshot<S>(
    target: ISnapshottable<S>,
    callback: (snapshot: S) => void
): IDisposer {
    // check all arguments
    if (process.env.NODE_ENV !== "production") {
        if (!isStateTreeNode(target))
            fail("expected first argument to be a mobx-state-tree node, got " + target + " instead")
        if (typeof callback !== "function")
            fail("expected second argument to be a function, got " + callback + " instead")
    }
    return getStateTreeNode(target).onSnapshot(callback)
}

/**
 * Applies a JSON-patch to the given model instance or bails out if the patch couldn't be applied
 * See [patches](https://github.com/mobxjs/mobx-state-tree#patches) for more details.
 *
 * Can apply a single past, or an array of patches.
 *
 * @export
 * @param {Object} target
 * @param {IJsonPatch} patch
 * @returns
 */
export function applyPatch(target: IStateTreeNode, patch: IJsonPatch | IJsonPatch[]) {
    // check all arguments
    if (process.env.NODE_ENV !== "production") {
        if (!isStateTreeNode(target))
            fail("expected first argument to be a mobx-state-tree node, got " + target + " instead")
        if (typeof patch !== "object")
            fail("expected second argument to be an object or array, got " + patch + " instead")
    }
    getStateTreeNode(target).applyPatches(asArray(patch))
}

export interface IPatchRecorder {
    patches: ReadonlyArray<IJsonPatch>
    inversePatches: ReadonlyArray<IJsonPatch>
    stop(): any
    replay(target?: IStateTreeNode): any
    undo(target?: IStateTreeNode): void
}

/**
 * Small abstraction around `onPatch` and `applyPatch`, attaches a patch listener to a tree and records all the patches.
 * Returns an recorder object with the following signature:
 *
 * @example
 * export interface IPatchRecorder {
 *      // the recorded patches
 *      patches: IJsonPatch[]
 *      // the inverse of the recorded patches
 *      inversePatches: IJsonPatch[]
 *      // stop recording patches
 *      stop(target?: IStateTreeNode): any
 *      // resume recording patches
 *      resume()
 *      // apply all the recorded patches on the given target (the original subject if omitted)
 *      replay(target?: IStateTreeNode): any
 *      // reverse apply the recorded patches on the given target  (the original subject if omitted)
 *      // stops the recorder if not already stopped
 *      undo(): void
 * }
 *
 * @export
 * @param {IStateTreeNode} subject
 * @returns {IPatchRecorder}
 */
export function recordPatches(subject: IStateTreeNode): IPatchRecorder {
    // check all arguments
    if (process.env.NODE_ENV !== "production") {
        if (!isStateTreeNode(subject))
            fail(
                "expected first argument to be a mobx-state-tree node, got " + subject + " instead"
            )
    }

    let disposer: IDisposer | null = null
    function resume() {
        if (disposer) return
        disposer = onPatch(subject, (patch, inversePatch) => {
            recorder.rawPatches.push([patch, inversePatch])
        })
    }

    let recorder = {
        rawPatches: [] as [IJsonPatch, IJsonPatch][],
        get patches() {
            return this.rawPatches.map(([a]) => a)
        },
        get inversePatches() {
            return this.rawPatches.map(([_, b]) => b)
        },
        stop() {
            if (disposer) disposer()
            disposer = null
        },
        resume,
        replay(target?: IStateTreeNode) {
            applyPatch(target || subject, recorder.patches)
        },
        undo(target?: IStateTreeNode) {
            applyPatch(target || subject, recorder.inversePatches.slice().reverse())
        }
    }
    resume()
    return recorder
}

/**
 * The inverse of `unprotect`
 *
 * @export
 * @param {IStateTreeNode} target
 *
 */
export function protect(target: IStateTreeNode) {
    // check all arguments
    if (process.env.NODE_ENV !== "production") {
        if (!isStateTreeNode(target))
            fail("expected first argument to be a mobx-state-tree node, got " + target + " instead")
    }
    const node = getStateTreeNode(target)
    if (!node.isRoot) fail("`protect` can only be invoked on root nodes")
    node.isProtectionEnabled = true
}

/**
 * By default it is not allowed to directly modify a model. Models can only be modified through actions.
 * However, in some cases you don't care about the advantages (like replayability, traceability, etc) this yields.
 * For example because you are building a PoC or don't have any middleware attached to your tree.
 *
 * In that case you can disable this protection by calling `unprotect` on the root of your tree.
 *
 * @example
 * const Todo = types.model({
 *     done: false
 * }).actions(self => ({
 *     toggle() {
 *         self.done = !self.done
 *     }
 * }))
 *
 * const todo = Todo.create()
 * todo.done = true // throws!
 * todo.toggle() // OK
 * unprotect(todo)
 * todo.done = false // OK
 */
export function unprotect(target: IStateTreeNode) {
    // check all arguments
    if (process.env.NODE_ENV !== "production") {
        if (!isStateTreeNode(target))
            fail("expected first argument to be a mobx-state-tree node, got " + target + " instead")
    }
    const node = getStateTreeNode(target)
    if (!node.isRoot) fail("`unprotect` can only be invoked on root nodes")
    node.isProtectionEnabled = false
}

/**
 * Returns true if the object is in protected mode, @see protect
 */
export function isProtected(target: IStateTreeNode): boolean {
    return getStateTreeNode(target).isProtected
}

/**
 * Applies a snapshot to a given model instances. Patch and snapshot listeners will be invoked as usual.
 *
 * @export
 * @param {Object} target
 * @param {Object} snapshot
 * @returns
 */
export function applySnapshot<S, T>(target: IStateTreeNode, snapshot: S) {
    // check all arguments
    if (process.env.NODE_ENV !== "production") {
        if (!isStateTreeNode(target))
            fail("expected first argument to be a mobx-state-tree node, got " + target + " instead")
    }
    return getStateTreeNode(target).applySnapshot(snapshot)
}

export function getSnapshot<S>(target: ObservableMap<S>): { [key: string]: S }
export function getSnapshot<S>(target: IObservableArray<S>): S[]
export function getSnapshot<S>(target: ISnapshottable<S>): S
/**
 * Calculates a snapshot from the given model instance. The snapshot will always reflect the latest state but use
 * structural sharing where possible. Doesn't require MobX transactions to be completed.
 *
 * @export
 * @param {Object} target
 * @returns {*}
 */
export function getSnapshot<S>(target: ISnapshottable<S>): S {
    // check all arguments
    if (process.env.NODE_ENV !== "production") {
        if (!isStateTreeNode(target))
            fail("expected first argument to be a mobx-state-tree node, got " + target + " instead")
    }
    return getStateTreeNode(target).snapshot
}

/**
 * Given a model instance, returns `true` if the object has a parent, that is, is part of another object, map or array
 *
 * @export
 * @param {Object} target
 * @param {number} depth = 1, how far should we look upward?
 * @returns {boolean}
 */
export function hasParent(target: IStateTreeNode, depth: number = 1): boolean {
    // check all arguments
    if (process.env.NODE_ENV !== "production") {
        if (!isStateTreeNode(target))
            fail("expected first argument to be a mobx-state-tree node, got " + target + " instead")
        if (typeof depth !== "number")
            fail("expected second argument to be a number, got " + depth + " instead")
        if (depth < 0) fail(`Invalid depth: ${depth}, should be >= 1`)
    }
    let parent: INode | null = getStateTreeNode(target).parent
    while (parent) {
        if (--depth === 0) return true
        parent = parent.parent
    }
    return false
}

export function getParent(target: IStateTreeNode, depth?: number): any & IStateTreeNode
export function getParent<T>(target: IStateTreeNode, depth?: number): T & IStateTreeNode
/**
 * Returns the immediate parent of this object, or null.
 *
 * Note that the immediate parent can be either an object, map or array, and
 * doesn't necessarily refer to the parent model
 *
 * @export
 * @param {Object} target
 * @param {number} depth = 1, how far should we look upward?
 * @returns {*}
 */
export function getParent<T>(target: IStateTreeNode, depth = 1): T & IStateTreeNode {
    // check all arguments
    if (process.env.NODE_ENV !== "production") {
        if (!isStateTreeNode(target))
            fail("expected first argument to be a mobx-state-tree node, got " + target + " instead")
        if (typeof depth !== "number")
            fail("expected second argument to be a number, got " + depth + " instead")
        if (depth < 0) fail(`Invalid depth: ${depth}, should be >= 1`)
    }
    let d = depth
    let parent: INode | null = getStateTreeNode(target).parent
    while (parent) {
        if (--d === 0) return parent.storedValue
        parent = parent.parent
    }
    return fail(`Failed to find the parent of ${getStateTreeNode(target)} at depth ${depth}`)
}

export function getRoot(target: IStateTreeNode): any & IStateTreeNode
export function getRoot<T>(target: IStateTreeNode): T & IStateTreeNode
/**
 * Given an object in a model tree, returns the root object of that tree
 *
 * @export
 * @param {Object} target
 * @returns {*}
 */
export function getRoot(target: IStateTreeNode): IStateTreeNode {
    // check all arguments
    if (process.env.NODE_ENV !== "production") {
        if (!isStateTreeNode(target))
            fail("expected first argument to be a mobx-state-tree node, got " + target + " instead")
    }
    return getStateTreeNode(target).root.storedValue
}

/**
 * Returns the path of the given object in the model tree
 *
 * @export
 * @param {Object} target
 * @returns {string}
 */
export function getPath(target: IStateTreeNode): string {
    // check all arguments
    if (process.env.NODE_ENV !== "production") {
        if (!isStateTreeNode(target))
            fail("expected first argument to be a mobx-state-tree node, got " + target + " instead")
    }
    return getStateTreeNode(target).path
}

/**
 * Returns the path of the given object as unescaped string array
 *
 * @export
 * @param {Object} target
 * @returns {string[]}
 */
export function getPathParts(target: IStateTreeNode): string[] {
    // check all arguments
    if (process.env.NODE_ENV !== "production") {
        if (!isStateTreeNode(target))
            fail("expected first argument to be a mobx-state-tree node, got " + target + " instead")
    }
    return splitJsonPath(getStateTreeNode(target).path)
}

/**
 * Returns true if the given object is the root of a model tree
 *
 * @export
 * @param {Object} target
 * @returns {boolean}
 */
export function isRoot(target: IStateTreeNode): boolean {
    // check all arguments
    if (process.env.NODE_ENV !== "production") {
        if (!isStateTreeNode(target))
            fail("expected first argument to be a mobx-state-tree node, got " + target + " instead")
    }
    return getStateTreeNode(target).isRoot
}

/**
 * Resolves a path relatively to a given object.
 * Returns undefined if no value can be found.
 *
 * @export
 * @param {Object} target
 * @param {string} path - escaped json path
 * @returns {*}
 */
export function resolvePath(target: IStateTreeNode, path: string): IStateTreeNode | any {
    // check all arguments
    if (process.env.NODE_ENV !== "production") {
        if (!isStateTreeNode(target))
            fail("expected first argument to be a mobx-state-tree node, got " + target + " instead")
        if (typeof path !== "string")
            fail("expected second argument to be a number, got " + path + " instead")
    }
    const node = resolveNodeByPath(getStateTreeNode(target), path)
    return node ? node.value : undefined
}

/**
 * Resolves a model instance given a root target, the type and the identifier you are searching for.
 * Returns undefined if no value can be found.
 *
 * @export
 * @param {IType<any, any>} type
 * @param {IStateTreeNode} target
 * @param {(string | number)} identifier
 * @returns {*}
 */
export function resolveIdentifier(
    type: IType<any, any>,
    target: IStateTreeNode,
    identifier: string | number
): any {
    // check all arguments
    if (process.env.NODE_ENV !== "production") {
        if (!isType(type))
            fail("expected first argument to be a mobx-state-tree type, got " + type + " instead")
        if (!isStateTreeNode(target))
            fail(
                "expected second argument to be a mobx-state-tree node, got " + target + " instead"
            )
        if (!(typeof identifier === "string" || typeof identifier === "number"))
            fail("expected third argument to be a string or number, got " + identifier + " instead")
    }
    const node = getStateTreeNode(target).root.identifierCache!.resolve(type, "" + identifier)
    return node ? node.value : undefined
}

/**
 * Returns the identifier of the target node.
 *
 * @export
 * @param {IStateTreeNode} target
  * @returns {(string | null)}
 */
export function getIdentifier(target: IStateTreeNode): string | null {
    // check all arguments

    if (process.env.NODE_ENV !== "production") {
        if (!isStateTreeNode(target))
            fail("expected first argument to be a mobx-state-tree node, got " + target + " instead")
    }

    return getStateTreeNode(target).identifier
}

/**
 *
 *
 * @export
 * @param {Object} target
 * @param {string} path
 * @returns {*}
 */
export function tryResolve(target: IStateTreeNode, path: string): IStateTreeNode | any {
    // check all arguments
    if (process.env.NODE_ENV !== "production") {
        if (!isStateTreeNode(target))
            fail("expected first argument to be a mobx-state-tree node, got " + target + " instead")
        if (typeof path !== "string")
            fail("expected second argument to be a string, got " + path + " instead")
    }
    const node = resolveNodeByPath(getStateTreeNode(target), path, false)
    if (node === undefined) return undefined
    return node ? node.value : undefined
}

/**
 * Given two state tree nodes that are part of the same tree,
 * returns the shortest jsonpath needed to navigate from the one to the other
 *
 * @export
 * @param {IStateTreeNode} base
 * @param {IStateTreeNode} target
 * @returns {string}
 */
export function getRelativePath(base: IStateTreeNode, target: IStateTreeNode): string {
    // check all arguments
    if (process.env.NODE_ENV !== "production") {
        if (!isStateTreeNode(target))
            fail(
                "expected second argument to be a mobx-state-tree node, got " + target + " instead"
            )

        if (!isStateTreeNode(base))
            fail("expected first argument to be a mobx-state-tree node, got " + base + " instead")
    }
    return getRelativePathBetweenNodes(getStateTreeNode(base), getStateTreeNode(target))
}

/**
 * Returns a deep copy of the given state tree node as new tree.
 * Short hand for `snapshot(x) = getType(x).create(getSnapshot(x))`
 *
 * _Tip: clone will create a literal copy, including the same identifiers. To modify identifiers etc during cloning, don't use clone but take a snapshot of the tree, modify it, and create new instance_
 *
 * @export
 * @template T
 * @param {T} source
 * @param {boolean | any} keepEnvironment indicates whether the clone should inherit the same environment (`true`, the default), or not have an environment (`false`). If an object is passed in as second argument, that will act as the environment for the cloned tree.
 * @returns {T}
 */
export function clone<T extends IStateTreeNode>(
    source: T,
    keepEnvironment: boolean | any = true
): T {
    // check all arguments
    if (process.env.NODE_ENV !== "production") {
        if (!isStateTreeNode(source))
            fail("expected first argument to be a mobx-state-tree node, got " + source + " instead")
    }
    const node = getStateTreeNode(source)
    return node.type.create(
        node.snapshot,
        keepEnvironment === true
            ? node.root._environment
            : keepEnvironment === false ? undefined : keepEnvironment
    ) as T // it's an object or something else
}

/**
 * Removes a model element from the state tree, and let it live on as a new state tree
 */
export function detach<T extends IStateTreeNode>(target: T): T {
    // check all arguments
    if (process.env.NODE_ENV !== "production") {
        if (!isStateTreeNode(target))
            fail("expected first argument to be a mobx-state-tree node, got " + target + " instead")
    }
    getStateTreeNode(target).detach()
    return target
}

/**
 * Removes a model element from the state tree, and mark it as end-of-life; the element should not be used anymore
 */
export function destroy(target: IStateTreeNode) {
    // check all arguments
    if (process.env.NODE_ENV !== "production") {
        if (!isStateTreeNode(target))
            fail("expected first argument to be a mobx-state-tree node, got " + target + " instead")
    }
    const node = getStateTreeNode(target)
    if (node.isRoot) node.die()
    else node.parent!.removeChild(node.subpath)
}

/**
 * Returns true if the given state tree node is not killed yet.
 * This means that the node is still a part of a tree, and that `destroy`
 * has not been called. If a node is not alive anymore, the only thing one can do with it
 * is requesting it's last path and snapshot
 *
 * @export
 * @param {IStateTreeNode} target
 * @returns {boolean}
 */
export function isAlive(target: IStateTreeNode): boolean {
    // check all arguments
    if (process.env.NODE_ENV !== "production") {
        if (!isStateTreeNode(target))
            fail("expected first argument to be a mobx-state-tree node, got " + target + " instead")
    }
    return getStateTreeNode(target).isAlive
}

/**
 * Use this utility to register a function that should be called whenever the
 * targeted state tree node is destroyed. This is a useful alternative to managing
 * cleanup methods yourself using the `beforeDestroy` hook.
 *
 * @example
 * const Todo = types.model({
 *   title: types.string
 * }).actions(self => ({
 *   afterCreate() {
 *     const autoSaveDisposer = reaction(
 *       () => getSnapshot(self),
 *       snapshot => sendSnapshotToServerSomehow(snapshot)
 *     )
 *     // stop sending updates to server if this
 *     // instance is destroyed
 *     addDisposer(self, autoSaveDisposer)
 *   }
 * }))
 *
 * @export
 * @param {IStateTreeNode} target
 * @param {() => void} disposer
 */
export function addDisposer(target: IStateTreeNode, disposer: () => void) {
    // check all arguments
    if (process.env.NODE_ENV !== "production") {
        if (!isStateTreeNode(target))
            fail("expected first argument to be a mobx-state-tree node, got " + target + " instead")
        if (typeof disposer !== "function")
            fail("expected second argument to be a function, got " + disposer + " instead")
    }
    getStateTreeNode(target).addDisposer(disposer)
}

/**
 * Returns the environment of the current state tree. For more info on environments,
 * see [Dependency injection](https://github.com/mobxjs/mobx-state-tree#dependency-injection)
 *
 * Returns an empty environment if the tree wasn't initialized with an environment
 *
 * @export
 * @param {IStateTreeNode} target
 * @returns {*}
 */
export function getEnv<T = any>(target: IStateTreeNode): T {
    // check all arguments
    if (process.env.NODE_ENV !== "production") {
        if (!isStateTreeNode(target))
            fail("expected first argument to be a mobx-state-tree node, got " + target + " instead")
    }
    const node = getStateTreeNode(target)
    const env = node.root._environment
    if (!!!env) return EMPTY_OBJECT as T
    return env
}

/**
 * Performs a depth first walk through a tree
 */
export function walk(target: IStateTreeNode, processor: (item: IStateTreeNode) => void) {
    // check all arguments
    if (process.env.NODE_ENV !== "production") {
        if (!isStateTreeNode(target))
            fail("expected first argument to be a mobx-state-tree node, got " + target + " instead")
        if (typeof processor !== "function")
            fail("expected second argument to be a function, got " + processor + " instead")
    }
    const node = getStateTreeNode(target)
    // tslint:disable-next-line:no_unused-variable
    node.getChildren().forEach(child => {
        if (isStateTreeNode(child.storedValue)) walk(child.storedValue, processor)
    })
    processor(node.storedValue)
}

export interface IModelReflectionData {
    name: string
    properties: { [K: string]: IType<any, any> }
    actions: string[]
    views: string[]
    volatile: string[]
}
/**
 * Returns a reflection of the node
 *
 * @export
 * @param {IStateTreeNode} target
 * @returns {IModelReflectionData}
 */
export function getMembers(target: IStateTreeNode): IModelReflectionData {
    // check all arguments
    if (process.env.NODE_ENV !== "production") {
        const node: any = getStateTreeNode(target)
        if (!(node.type instanceof ModelType))
            fail(
                "expected the node's type to be of the type: model" +
                    target +
                    " instead. It's likely you passed an array or a map."
            )
    }
    const node: any = getStateTreeNode(target)
    const type = node.type as ModelType<any, any>
    const props = Object.getOwnPropertyNames(target)
    const reflected: IModelReflectionData = {
        name: type.name,
        properties: { ...type.properties },
        actions: [],
        volatile: [],
        views: []
    }
    props.forEach(key => {
        if (key in reflected.properties) return
        const descriptor = Object.getOwnPropertyDescriptor(target, key)!
        if (descriptor.get) {
            if (isComputed(target, key)) reflected.views.push(key)
            else reflected.volatile.push(key)
            return
        }
        if (descriptor.value._isMSTAction === true) reflected.actions.push(key)
        else if (isObservable(target, key)) reflected.volatile.push(key)
        else reflected.views.push(key)
    })
    return reflected
}

import {
    INode,
    getStateTreeNode,
    IStateTreeNode,
    isStateTreeNode,
    IJsonPatch,
    splitJsonPath,
    asArray,
    EMPTY_OBJECT,
    fail,
    IDisposer,
    ISnapshottable,
    IType,
    isType,
    resolveNodeByPath,
    getRelativePathBetweenNodes,
<<<<<<< HEAD
    ModelType
=======
    isReferenceType
>>>>>>> 9a858cdd
} from "../internal"<|MERGE_RESOLUTION|>--- conflicted
+++ resolved
@@ -731,9 +731,5 @@
     isType,
     resolveNodeByPath,
     getRelativePathBetweenNodes,
-<<<<<<< HEAD
     ModelType
-=======
-    isReferenceType
->>>>>>> 9a858cdd
 } from "../internal"