--- conflicted
+++ resolved
@@ -26,12 +26,9 @@
     ReferenceIdentifier,
     AnyObjectNode,
     AnyModelType,
-<<<<<<< HEAD
-    isValidIdentifier
-=======
+    isValidIdentifier,
     assertIsType,
     assertIsStateTreeNode
->>>>>>> a81647e2
 } from "../internal"
 
 /** @hidden */
@@ -495,19 +492,7 @@
     assertIsType(type, 1)
     assertIsStateTreeNode(target, 2)
     if (process.env.NODE_ENV !== "production") {
-<<<<<<< HEAD
-        if (!isType(type))
-            throw fail(
-                "expected first argument to be a mobx-state-tree type, got " + type + " instead"
-            )
-        if (!isStateTreeNode(target))
-            throw fail(
-                "expected second argument to be a mobx-state-tree node, got " + target + " instead"
-            )
         if (!isValidIdentifier(identifier))
-=======
-        if (!(typeof identifier === "string" || typeof identifier === "number"))
->>>>>>> a81647e2
             throw fail(
                 "expected third argument to be a string or number, got " + identifier + " instead"
             )
