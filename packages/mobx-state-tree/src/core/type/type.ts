--- conflicted
+++ resolved
@@ -178,17 +178,10 @@
 export type TAndInterface<T, I> = (Exclude<T, Primitives> & I) | Extract<T, Primitives>
 
 export interface IComplexType<C, S, T> extends IType<C, S, T> {
-<<<<<<< HEAD
-    create(...args: CreateParams<C>): TAndInterface<T, { toJSON?(): S } & IStateTreeNode<C, S>>
-=======
     // fake, only used for typing
     readonly $complexType: undefined
 
-    create(
-        snapshot?: C,
-        environment?: any
-    ): TAndInterface<T, { toJSON?(): S } & IStateTreeNode<C, S>>
->>>>>>> 5254482e
+    create(...args: CreateParams<C>): TAndInterface<T, { toJSON?(): S } & IStateTreeNode<C, S>>
 }
 
 export interface IAnyComplexType extends IComplexType<any, any, any> {}
