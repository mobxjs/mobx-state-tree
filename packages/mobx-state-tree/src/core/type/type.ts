--- conflicted
+++ resolved
@@ -58,13 +58,8 @@
     initializeChildNodes(node: INode, snapshot: any): IChildNodesMap | null
     reconcile(current: INode, newValue: any): INode
     getValue(node: INode): T
-<<<<<<< HEAD
     getSnapshot(node: INode, applyPostProcess?: boolean): S
-    applySnapshot(node: INode, snapshot: S): void
-=======
-    getSnapshot(node: INode): S
     applySnapshot(node: INode, snapshot: C): void
->>>>>>> 881e7d8e
     applyPatchLocally(node: INode, subpath: string, patch: IJsonPatch): void
     getChildren(node: INode): ReadonlyArray<INode>
     getChildNode(node: INode, key: string): INode
