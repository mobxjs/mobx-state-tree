import { action } from "mobx"

import {
    fail,
    isMutable,
    isStateTreeNode,
    getStateTreeNode,
    IValidationContext,
    IValidationResult,
    typecheckInternal,
    typeCheckFailure,
    typeCheckSuccess,
    IStateTreeNode,
    IJsonPatch,
    getType,
    ObjectNode,
    IChildNodesMap,
    ModelPrimitive,
    normalizeIdentifier,
    AnyObjectNode,
    AnyNode,
    BaseNode,
    ScalarNode,
    getStateTreeNodeSafe
} from "../../internal"

/**
 * @internal
 * @hidden
 */
export enum TypeFlags {
    String = 1,
    Number = 1 << 1,
    Boolean = 1 << 2,
    Date = 1 << 3,
    Literal = 1 << 4,
    Array = 1 << 5,
    Map = 1 << 6,
    Object = 1 << 7,
    Frozen = 1 << 8,
    Optional = 1 << 9,
    Reference = 1 << 10,
    Identifier = 1 << 11,
    Late = 1 << 12,
    Refinement = 1 << 13,
    Union = 1 << 14,
    Null = 1 << 15,
    Undefined = 1 << 16,
    Integer = 1 << 17,
    Custom = 1 << 18,
    SnapshotProcessor = 1 << 19
}

/**
 * Name of the properties of an object that can't be set to undefined
 * @hidden
 */
export type DefinablePropsNames<T> = {
    [K in keyof T]: Extract<T[K], undefined> extends never ? K : never
}[keyof T]

/**
 * Checks if a type is any or unknown
 * @hidden
 */
export type IsTypeAnyOrUnknown<T> = unknown extends T ? true : false

type WithoutUndefined<T> = T extends undefined ? never : T

/**
 * Checks if a type is optional (its creation snapshot can be undefined) or not.
 * @hidden
 *
 * Examples:
 * - string = false
 * - undefined = true
 * - string | undefined = true
 * - string & undefined = true
 * - any = true
 * - unknown = true
 */
export type IsOptionalType<IT extends IAnyType> = ExtractC<IT> extends WithoutUndefined<
    ExtractC<IT>
>
    ? IsTypeAnyOrUnknown<ExtractC<IT>>
    : true
/**
 * Checks if a type supports an empty create() function
 * Basically !any, !unknown, X | undefined, objects with all properties being optional
 * @hidden
 */
export type IsEmptyCreationType<O> = IsTypeAnyOrUnknown<O> extends true
    ? true
    : Extract<O, undefined> extends never
    ? (DefinablePropsNames<O> extends never | undefined ? true : false)
    : true

/**
 * Chooses a create function based on the creation type.
 * @hidden
 */
export type CreateParams<C> = IsEmptyCreationType<C> extends false ? [C, any?] : [C?, any?]

/**
 * @internal
 * @hidden
 */
export const cannotDetermineSubtype = "cannotDetermine"

/**
 * @hidden
 */
export type STNValue<T, IT extends IAnyType> = T extends object ? T & IStateTreeNode<IT> : T

/**
 * A type, either complex or simple.
 */
export interface IType<C, S, T> {
    /**
     * Friendly type name.
     */
    name: string

<<<<<<< HEAD
    /**
     * Name of the dentifier attribute or null if none.
     */
    readonly identifierAttribute?: string

    create(...args: CreateParams<C>): T
=======
    create(...args: CreateParams<C>): STNValue<T, this>
>>>>>>> 771c5ac3
    /**
     * Creates an instance for the type given an snapshot input.
     *
     * @returns An instance of that type.
     */
    create(snapshot: C, env?: any): STNValue<T, this> // fallback

    /**
     * Checks if a given snapshot / instance is of the given type.
     *
     * @param thing Snapshot or instance to be checked.
     * @returns true if the value is of the current type, false otherwise.
     */
    is(thing: any): thing is C | STNValue<T, this>

    /**
     * Run's the type's typechecker on the given value with the given validation context.
     *
     * @param thing Value to be checked, either a snapshot or an instance.
     * @param context Validation context, an array of { subpaths, subtypes } that should be validated
     * @returns The validation result, an array with the list of validation errors.
     */
    validate(thing: C, context: IValidationContext): IValidationResult

    /**
     * Gets the textual representation of the type as a string.
     */
    describe(): string

    /**
     * @deprecated use `Instance<typeof MyType>` instead.
     * @hidden
     */
<<<<<<< HEAD
    readonly Type: T
=======
    Type: STNValue<T, this>
>>>>>>> 771c5ac3

    /**
     * @deprecated use `SnapshotOut<typeof MyType>` instead.
     * @hidden
     */
    readonly SnapshotType: S

    /**
     * @deprecated use `SnapshotIn<typeof MyType>` instead.
     * @hidden
     */
    readonly CreationType: C

    // Internal api's

    /**
     * @internal
     * @hidden
     */
    flags: TypeFlags
    /**
     * @internal
     * @hidden
     */
    isType: true
    /**
     * @internal
     * @hidden
     */
    instantiate(
        parent: AnyObjectNode | null,
        subpath: string,
        environment: any,
        initialValue: C | T
    ): BaseNode<C, S, T>
    /**
     * @internal
     * @hidden
     */
    reconcile(current: BaseNode<C, S, T>, newValue: C | T): BaseNode<C, S, T>
    /**
     * @internal
     * @hidden
     */
    getSnapshot(node: BaseNode<C, S, T>, applyPostProcess?: boolean): S
    /**
     * @internal
     * @hidden
     */
    isAssignableFrom(type: IAnyType): boolean
    /**
     * @internal
     * @hidden
     */
    getSubTypes(): IAnyType[] | IAnyType | null | typeof cannotDetermineSubtype
}

// do not convert to an interface
/**
 * Any kind of type.
 */
export type IAnyType = IType<any, any, any>

/**
 * A simple type, this is, a type where the instance and the snapshot representation are the same.
 */
export interface ISimpleType<T> extends IType<T, T, T> {}

/** @hidden */
export type Primitives = ModelPrimitive | null | undefined

/**
 * A complex type.
 * @deprecated just for compatibility with old versions, could be deprecated on the next major version
 * @hidden
 */
export interface IComplexType<C, S, T> extends IType<C, S, T & object> {}

// do not convert to an interface
/**
 * Any kind of complex type.
 */
export type IAnyComplexType = IType<any, any, object>

/** @hidden */
export type ExtractC<T extends IAnyType> = T extends IType<infer C, any, any> ? C : never
/** @hidden */
export type ExtractS<T extends IAnyType> = T extends IType<any, infer S, any> ? S : never
/** @hidden */
export type ExtractTWithoutSTN<T extends IAnyType> = T extends IType<any, any, infer X> ? X : never
/** @hidden */
export type ExtractTWithSTN<T extends IAnyType> = T extends IType<any, any, infer X>
    ? X extends object
        ? X & IStateTreeNode<T>
        : X
    : never
/** @hidden */
export type ExtractCSTWithoutSTN<IT extends IAnyType> = IT extends IType<infer C, infer S, infer T>
    ? C | S | T
    : never
/** @hidden */
export type ExtractCSTWithSTN<IT extends IAnyType> = IT extends IType<infer C, infer S, infer T>
    ? C | S | ExtractTWithSTN<IT>
    : never

/**
 * The instance representation of a given type.
 */
export type Instance<T> = T extends IType<any, any, infer TT>
    ? (TT extends object ? TT & IStateTreeNode<T> : TT)
    : T

/**
 * The input (creation) snapshot representation of a given type.
 */
export type SnapshotIn<T> = T extends IStateTreeNode<IType<infer STNC, any, any>>
    ? STNC
    : T extends IType<infer TC, any, any>
    ? TC
    : T

/**
 * The output snapshot representation of a given type.
 */
export type SnapshotOut<T> = T extends IStateTreeNode<IType<any, infer STNS, any>>
    ? STNS
    : T extends IType<any, infer TS, any>
    ? TS
    : T

/**
 * A type which is equivalent to the union of SnapshotIn and Instance types of a given typeof TYPE or typeof VARIABLE.
 * For primitives it defaults to the primitive itself.
 *
 * For example:
 * - `SnapshotOrInstance<typeof ModelA> = SnapshotIn<typeof ModelA> | Instance<typeof ModelA>`
 * - `SnapshotOrInstance<typeof self.a (where self.a is a ModelA)> = SnapshotIn<typeof ModelA> | Instance<typeof ModelA>`
 *
 * Usually you might want to use this when your model has a setter action that sets a property.
 *
 * Example:
 * ```ts
 * const ModelA = types.model({
 *   n: types.number
 * })
 *
 * const ModelB = types.model({
 *   innerModel: ModelA
 * }).actions(self => ({
 *   // this will accept as property both the snapshot and the instance, whichever is preferred
 *   setInnerModel(m: SnapshotOrInstance<typeof self.innerModel>) {
 *     self.innerModel = cast(m)
 *   }
 * }))
 * ```
 */
export type SnapshotOrInstance<T> = SnapshotIn<T> | Instance<T>

/**
 * A base type produces a MST node (Node in the state tree)
 *
 * @internal
 * @hidden
 */
export abstract class BaseType<C, S, T, N extends BaseNode<any, any, any> = BaseNode<C, S, T>>
    implements IType<C, S, T> {
    // these are just to make inner types avaialable to inherited classes
    readonly C!: C
    readonly S!: S
    readonly T!: T
    readonly N!: N

    readonly isType = true
    readonly name: string

    constructor(name: string) {
        this.name = name
    }

    @action
    create(snapshot?: C, environment?: any) {
        typecheckInternal(this, snapshot)
        return this.instantiate(null, "", environment, snapshot!).value
    }

    getSnapshot(node: N, applyPostProcess?: boolean): S {
        // istanbul ignore next
        throw fail("unimplemented method")
    }

    abstract reconcile(current: N, newValue: C | T): N

    abstract instantiate(
        parent: AnyObjectNode | null,
        subpath: string,
        environment: any,
        initialValue: C | T
    ): N

    abstract flags: TypeFlags
    abstract describe(): string

    abstract isValidSnapshot(value: C, context: IValidationContext): IValidationResult

    isAssignableFrom(type: IAnyType): boolean {
        return type === this
    }

    validate(value: C | T, context: IValidationContext): IValidationResult {
        const node = getStateTreeNodeSafe(value)
        if (node) {
            const valueType = getType(value)
            return this.isAssignableFrom(valueType)
                ? typeCheckSuccess()
                : typeCheckFailure(context, value)
            // it is tempting to compare snapshots, but in that case we should always clone on assignments...
        }
        return this.isValidSnapshot(value as C, context)
    }

    is(thing: any): thing is any {
        return this.validate(thing, [{ path: "", type: this }]).length === 0
    }

    get Type(): any {
        // istanbul ignore next
        throw fail(
            "Factory.Type should not be actually called. It is just a Type signature that can be used at compile time with Typescript, by using `typeof type.Type`"
        )
    }
    get SnapshotType(): any {
        // istanbul ignore next
        throw fail(
            "Factory.SnapshotType should not be actually called. It is just a Type signature that can be used at compile time with Typescript, by using `typeof type.SnapshotType`"
        )
    }
    get CreationType(): any {
        // istanbul ignore next
        throw fail(
            "Factory.CreationType should not be actually called. It is just a Type signature that can be used at compile time with Typescript, by using `typeof type.CreationType`"
        )
    }

    abstract getSubTypes(): IAnyType[] | IAnyType | null | typeof cannotDetermineSubtype
}

/**
 * @internal
 * @hidden
 */
export type AnyBaseType = BaseType<any, any, any, any>

/**
 * @internal
 * @hidden
 */
export type ExtractNodeType<IT extends IAnyType> = IT extends BaseType<any, any, any, infer N>
    ? N
    : never

/**
 * A complex type produces a MST node (Node in the state tree)
 *
 * @internal
 * @hidden
 */
export abstract class ComplexType<C, S, T> extends BaseType<C, S, T, ObjectNode<C, S, T>> {
    identifierAttribute?: string

    constructor(name: string) {
        super(name)
    }

    @action
    create(snapshot: C = this.getDefaultSnapshot(), environment?: any) {
        return super.create(snapshot, environment)
    }

    getValue(node: this["N"]): T {
        node.createObservableInstanceIfNeeded()
        return node.storedValue
    }

    abstract getDefaultSnapshot(): C

    abstract createNewInstance(node: this["N"], childNodes: IChildNodesMap, snapshot: C): T
    abstract finalizeNewInstance(node: this["N"], instance: any): void

    abstract applySnapshot(node: this["N"], snapshot: C): void
    abstract applyPatchLocally(node: this["N"], subpath: string, patch: IJsonPatch): void
    abstract processInitialSnapshot(childNodes: IChildNodesMap, snapshot: C): S

    abstract getChildren(node: this["N"]): ReadonlyArray<AnyNode>
    abstract getChildNode(node: this["N"], key: string): AnyNode
    abstract getChildType(propertyName?: string): IAnyType
    abstract initializeChildNodes(node: this["N"], snapshot: any): IChildNodesMap
    abstract removeChild(node: this["N"], subpath: string): void

    reconcile(current: this["N"], newValue: C | T): this["N"] {
        // if the node we are trying to reconcile is being detached we have to use a new one and
        // let the current one alive
        if (!current.isDetaching) {
            if ((current.snapshot as any) === newValue)
                // newValue is the current snapshot of the node, noop
                return current
            if (isStateTreeNode(newValue) && getStateTreeNode(newValue) === current)
                // the current node is the same as the new one
                return current
            if (
                current.type === this &&
                isMutable(newValue) &&
                !isStateTreeNode(newValue) &&
                (!current.identifierAttribute ||
                    current.identifier ===
                        normalizeIdentifier((newValue as any)[current.identifierAttribute]))
            ) {
                // the newValue has no node, so can be treated like a snapshot
                // we can reconcile
                current.applySnapshot(newValue as C)
                return current
            }
        }
        // current node cannot be recycled in any way
        const { parent, subpath } = current
        current.die() // noop if detaching
        // attempt to reuse the new one
        if (isStateTreeNode(newValue) && this.isAssignableFrom(getType(newValue))) {
            // newValue is a Node as well, move it here..
            const newNode = getStateTreeNode(newValue)
            newNode.setParent(parent!, subpath)
            return newNode
        }
        // nothing to do, we have to create a new node
        return this.instantiate(parent, subpath, current.environment, newValue)
    }

    getSubTypes() {
        return null
    }
}

/**
 * @internal
 * @hidden
 */
export abstract class SimpleType<C, S, T> extends BaseType<C, S, T, ScalarNode<C, S, T>> {
    abstract instantiate(
        parent: AnyObjectNode | null,
        subpath: string,
        environment: any,
        initialValue: C
    ): this["N"]

    createNewInstance(snapshot: C): T {
        return snapshot as any
    }

    getValue(node: this["N"]): T {
        // if we ever find a case where scalar nodes can be accessed without iterating through its parent
        // uncomment this to make sure the parent chain is created when this is accessed
        // if (node.parent) {
        //     node.parent.createObservableInstanceIfNeeded()
        // }
        return node.storedValue
    }

    getSnapshot(node: this["N"]): S {
        return node.storedValue
    }

    reconcile(current: this["N"], newValue: C): this["N"] {
        // reconcile only if type and value are still the same, and only if the node is not detaching
        if (!current.isDetaching && current.type === this && current.storedValue === newValue) {
            return current
        }
        const res = this.instantiate(current.parent, current.subpath, current.environment, newValue)
        current.die() // noop if detaching
        return res
    }

    getSubTypes() {
        return null
    }
}

/**
 * Returns if a given value represents a type.
 *
 * @param value Value to check.
 * @returns `true` if the value is a type.
 */
export function isType(value: any): value is IAnyType {
    return typeof value === "object" && value && value.isType === true
}

/**
 * @internal
 * @hidden
 */
export function assertIsType(type: IAnyType, argNumber: number) {
    if (process.env.NODE_ENV !== "production") {
        if (!isType(type)) {
            // istanbul ignore next
            throw fail(
                `expected a mobx-state-tree type as argument ${argNumber}, got ${type} instead`
            )
        }
    }
}<|MERGE_RESOLUTION|>--- conflicted
+++ resolved
@@ -121,16 +121,12 @@
      */
     name: string
 
-<<<<<<< HEAD
     /**
      * Name of the dentifier attribute or null if none.
      */
     readonly identifierAttribute?: string
 
-    create(...args: CreateParams<C>): T
-=======
     create(...args: CreateParams<C>): STNValue<T, this>
->>>>>>> 771c5ac3
     /**
      * Creates an instance for the type given an snapshot input.
      *
@@ -164,11 +160,7 @@
      * @deprecated use `Instance<typeof MyType>` instead.
      * @hidden
      */
-<<<<<<< HEAD
-    readonly Type: T
-=======
-    Type: STNValue<T, this>
->>>>>>> 771c5ac3
+    readonly Type: STNValue<T, this>
 
     /**
      * @deprecated use `SnapshotOut<typeof MyType>` instead.
