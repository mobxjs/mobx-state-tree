--- conflicted
+++ resolved
@@ -71,14 +71,9 @@
 export interface IType<C, S, T> {
     name: string
 
-    create(snapshot?: C, environment?: any): T
+    create(...args: CreateParams<C>): T
     is(thing: any): thing is C | S | T
     validate(thing: any, context: IContext): IValidationResult
-<<<<<<< HEAD
-    create(...args: CreateParams<C>): T
-    isType: boolean
-=======
->>>>>>> 397f25af
     describe(): string
 
     Type: T
