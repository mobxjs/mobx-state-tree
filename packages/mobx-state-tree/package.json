{
  "name": "mobx-state-tree",
<<<<<<< HEAD
  "version": "2.2.0",
=======
  "version": "2.0.4-types.1",
>>>>>>> 881e7d8e
  "description": "Opinionated, transactional, MobX powered state container",
  "main": "dist/mobx-state-tree.js",
  "umd:main": "dist/mobx-state-tree.umd.js",
  "module": "dist/mobx-state-tree.module.js",
  "typings": "dist/index.d.ts",
  "scripts": {
    "build": "tsc && cpr lib dist --delete-first --filter=\\\\.js && yarn rollup",
    "rollup": "rollup -c",
    "test": "cross-env NODE_ENV=development jest --ci && cross-env NODE_ENV=production jest --ci && yarn run test-cyclic && yarn run test-mobx4",
    "speedtest": "yarn build && node --expose-gc test/perf/report.js",
    "test-cyclic": "yarn run build && node -e \"require('.')\"",
    "test-mobx4": "yarn add -D mobx@4.3.1 && yarn build && jest --ci && git checkout package.json ../../yarn.lock && yarn install",
    "watch": "jest --watch",
    "_prepublish": "yarn run build && yarn run build-docs",
    "coverage": "jest --coverage",
    "build-docs": "tsc && documentation build lib/index.js --sort-order alpha -f md -o ../../API.md.tmp && concat -o ../../API.md ../../docs/API_header.md ../../API.md.tmp && rm ../../API.md.tmp",
    "lint": "tslint -c tslint.json 'src/**/*.ts'"
  },
  "repository": {
    "type": "git",
    "url": "https://github.com/mobxjs/mobx-state-tree.git"
  },
  "author": "Michel Weststrate",
  "license": "MIT",
  "bugs": {
    "url": "https://github.com/mobxjs/mobx-state-tree/issues"
  },
  "files": [
    "dist/"
  ],
  "devDependencies": {
    "@types/jest": "^22.2.0",
    "@types/node": "^8.0.19",
    "concat": "^1.0.3",
    "concurrently": "^3.1.0",
    "coveralls": "^2.11.4",
    "cpr": "^2.1.0",
    "cross-env": "^5.1.1",
    "documentation": "^5.2.2",
    "jest": "^23.1.0",
    "mobx": "5.0.3",
    "rollup": "^0.43.0",
    "rollup-plugin-commonjs": "^8.0.2",
    "rollup-plugin-filesize": "^1.3.2",
    "rollup-plugin-node-resolve": "^3.0.0",
    "rollup-plugin-replace": "^1.1.1",
    "rollup-plugin-uglify": "^2.0.1",
    "sinon": "^3.2.1",
    "ts-jest": "^22.4.1",
    "tslib": "^1.7.1",
    "tslint": "^3.15.1",
    "typescript": "^2.7.0"
  },
  "peerDependencies": {
    "mobx": "^4.3.1 || ^5.0.3"
  },
  "keywords": [
    "mobx",
    "mobx-state-tree",
    "promise",
    "reactive",
    "frp",
    "functional-reactive-programming",
    "state management"
  ],
  "jest": {
    "transform": {
      "^.+\\.tsx?$": "ts-jest",
      "^.+\\.jsx?$": "babel-jest"
    },
    "testRegex": "test/.*\\.(t|j)sx?$",
    "moduleFileExtensions": [
      "ts",
      "tsx",
      "js",
      "jsx",
      "json"
    ],
    "testPathIgnorePatterns": [
      "/node_modules/",
      "/src/",
      "/dist/",
      "/test/fixtures",
      "/test/perf",
      "/\\./"
    ]
  }
}<|MERGE_RESOLUTION|>--- conflicted
+++ resolved
@@ -1,10 +1,6 @@
 {
   "name": "mobx-state-tree",
-<<<<<<< HEAD
-  "version": "2.2.0",
-=======
-  "version": "2.0.4-types.1",
->>>>>>> 881e7d8e
+  "version": "3.0.0-beta.1",
   "description": "Opinionated, transactional, MobX powered state container",
   "main": "dist/mobx-state-tree.js",
   "umd:main": "dist/mobx-state-tree.umd.js",
