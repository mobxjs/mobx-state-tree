import {
    destroy,
    detach,
    onSnapshot,
    onPatch,
    onAction,
    applyPatch,
    applyAction,
    applySnapshot,
    getSnapshot,
    unprotect,
    types,
    setLivelynessChecking,
    getParent,
    SnapshotOut,
    IJsonPatch,
    ISerializedActionCall
} from "../../src"

import { autorun, reaction, observable } from "mobx"

const createTestFactories = () => {
    const Factory = types
        .model({
            to: "world"
        })
        .actions(self => {
            function setTo(to: string) {
                self.to = to
            }
            return {
                setTo
            }
        })
    const ComputedFactory = types
        .model({
            width: 100,
            height: 200
        })
        .views(self => ({
            get area() {
                return self.width * self.height
            }
        }))
    const ComputedFactory2 = types
        .model({
            props: types.map(types.number)
        })
        .views(self => ({
            get area() {
                return self.props.get("width")! * self.props.get("height")!
            }
        }))
        .actions(self => {
            function setWidth(value: number) {
                self.props.set("width", value)
            }
            function setHeight(value: number) {
                self.props.set("height", value)
            }
            return {
                setWidth,
                setHeight
            }
        })
    const BoxFactory = types.model({
        width: 0,
        height: 0
    })
    const ColorFactory = types.model({
        color: "#FFFFFF"
    })
    return { Factory, ComputedFactory, ComputedFactory2, BoxFactory, ColorFactory }
}

const createFactoryWithChildren = () => {
    const File = types
        .model("File", {
            name: types.string
        })
        .actions(self => ({
            rename(value: string) {
                self.name = value
            }
        }))

    const Folder = types
        .model("Folder", {
            name: types.string,
            files: types.array(File)
        })
        .actions(self => ({
            rename(value: string) {
                self.name = value
            }
        }))
    return Folder
}
// === FACTORY TESTS ===
test("it should create a factory", () => {
    const { Factory } = createTestFactories()
    const instance = Factory.create()
    const snapshot = getSnapshot(instance)
    expect(snapshot).toEqual({ to: "world" })
    expect(Factory.create().toJSON!()).toEqual({ to: "world" }) // toJSON is there as shortcut for getSnapshot(), primarily for debugging convenience
    expect(Factory.create().toString()).toEqual("AnonymousModel@<root>")
})
test("it should restore the state from the snapshot", () => {
    const { Factory } = createTestFactories()
    expect(getSnapshot(Factory.create({ to: "universe" }))).toEqual({ to: "universe" })
})
// === SNAPSHOT TESTS ===
test("it should emit snapshots", () => {
    const { Factory } = createTestFactories()
    const doc = Factory.create()
    unprotect(doc)
    let snapshots: SnapshotOut<typeof doc>[] = []
    onSnapshot(doc, snapshot => snapshots.push(snapshot))
    doc.to = "universe"
    expect(snapshots).toEqual([{ to: "universe" }])
})

test("it should emit snapshots for children", () => {
    const Factory = createFactoryWithChildren()
    const folder = Factory.create({
        name: "Photos to sort",
        files: [
            {
                name: "Photo1"
            },
            {
                name: "Photo2"
            }
        ]
    })
    let snapshotsP: SnapshotOut<typeof folder>[] = []
    let snapshotsC: SnapshotOut<typeof folder.files[0]>[] = []
    onSnapshot(folder, snapshot => snapshotsP.push(snapshot))
    folder.rename("Vacation photos")
    expect(snapshotsP[0]).toEqual({
        name: "Vacation photos",
        files: [{ name: "Photo1" }, { name: "Photo2" }]
    })

    onSnapshot(folder.files[0], snapshot => snapshotsC.push(snapshot))
    folder.files[0].rename("01-arrival")
    expect(snapshotsP[1]).toEqual({
        name: "Vacation photos",
        files: [{ name: "01-arrival" }, { name: "Photo2" }]
    })
    expect(snapshotsC[0]).toEqual({ name: "01-arrival" })

    folder.files[1].rename("02-hotel")
    expect(snapshotsP[2]).toEqual({
        name: "Vacation photos",
        files: [{ name: "01-arrival" }, { name: "02-hotel" }]
    })
    expect(snapshotsP.length).toBe(3)
    expect(snapshotsC.length).toBe(1)
})

test("it should apply snapshots", () => {
    const { Factory } = createTestFactories()
    const doc = Factory.create()
    applySnapshot(doc, { to: "universe" })
    expect(getSnapshot(doc)).toEqual({ to: "universe" })
})
test("it should apply and accept null value for types.maybe(complexType)", () => {
    const Item = types.model("Item", {
        value: types.string
    })
    const Model = types.model("Model", {
        item: types.maybe(Item)
    })
    const myModel = Model.create()
    applySnapshot(myModel, { item: { value: "something" } })
    applySnapshot(myModel, { item: undefined })
    expect(getSnapshot(myModel)).toEqual({ item: undefined })
})
test("it should apply and accept null value for types.maybeNull(complexType)", () => {
    const Item = types.model("Item", {
        value: types.string
    })
    const Model = types.model("Model", {
        item: types.maybeNull(Item)
    })
    const myModel = Model.create()
    applySnapshot(myModel, { item: { value: "something" } })
    applySnapshot(myModel, { item: null })
    expect(getSnapshot(myModel)).toEqual({ item: null })
})
test("it should return a snapshot", () => {
    const { Factory } = createTestFactories()
    const doc = Factory.create()
    expect(getSnapshot(doc)).toEqual({ to: "world" })
})
// === PATCHES TESTS ===
test("it should emit patches", () => {
    const { Factory } = createTestFactories()
    const doc = Factory.create()
    unprotect(doc)
    let patches: IJsonPatch[] = []
    onPatch(doc, patch => patches.push(patch))
    doc.to = "universe"
    expect(patches).toEqual([{ op: "replace", path: "/to", value: "universe" }])
})
test("it should apply a patch", () => {
    const { Factory } = createTestFactories()
    const doc = Factory.create()
    applyPatch(doc, { op: "replace", path: "/to", value: "universe" })
    expect(getSnapshot(doc)).toEqual({ to: "universe" })
})
test("it should apply patches", () => {
    const { Factory } = createTestFactories()
    const doc = Factory.create()
    applyPatch(doc, [
        { op: "replace", path: "/to", value: "mars" },
        { op: "replace", path: "/to", value: "universe" }
    ])
    expect(getSnapshot(doc)).toEqual({ to: "universe" })
})
test("it should stop listening to patches patches", () => {
    const { Factory } = createTestFactories()
    const doc = Factory.create()
    unprotect(doc)
    let patches: IJsonPatch[] = []
    let disposer = onPatch(doc, patch => patches.push(patch))
    doc.to = "universe"
    disposer()
    doc.to = "mweststrate"
    expect(patches).toEqual([{ op: "replace", path: "/to", value: "universe" }])
})
// === ACTIONS TESTS ===
test("it should call actions correctly", () => {
    const { Factory } = createTestFactories()
    const doc = Factory.create()
    doc.setTo("universe")
    expect(getSnapshot(doc)).toEqual({ to: "universe" })
})
test("it should emit action calls", () => {
    const { Factory } = createTestFactories()
    const doc = Factory.create()
    let actions: ISerializedActionCall[] = []
    onAction(doc, action => actions.push(action))
    doc.setTo("universe")
    expect(actions).toEqual([{ name: "setTo", path: "", args: ["universe"] }])
})
test("it should apply action call", () => {
    const { Factory } = createTestFactories()
    const doc = Factory.create()
    applyAction(doc, { name: "setTo", path: "", args: ["universe"] })
    expect(getSnapshot(doc)).toEqual({ to: "universe" })
})
test("it should apply actions calls", () => {
    const { Factory } = createTestFactories()
    const doc = Factory.create()
    applyAction(doc, [
        { name: "setTo", path: "", args: ["mars"] },
        { name: "setTo", path: "", args: ["universe"] }
    ])
    expect(getSnapshot(doc)).toEqual({ to: "universe" })
})
// === COMPUTED VALUES ===
test("it should have computed properties", () => {
    const { ComputedFactory } = createTestFactories()
    const doc = ComputedFactory.create()
    unprotect(doc)
    doc.width = 3
    doc.height = 2
    expect(doc.area).toEqual(6)
})

test("it should throw if a replaced object is read or written to", () => {
    const Todo = types
        .model("Todo", {
            title: "test"
        })
        .actions(self => {
            function fn() {}
            return {
                fn
            }
        })
    const Store = types.model("Store", {
        todo: Todo
    })
    const s = Store.create({
        todo: { title: "3" }
    })
    unprotect(s)
    const todo = s.todo
    s.todo = Todo.create({ title: "4" })
    expect(s.todo.title).toBe("4")

    setLivelynessChecking("error")
    // try reading old todo
    const err =
        "You are trying to read or write to an object that is no longer part of a state tree. (Object type was 'Todo'). Either detach nodes first, or don't use objects after removing / replacing them in the tree"
    expect(() => {
        todo.fn()
    }).toThrow(err)
    expect(() => {
        // tslint:disable-next-line:no-unused-expression
        todo.title
    }).toThrow(err)
    expect(() => {
        todo.title = "5"
    }).toThrow(err)
})

test("it should warn if a replaced object is read or written to", () => {
    const Todo = types
        .model("Todo", {
            title: "test"
        })
        .actions(self => {
            function fn() {}
            return {
                fn
            }
        })
    const Store = types.model("Store", {
        todo: Todo
    })
    const s = Store.create({
        todo: { title: "3" }
    })
    unprotect(s)
    const todo = s.todo
    s.todo = Todo.create({ title: "4" })
    expect(s.todo.title).toBe("4")

    // try reading old todo
    setLivelynessChecking("warn")
    const bwarn = console.warn
    try {
        const mock = (console.warn = jest.fn())
        todo.fn()
        // tslint:disable-next-line:no-unused-expression
        todo.title
        unprotect(todo)
        todo.title = "5"
        expect(mock.mock.calls).toMatchSnapshot()
    } finally {
        console.warn = bwarn
    }
})

// === COMPOSE FACTORY ===
test("it should compose factories", () => {
    const { BoxFactory, ColorFactory } = createTestFactories()
    const ComposedFactory = types.compose(
        BoxFactory,
        ColorFactory
    )
    expect(getSnapshot(ComposedFactory.create())).toEqual({ width: 0, height: 0, color: "#FFFFFF" })
})
test("it should compose factories with computed properties", () => {
    const { ComputedFactory2, ColorFactory } = createTestFactories()
    const ComposedFactory = types.compose(
        ColorFactory,
        ComputedFactory2
    )
    const store = ComposedFactory.create({ props: { width: 100, height: 200 } })
    expect(getSnapshot(store)).toEqual({ props: { width: 100, height: 200 }, color: "#FFFFFF" })
    expect(store.area).toBe(20000)
    expect(typeof store.setWidth).toBe("function")
    expect(typeof store.setHeight).toBe("function")
})
test("it should compose multiple types with computed properties", () => {
    const { ComputedFactory2, ColorFactory } = createTestFactories()
    const ComposedFactory = types.compose(
        ColorFactory,
        ComputedFactory2
    )
    const store = ComposedFactory.create({ props: { width: 100, height: 200 } })
    expect(getSnapshot(store)).toEqual({ props: { width: 100, height: 200 }, color: "#FFFFFF" })
    expect(store.area).toBe(20000)
    expect(typeof store.setWidth).toBe("function")
    expect(typeof store.setHeight).toBe("function")
})
test("methods get overridden by compose", () => {
    const A = types
        .model({
            count: types.optional(types.number, 0)
        })
        .actions(self => {
            function increment() {
                self.count += 1
            }
            return {
                increment
            }
        })
    const B = A.actions(self => ({
        increment() {
            self.count += 10
        }
    }))
    const store = B.create()
    expect(getSnapshot(store)).toEqual({ count: 0 })
    expect(store.count).toBe(0)
    store.increment()
    expect(store.count).toBe(10)
})
test("compose should add new props", () => {
    const A = types.model({
        count: types.optional(types.number, 0)
    })
    const B = A.props({
        called: types.optional(types.number, 0)
    })
    const store = B.create()
    expect(getSnapshot(store)).toEqual({ count: 0, called: 0 })
    expect(store.count).toBe(0)
})
test("models should expose their actions to be used in a composable way", () => {
    const A = types
        .model({
            count: types.optional(types.number, 0)
        })
        .actions(self => {
            function increment() {
                self.count += 1
            }
            return {
                increment
            }
        })
    const B = A.props({
        called: types.optional(types.number, 0)
    }).actions(self => {
        const baseIncrement = self.increment
        return {
            increment() {
                baseIncrement()
                self.called += 1
            }
        }
    })
    const store = B.create()
    expect(getSnapshot(store)).toEqual({ count: 0, called: 0 })
    expect(store.count).toBe(0)
    store.increment()
    expect(store.count).toBe(1)
    expect(store.called).toBe(1)
})
test("compose should be overwrite", () => {
    const A = types
        .model({
            name: "",
            alias: ""
        })
        .views(self => ({
            get displayName() {
                return self.alias || self.name
            }
        }))
    const B = A.props({
        type: ""
    }).views(self => ({
        get displayName() {
            return self.alias || self.name + self.type
        }
    }))
    const storeA = A.create({ name: "nameA", alias: "aliasA" })
    const storeB = B.create({ name: "nameB", alias: "aliasB", type: "typeB" })
    const storeC = B.create({ name: "nameC", type: "typeC" })
    expect(storeA.displayName).toBe("aliasA")
    expect(storeB.displayName).toBe("aliasB")
    expect(storeC.displayName).toBe("nameCtypeC")
})
// === TYPE CHECKS ===
test("it should check the type correctly", () => {
    const { Factory } = createTestFactories()
    const doc = Factory.create()
    expect(Factory.is(doc)).toEqual(true)
    expect(Factory.is([])).toEqual(false)
    expect(Factory.is({})).toEqual(true)
    expect(Factory.is({ to: "mars" })).toEqual(true)
    expect(Factory.is({ wrongKey: true })).toEqual(true)
    expect(Factory.is({ to: 3 })).toEqual(false)
})

if (process.env.NODE_ENV !== "production") {
    test("complex map / array values are optional by default", () => {
        expect(
            types
                .model({
                    todo: types.model({})
                })
                .is({})
        ).toBe(false)
        expect(() =>
            types
                .model({
                    todo: types.model({})
                })
                .create({} as any)
        ).toThrow()
        expect(
            types
                .model({
                    todo: types.array(types.string)
                })
                .is({})
        ).toBe(true) // TBD: or true?
        expect(
            getSnapshot(
                types
                    .model({
                        todo: types.array(types.string)
                    })
                    .create({})
            )
        ).toEqual({ todo: [] })
        expect(
            types
                .model({
                    todo: types.map(types.string)
                })
                .is({})
        ).toBe(true)
        expect(
            getSnapshot(
                types
                    .model({
                        todo: types.map(types.string)
                    })
                    .create({})
            )
        ).toEqual({ todo: {} })
    })
}
// === VIEW FUNCTIONS ===
test("view functions should be tracked", () => {
    const model = types
        .model({
            x: 3
        })
        .views(self => ({
            doubler() {
                return self.x * 2
            }
        }))
        .create()
    unprotect(model)
    const values: number[] = []
    const d = autorun(() => {
        values.push(model.doubler())
    })
    model.x = 7
    expect(values).toEqual([6, 14])
})
test("view functions should not be allowed to change state", () => {
    const model = types
        .model({
            x: 3
        })
        .views(self => ({
            doubler() {
                self.x *= 2
            }
        }))
        .actions(self => {
            function anotherDoubler() {
                self.x *= 2
            }
            return {
                anotherDoubler
            }
        })
        .create()
    expect(() => model.doubler()).toThrow()
    model.anotherDoubler()
    expect(model.x).toBe(6)
})
test("it should consider primitives as proposed defaults", () => {
    const now = new Date()
    const Todo = types.model({
        id: 0,
        name: "Hello world",
        done: false,
        createdAt: now
    })
    const doc = Todo.create()
    expect(getSnapshot(doc)).toEqual({
        id: 0,
        name: "Hello world",
        done: false,
        createdAt: now.getTime()
    })
})
test("it should throw if a non-primitive value is provided and no default can be created", () => {
    expect(() => {
        types.model({
            complex: {
                a: 1,
                b: 2
            } as any
        })
    }).toThrow()
})
if (process.env.NODE_ENV !== "production") {
    test("it should not be possible to remove a node from a parent if it is required, see ", () => {
        const A = types.model("A", { x: 3 })
        const B = types.model("B", { a: A })
        const b = B.create({ a: { x: 7 } })
        unprotect(b)
        expect(() => {
            detach(b.a)
        }).toThrowError(/Error while converting `undefined` to `A`/)
        expect(() => {
            destroy(b.a)
        }).toThrowError(/Error while converting `undefined` to `A`/)
    })
    test("it should be possible to remove a node from a parent if it is defined as type maybe ", () => {
        const A = types.model("A", { x: 3 })
        const B = types.model("B", { a: types.maybe(A) })
        const b = B.create({ a: { x: 7 } })
        unprotect(b)
        expect(() => {
            const a = b.a!
            detach(a)
            destroy(a)
        }).not.toThrow()
        expect(b.a).toBe(undefined)
        expect(getSnapshot(b).a).toBe(undefined)
    })
    test("it should be possible to remove a node from a parent if it is defined as type maybeNull ", () => {
        const A = types.model("A", { x: 3 })
        const B = types.model("B", { a: types.maybeNull(A) })
        const b = B.create({ a: { x: 7 } })
        unprotect(b)
        expect(() => {
            const a = b.a!
            detach(a)
            destroy(a)
        }).not.toThrow()
        expect(b.a).toBe(null)
        expect(getSnapshot(b).a).toBe(null)
    })
}
test("it should be possible to share states between views and actions using enhance", () => {
    const A = types.model({}).extend(self => {
        const localState = observable.box(3)
        return {
            views: {
                get x() {
                    return localState.get()
                }
            },
            actions: {
                setX(value: number) {
                    localState.set(value)
                }
            }
        }
    })
    let x = 0
    let a = A.create()
    const d = reaction(
        () => a.x,
        v => {
            x = v
        }
    )
    a.setX(7)
    expect(a.x).toBe(7)
    expect(x).toBe(7)
    d()
})
test("It should throw if any other key is returned from extend", () => {
    const A = types.model({}).extend(() => ({ stuff() {} } as any))
    expect(() => A.create()).toThrowError(/stuff/)
})

test("782, TS + compose", () => {
    const User = types.model("User", {
        id: types.identifier,
        name: types.maybe(types.string),
        avatar: types.maybe(types.string)
    })

    const user = User.create({ id: "someId" })
})

test("961 - model creating should not change snapshot", () => {
    const M = types.model({ foo: 1 })
    const o = {}

    const m = M.create(o)
    expect(o).toEqual({})
    expect(getSnapshot(m)).toEqual({ foo: 1 })
})

if (process.env.NODE_ENV === "development")
    test("beautiful errors", () => {
        expect(() => {
            types.model("User", { x: (types.identifier as any)() })
        }).toThrow("types.identifier is not a function")
        expect(() => {
            types.model("User", { x: { bla: true } as any })
        }).toThrow(
            "Invalid type definition for property 'x', it looks like you passed an object. Try passing another model type or a types.frozen"
        )
        expect(() => {
            types.model("User", { x: function() {} as any })
        }).toThrow(
            "Invalid type definition for property 'x', it looks like you passed a function. Did you forget to invoke it, or did you intend to declare a view / action?"
        )
    })

<<<<<<< HEAD
test("#967 - changing values in afterCreate/afterAttach when node is instantiated from view", () => {
    const Answer = types
        .model("Answer", {
            title: types.string,
            selected: false
        })
        .actions(self => ({
            toggle() {
                self.selected = !self.selected
            }
        }))
    const Question = types
        .model("Question", { title: types.string, answers: types.array(Answer) })
        .actions(self => ({
            afterCreate() {
                // we should allow changes even when inside a computed property when done inside afterCreate/afterAttach
                self.answers[0].toggle()
            },
            afterAttach() {
                // we should allow changes even when inside a computed property when done inside afterCreate/afterAttach
                self.answers[0].toggle()
            }
        }))

    const Product = types
        .model("Product", {
            questions: types.array(Question)
        })
        .views(self => ({
            get selectedAnswers() {
                const result = []
                for (const question of self.questions) {
                    result.push(question.answers.find(a => a.selected))
                }
                return result
            }
        }))

    const product = Product.create({
        questions: [
            { title: "Q 0", answers: [{ title: "A 0.0" }, { title: "A 0.1" }] },
            { title: "Q 1", answers: [{ title: "A 1.0" }, { title: "A 1.1" }] }
        ]
    })

    // tslint:disable-next-line:no-unused-expression
    product.selectedAnswers
=======
test("#993-1 - after attach should have a parent when accesing a reference directly", () => {
    const L4 = types
        .model("Todo", {
            id: types.identifier,
            finished: false
        })
        .actions(self => ({
            afterAttach() {
                expect(getParent(self)).toBeTruthy()
            }
        }))

    const L3 = types.model({ l4: L4 }).actions(self => ({
        afterAttach() {
            expect(getParent(self)).toBeTruthy()
        }
    }))

    const L2 = types
        .model({
            l3: L3
        })
        .actions(self => ({
            afterAttach() {
                expect(getParent(self)).toBeTruthy()
            }
        }))

    const L1 = types
        .model({
            l2: L2,
            selected: types.reference(L4)
        })
        .actions(self => ({
            afterAttach() {
                fail("should never be called")
            }
        }))

    const createL1 = () =>
        L1.create({
            l2: {
                l3: {
                    l4: {
                        id: "11124091-11c1-4dda-b2ed-7dd6323491a5"
                    }
                }
            },
            selected: "11124091-11c1-4dda-b2ed-7dd6323491a5"
        })

    // test 1, real child first
    {
        const l1 = createL1()

        const a = l1.l2.l3.l4
        const b = l1.selected
    }

    // test 2, reference first
    {
        const l1 = createL1()

        const a = l1.selected
        const b = l1.l2.l3.l4
    }
})

test("#993-2 - references should have a parent event when the parent has not been accesed before", () => {
    const events: string[] = []

    const L4 = types
        .model("Todo", {
            id: types.identifier,
            finished: false
        })
        .actions(self => ({
            toggle() {
                self.finished = !self.finished
            },
            afterCreate() {
                events.push("l4-ac")
            },
            afterAttach() {
                events.push("l4-at")
            }
        }))

    const L3 = types.model({ l4: L4 }).actions(self => ({
        afterCreate() {
            events.push("l3-ac")
        },
        afterAttach() {
            events.push("l3-at")
        }
    }))

    const L2 = types
        .model({
            l3: L3
        })
        .actions(self => ({
            afterCreate() {
                events.push("l2-ac")
            },
            afterAttach() {
                events.push("l2-at")
            }
        }))

    const L1 = types
        .model({
            l2: L2,
            selected: types.reference(L4)
        })
        .actions(self => ({
            afterCreate() {
                events.push("l1-ac")
            },
            afterAttach() {
                events.push("l1-at")
            }
        }))

    const createL1 = () =>
        L1.create({
            l2: {
                l3: {
                    l4: {
                        id: "11124091-11c1-4dda-b2ed-7dd6323491a5"
                    }
                }
            },
            selected: "11124091-11c1-4dda-b2ed-7dd6323491a5"
        })

    const expectedEvents = [
        "l1-ac",
        "l2-ac",
        "l2-at",
        "l3-ac",
        "l3-at",
        "l4-ac",
        "l4-at",
        "onSnapshot",
        "onSnapshot"
    ]

    // test 1, real child first
    {
        const l1 = createL1()
        onSnapshot(l1, () => {
            events.push("onSnapshot")
        })

        l1.l2.l3.l4.toggle()
        l1.selected.toggle()
        expect(events).toEqual(expectedEvents)
    }

    // test 2, reference first
    events.length = 0
    {
        const l1 = createL1()
        onSnapshot(l1, () => {
            events.push("onSnapshot")
        })

        l1.selected.toggle()
        l1.l2.l3.l4.toggle()
        expect(events).toEqual(expectedEvents)
    }

    // test 3, reference get parent should be available from the beginning and all the way to the root
    {
        const rootL1 = createL1()
        const l4 = rootL1.selected
        const l3 = getParent(l4)
        expect(l3).toBeTruthy()
        const l2 = getParent(l3)
        expect(l2).toBeTruthy()
        const l1 = getParent(l2)
        expect(l1).toBeTruthy()

        expect(l1).toBe(rootL1)
        expect(l2).toBe(rootL1.l2)
        expect(l3).toBe(rootL1.l2.l3)
        expect(l4).toBe(rootL1.l2.l3.l4)
    }
>>>>>>> ac2475c1
})<|MERGE_RESOLUTION|>--- conflicted
+++ resolved
@@ -711,7 +711,6 @@
         )
     })
 
-<<<<<<< HEAD
 test("#967 - changing values in afterCreate/afterAttach when node is instantiated from view", () => {
     const Answer = types
         .model("Answer", {
@@ -759,7 +758,8 @@
 
     // tslint:disable-next-line:no-unused-expression
     product.selectedAnswers
-=======
+})
+
 test("#993-1 - after attach should have a parent when accesing a reference directly", () => {
     const L4 = types
         .model("Todo", {
@@ -949,5 +949,4 @@
         expect(l3).toBe(rootL1.l2.l3)
         expect(l4).toBe(rootL1.l2.l3.l4)
     }
->>>>>>> ac2475c1
 })