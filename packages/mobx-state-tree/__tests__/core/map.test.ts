import { configure } from "mobx"
import {
    onSnapshot,
    onPatch,
    applyPatch,
    applySnapshot,
    getSnapshot,
    types,
    unprotect,
    isStateTreeNode,
    SnapshotOut,
    IJsonPatch,
    IAnyModelType,
    detach
} from "../../src"

const createTestFactories = () => {
    const ItemFactory = types.model({
        to: "world"
    })
    const Factory = types.map(ItemFactory)
    const PrimitiveMapFactory = types.model({
        boolean: types.map(types.boolean),
        string: types.map(types.string),
        number: types.map(types.number)
    })
    return { Factory, ItemFactory, PrimitiveMapFactory }
}
// === FACTORY TESTS ===
test("it should create a factory", () => {
    const { Factory } = createTestFactories()
    const snapshot = getSnapshot(Factory.create())
    expect(snapshot).toEqual({})
})
test("it should succeed if not optional and no default provided", () => {
    const Factory = types.map(types.string)
    expect(Factory.create().toJSON()).toEqual({})
})
test("it should restore the state from the snapshot", () => {
    const { Factory } = createTestFactories()
    const instance = Factory.create({ hello: { to: "world" } })
    expect(getSnapshot(instance)).toEqual({ hello: { to: "world" } })
    expect(("" + instance).replace(/@\d+/, "@xx")).toBe("[object ObservableMap]") // default toString
})
// === SNAPSHOT TESTS ===
test("it should emit snapshots", () => {
    const { Factory, ItemFactory } = createTestFactories()
    const doc = Factory.create()
    unprotect(doc)
    let snapshots: SnapshotOut<typeof doc>[] = []
    onSnapshot(doc, (snapshot) => snapshots.push(snapshot))
    doc.set("hello", ItemFactory.create())
    expect(snapshots).toEqual([{ hello: { to: "world" } }])
})
test("it should apply snapshots", () => {
    const { Factory, ItemFactory } = createTestFactories()
    const doc = Factory.create()
    applySnapshot(doc, { hello: { to: "universe" } })
    expect(getSnapshot(doc)).toEqual({ hello: { to: "universe" } })
})
test("it should return a snapshot", () => {
    const { Factory, ItemFactory } = createTestFactories()
    const doc = Factory.create()
    unprotect(doc)
    doc.set("hello", ItemFactory.create())
    expect(getSnapshot(doc)).toEqual({ hello: { to: "world" } })
})
test("it should be the same each time", () => {
    const { PrimitiveMapFactory } = createTestFactories()
    const data = {
        string: { a: "a", b: "" },
        boolean: { a: true, b: false },
        number: { a: 0, b: 42, c: NaN }
    }
    const doc = PrimitiveMapFactory.create(data)
    expect(getSnapshot(doc)).toEqual(data)
    applySnapshot(doc, data)
    expect(getSnapshot(doc)).toEqual(data)
    applySnapshot(doc, data)
    expect(getSnapshot(doc)).toEqual(data)
})
// === PATCHES TESTS ===
test("it should emit add patches", () => {
    const { Factory, ItemFactory } = createTestFactories()
    const doc = Factory.create()
    unprotect(doc)
    let patches: IJsonPatch[] = []
    onPatch(doc, (patch) => patches.push(patch))
    doc.set("hello", ItemFactory.create({ to: "universe" }))
    expect(patches).toEqual([{ op: "add", path: "/hello", value: { to: "universe" } }])
})
test("it should apply an add patch", () => {
    const { Factory, ItemFactory } = createTestFactories()
    const doc = Factory.create()
    applyPatch(doc, { op: "add", path: "/hello", value: { to: "universe" } })
    expect(getSnapshot(doc)).toEqual({ hello: { to: "universe" } })
})
test("it should emit update patches", () => {
    const { Factory, ItemFactory } = createTestFactories()
    const doc = Factory.create()
    unprotect(doc)
    doc.set("hello", ItemFactory.create())
    let patches: IJsonPatch[] = []
    onPatch(doc, (patch) => patches.push(patch))
    doc.set("hello", ItemFactory.create({ to: "universe" }))
    expect(patches).toEqual([{ op: "replace", path: "/hello", value: { to: "universe" } }])
})
test("it should apply an update patch", () => {
    const { Factory, ItemFactory } = createTestFactories()
    const doc = Factory.create()
    unprotect(doc)
    applyPatch(doc, { op: "replace", path: "/hello", value: { to: "universe" } })
    expect(getSnapshot(doc)).toEqual({ hello: { to: "universe" } })
})
test("it should emit remove patches", () => {
    const { Factory, ItemFactory } = createTestFactories()
    const doc = Factory.create()
    unprotect(doc)
    doc.set("hello", ItemFactory.create())
    let patches: IJsonPatch[] = []
    onPatch(doc, (patch) => patches.push(patch))
    doc.delete("hello")
    expect(patches).toEqual([{ op: "remove", path: "/hello" }])
})
test("it should apply a remove patch", () => {
    const { Factory, ItemFactory } = createTestFactories()
    const doc = Factory.create()
    unprotect(doc)
    doc.set("hello", ItemFactory.create())
    applyPatch(doc, { op: "remove", path: "/hello" })
    expect(getSnapshot(doc)).toEqual({})
})
test("it should apply patches", () => {
    const { Factory, ItemFactory } = createTestFactories()
    const doc = Factory.create()
    applyPatch(doc, [
        { op: "add", path: "/hello", value: { to: "mars" } },
        { op: "replace", path: "/hello", value: { to: "universe" } }
    ])
    expect(getSnapshot(doc)).toEqual({ hello: { to: "universe" } })
})
// === TYPE CHECKS ===
test("it should check the type correctly", () => {
    const { Factory } = createTestFactories()
    const doc = Factory.create()
    expect(Factory.is(doc)).toEqual(true)
    expect(Factory.is([])).toEqual(false)
    expect(Factory.is({})).toEqual(true)
    expect(Factory.is({ hello: { to: "mars" } })).toEqual(true)
    expect(Factory.is({ hello: { wrongKey: true } })).toEqual(true)
    expect(Factory.is({ hello: { to: true } })).toEqual(false)
})
test("it should support identifiers", () => {
    configure({
        useProxies: "never"
    })

    const Store = types.model({
        todos: types.optional(
            types.map(
                types.model({
                    id: types.identifier
                })
            ),
            {}
        )
    })
    const store = Store.create()
    unprotect(store)
    store.todos.set("17", { id: "17" })
    const a = store.todos.get("17")
    applySnapshot(store.todos, { "16": { id: "16" }, "17": { id: "17" } })
    expect(a === store.todos.get("17")).toBe(true) // same instance still
    expect(store.todos.get("17")!.id).toBe("17")
    store.todos.put({ id: "19" })
    expect(store.todos.get("19")!.id).toBe("19")
    expect("" + store.todos.get("19")).toBe("AnonymousModel@/todos/19(id: 19)")
    if (process.env.NODE_ENV !== "production") {
        expect(() => applySnapshot(store.todos, { "17": { id: "18" } })).toThrowError(
            "[mobx-state-tree] A map of objects containing an identifier should always store the object under their own identifier. Trying to store key '18', but expected: '17'"
        )
    }
})
test("#184 - types.map().get(key) should not throw if key doesnt exists", () => {
    const { Factory } = createTestFactories()
    const doc = Factory.create({
        hello: {
            to: "world"
        }
    })
    expect(() => {
        doc.get("notexistingkey")
    }).not.toThrow()
})
test("#192 - put should not throw when identifier is a number", () => {
    const Todo = types.model("Todo", { todo_id: types.identifierNumber, title: types.string })
    const TodoStore = types
        .model("TodoStore", {
            todos: types.optional(types.map(Todo), {})
        })
        .actions((self) => {
            function addTodo(todo: typeof Todo.Type | typeof Todo.CreationType) {
                self.todos.put(todo)
            }
            return {
                addTodo
            }
        })
    const todoStore = TodoStore.create({})
    expect(() => {
        todoStore.addTodo({
            todo_id: 1,
            title: "Test"
        })
    }).not.toThrow()
    if (process.env.NODE_ENV !== "production") {
        expect(() => {
            todoStore.addTodo({ todo_id: "1", title: "Test" } as any)
        }).toThrowError(
            'at path "/todo_id" value `"1"` is not assignable to type: `identifierNumber` (Value is not a valid identifierNumber, expected a number)'
        )
    }
})
test("#192 - map should not mess up keys when putting twice", () => {
    const Todo = types.model("Todo", { todo_id: types.identifierNumber, title: types.string })
    const TodoStore = types
        .model("TodoStore", {
            todos: types.optional(types.map(Todo), {})
        })
        .actions((self) => {
            function addTodo(todo: typeof Todo.Type | typeof Todo.CreationType) {
                self.todos.put(todo)
            }
            return {
                addTodo
            }
        })
    const todoStore = TodoStore.create({})
    todoStore.addTodo({
        todo_id: 1,
        title: "Test"
    })
    expect(getSnapshot(todoStore.todos)).toEqual({ "1": { todo_id: 1, title: "Test" } })
    todoStore.addTodo({
        todo_id: 1,
        title: "Test Edited"
    })
    expect(getSnapshot(todoStore.todos)).toEqual({ "1": { todo_id: 1, title: "Test Edited" } })
})
test("#694 - map.put should return new node", () => {
    configure({
        useProxies: "never"
    })

    const Todo = types.model("Todo", {
        todo_id: types.identifier,
        title: types.string
    })
    const TodoStore = types
        .model("TodoStore", {
            todos: types.map(Todo)
        })
        .actions((self) => {
            function addAndReturnTodo(todo: typeof Todo.Type | typeof Todo.CreationType) {
                return self.todos.put(todo)
            }
            return {
                addAndReturnTodo
            }
        })
    const todoStore = TodoStore.create({ todos: {} })

    const addedTodo = todoStore.addAndReturnTodo(
        Todo.create({
            todo_id: "1",
            title: "Test 1"
        })
    )

    expect(isStateTreeNode(addedTodo)).toEqual(true)
    expect(getSnapshot(addedTodo)).toEqual({ todo_id: "1", title: "Test 1" })

    const editedTodo = todoStore.addAndReturnTodo({
        todo_id: "1",
        title: "Test 1 Edited"
    })
    expect(isStateTreeNode(editedTodo)).toEqual(true)
    expect(getSnapshot(editedTodo)).toEqual({ todo_id: "1", title: "Test 1 Edited" })
    expect(editedTodo).toEqual(addedTodo)

    const addedTodo2 = todoStore.addAndReturnTodo({
        todo_id: "2",
        title: "Test 2"
    })
    expect(isStateTreeNode(addedTodo2)).toEqual(true)
    expect(getSnapshot(addedTodo2)).toEqual({ todo_id: "2", title: "Test 2" })
})
test("it should not throw when removing a non existing item from a map", () => {
    expect(() => {
        const AppModel = types
            .model({
                myMap: types.map(types.number)
            })
            .actions((self) => {
                function something() {
                    return self.myMap.delete("1020")
                }
                return {
                    something
                }
            })
        const store = AppModel.create()
        expect(store.something()).toBe(false)
    }).not.toThrow()
})
test("it should get map keys from reversePatch when deleted an item from a nested map", () => {
    const AppModel = types
        .model({
            value: types.map(types.map(types.map(types.number)))
        })
        .actions((self) => ({
            remove(k: string) {
                self.value.delete(k)
            }
        }))
    const store = AppModel.create({ value: { a: { b: { c: 10 } } } })
    onPatch(store, (patch, reversePatch) => {
        expect(patch).toEqual({ op: "remove", path: "/value/a" })
        expect(reversePatch).toEqual({ op: "add", path: "/value/a", value: { b: { c: 10 } } })
    })
    store.remove("a")
})

test("map expects regular identifiers", () => {
    const A = types.model("A", { a: types.identifier })
    const B = types.model("B", { b: types.identifier })

    // NOTE: we can determine identifier attribute upfront, so no need to wait for error while craetion
    expect(() => types.map(types.union(A, B))).toThrow(
        `[mobx-state-tree] The objects in a map should all have the same identifier attribute, expected 'a', but child of type 'B' declared attribute 'b' as identifier`
    )
})

test("issue #876 - map.put works fine for models with preProcessSnapshot", () => {
    const Note = types.model("Item", {
        text: types.string
    })
    const Item = types
        .model("Item", {
            id: types.identifier,
            title: types.string,
            notes: types.array(Note)
        })
        .preProcessSnapshot((snapshot) => {
            const result = Object.assign({}, snapshot)
            if (typeof result.title !== "string") result.title = ""
            return result
        })

    const Store = types
        .model("Store", {
            items: types.optional(types.map(Item), {})
        })
        .actions((self) => ({
            afterCreate() {
                self.items.put({
                    id: "1",
                    title: "",
                    notes: [{ text: "first note" }, { text: "second note" }]
                })
            }
        }))

    let store!: typeof Store.Type
    expect(() => {
        store = Store.create({})
    }).not.toThrow()
    expect(getSnapshot(store)).toEqual({
        items: {
            "1": {
                id: "1",
                notes: [{ text: "first note" }, { text: "second note" }],
                title: ""
            }
        }
    })
})

test("map can resolve late identifiers", () => {
    const Late = types.model({
        id: types.identifier,
        children: types.map(types.late((): IAnyModelType => Late))
    })
    const snapshot = {
        id: "1",
        children: {
            "2": {
                id: "2",
                children: {}
            }
        }
    }
    expect(() => Late.create(snapshot)).not.toThrow()
})

test("get should return value when key is a number", () => {
    const Todo = types.model("Todo", {
        todo_id: types.identifierNumber,
        title: types.string
    })
    const TodoStore = types
        .model("TodoStore", {
            todos: types.optional(types.map(Todo), {})
        })
        .actions((self) => {
            function addTodo(aTodo: typeof Todo.Type | typeof Todo.CreationType) {
                self.todos.put(aTodo)
            }
            return {
                addTodo
            }
        })
    const todoStore = TodoStore.create({})

    const todo = {
        todo_id: 1,
        title: "Test"
    }

    todoStore.addTodo(todo)
    expect(todoStore.todos.get(1 as any as string)!.title).toEqual("Test")
})

test("numeric keys should work", () => {
    const M = types.model({
        id: types.identifier,
        title: "test"
    })
    const S = types.model({
        mies: types.map(M),
        ref: types.maybe(types.reference(M))
    })

    const s = S.create({
        mies: {}
    })
    unprotect(s)

<<<<<<< HEAD
    s.mies.set(7, { id: "7" })
    const i7 = s.mies.get(7)!
=======
    s.mies.set(7 as any, { id: "7" })
    const i7 = s.mies.get(7 as any as string)!
>>>>>>> 5b13686a
    expect(i7.title).toBe("test")
    expect(s.mies.has("7")).toBeTruthy()
    expect(s.mies.has(7 as any as string)).toBeTruthy()
    expect(s.mies.get("7")).toBeTruthy()
    expect(s.mies.get(7 as any as string)).toBeTruthy()

    s.mies.set("8", { id: "8" })
    expect(s.mies.has("8")).toBeTruthy()
    expect(s.mies.has(8 as any as string)).toBeTruthy()
    expect(s.mies.get("8")).toBeTruthy()
    expect(s.mies.get(8 as any as string)).toBeTruthy()

    expect(Array.from(s.mies.keys())).toEqual(["7", "8"])

    s.mies.put({ id: "7", title: "coffee" })
    expect(s.mies.size).toBe(2)
    expect(s.mies.has("7")).toBeTruthy()
    expect(s.mies.has(7 as any as string)).toBeTruthy()
    expect(s.mies.get("7")).toBeTruthy()
    expect(s.mies.get(7 as any as string)).toBeTruthy()
    expect(i7.title).toBe("coffee")

    expect(s.mies.delete(8 as any as string)).toBeTruthy()
    expect(s.mies.size).toBe(1)
})

describe("#826, adding stuff twice", () => {
    const Store = types
        .model({
            map: types.optional(types.map(types.boolean), {})
        })
        .actions((self) => ({
            toogleMap: (id: string) => {
                self.map.set(id, !self.map.get(id))
            }
        }))

    // This one pass fine 👍
    test("Toogling once shouldn't throw", () => {
        const store = Store.create({})
        expect(() => {
            store.toogleMap("1")
        }).not.toThrow()
    })

    // This one throws with 'Not a child 1' error 👎
    test("Toogling twice shouldn't throw", () => {
        const store = Store.create({})
        expect(() => {
            store.toogleMap("1")
            store.toogleMap("1")
        }).not.toThrow()
    })
})

test("#751 restore from snapshot should work", () => {
    const Submodel = types.model("Submodel", {
        id: types.identifierNumber
    })

    const Model = types.model("Model", {
        map: types.map(Submodel)
    })

    const server = Model.create({ map: {} })

    // We add an item with a number id
    unprotect(server)
    server.map.set(1 as any as string, { id: 1 })

    // We can access it using a number
    expect(server.map.get(1 as any as string)!.id).toBe(1)

    // But if we get a snapshot...
    const snapshot = getSnapshot(server)
    // And apply it back...
    const browser = Model.create(snapshot)

    // We can access it using a string
    expect(server.map.get("1")!.id).toBe(1)

    // And as number
    expect(server.map.get(1 as any as string)!.id).toBe(1)

    expect(server.map.size).toBe(1)
})

test("#1173 - detaching a map should not eliminate its children", () => {
    const M = types.model({})
    const AM = types.map(M)
    const Store = types.model({ items: AM })
    const s = Store.create({ items: { x: {}, y: {}, z: {} } })
    const n0 = s.items.get("x")

    unprotect(s)

    const detachedItems = detach(s.items)
    expect(s.items).not.toBe(detachedItems)
    expect(s.items.size).toBe(0)
    expect(detachedItems.size).toBe(3)
    expect(detachedItems.get("x")).toBe(n0)
})

test("#1131 - put with optional identifier", () => {
    const Test = types.model({
        id: types.optional(types.identifier, () => Math.random().toString(36).substr(2)),
        value: "hi"
    })

    const myMap = types.map(Test).create()
    unprotect(myMap)
    const val = myMap.put({})
    expect(val.id).toBeTruthy()
    expect(val.value).toBe("hi")
})

/**
 * This test exercises the TypeScript types fo `MSTMap`, to ensure that our typings stay consistent. In PR #2072,
 * we changed from accepting `[string, any][] | IKeyValueMap<any> | Map<string, any> | undefined,` in `initialdata`
 * to accepting `IObservableMapInitialValues<string, any> | undefined,`.
 *
 * This test demonstrates backwards compatibility for the change, and will let us know if anything changes and breaks
 * if we ever update those types as well, or if MobX changes the exported `IObservableMapInitialValues` type.
 *
 * It looks like `[string, any][]` and `Map<string, any>` are actually not supported, so we just test the `IKeyValueMap<any>` and `undefined` cases
 * for now. See https://github.com/mobxjs/mobx-state-tree/pull/2072#issuecomment-1747482100
 */
describe("#2072 - IObservableMapInitialValues types should work correctly", () => {
    it("should accept IKeyValueMap<any>", () => {
        const initialData = {
            "1": "Tyler",
            "2": "Jamon"
        }

        const mapInstance = types.map(types.string).create(initialData)
        expect(mapInstance.size).toBe(2)
    })
    it("should accept undefined", () => {
        const mapInstance = types.map(types.string).create(undefined)
        expect(mapInstance.size).toBe(0)
    })
})<|MERGE_RESOLUTION|>--- conflicted
+++ resolved
@@ -446,13 +446,8 @@
     })
     unprotect(s)
 
-<<<<<<< HEAD
     s.mies.set(7, { id: "7" })
     const i7 = s.mies.get(7)!
-=======
-    s.mies.set(7 as any, { id: "7" })
-    const i7 = s.mies.get(7 as any as string)!
->>>>>>> 5b13686a
     expect(i7.title).toBe("test")
     expect(s.mies.has("7")).toBeTruthy()
     expect(s.mies.has(7 as any as string)).toBeTruthy()
