--- conflicted
+++ resolved
@@ -108,27 +108,10 @@
     .model("Car", {
         id: types.number
     })
-<<<<<<< HEAD
     .preProcessSnapshot(snapshot => Object.assign({}, snapshot, { id: parseInt(snapshot.id) * 2 }))
     .postProcessSnapshot(snapshot => Object.assign({}, snapshot, { id: "" + snapshot.id / 2 }))
 
 const Factory = types.model("Factory", {
-=======
-    .actions(self => {
-        // TODO: Move to a separate type
-        function postProcessSnapshot(snapshot) {
-            return Object.assign({}, snapshot, { id: "" + snapshot.id / 2 })
-        }
-        return {
-            postProcessSnapshot
-        }
-    })
-    // must be last to fix type issues
-    .preProcessSnapshot((snapshot: { id: string }) =>
-        Object.assign({}, snapshot, { id: parseInt(snapshot.id) * 2 })
-    )
-const Factory = types.model({
->>>>>>> 881e7d8e
     car: Car
 })
 test("it should preprocess snapshots when creating", () => {
