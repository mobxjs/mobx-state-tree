--- conflicted
+++ resolved
@@ -358,7 +358,6 @@
 
     let store
     expect(() => {
-<<<<<<< HEAD
         store = Store.create({})
     }).not.toThrow()
     expect(getSnapshot(store)).toEqual({
@@ -387,16 +386,11 @@
         }
     }
     expect(() => Late.create(snapshot)).not.toThrow()
-=======
-        m.put({ b: "5" })
-    }).toThrow(
-        "[mobx-state-tree] The objects in a map should all have the same identifier attribute, expected 'a', but child of type 'B' declared attribute 'b' as identifier"
-    )
 })
 
 test("get should return value when key is a number", () => {
     const Todo = types.model("Todo", {
-        todo_id: types.identifier(types.number),
+        todo_id: types.identifierNumber,
         title: types.string
     })
     const TodoStore = types
@@ -419,6 +413,5 @@
     }
 
     todoStore.addTodo(todo)
-    expect(todoStore.todos.get(1)).toEqual(todo)
->>>>>>> d2292d93
+    expect(todoStore.todos.get(1 as any)!.title).toEqual("Test")
 })