import {
    onSnapshot,
    onPatch,
    applyPatch,
    applySnapshot,
    getSnapshot,
    types,
    unprotect
} from "../src"
const createTestFactories = () => {
    const ItemFactory = types.model({
        to: "world"
    })
    const Factory = types.map(ItemFactory)
    const PrimitiveMapFactory = types.model({
        boolean: types.map(types.boolean),
        string: types.map(types.string),
        number: types.map(types.number)
    })
    return { Factory, ItemFactory, PrimitiveMapFactory }
}
// === FACTORY TESTS ===
test("it should create a factory", () => {
    const { Factory } = createTestFactories()
    const snapshot = getSnapshot(Factory.create())
    expect(snapshot).toEqual({})
})
test("it should succeed if not optional and no default provided", () => {
    const Factory = types.map(types.string)
    expect(Factory.create().toJSON()).toEqual({})
})
test("it should restore the state from the snapshot", () => {
    const { Factory } = createTestFactories()
    const instance = Factory.create({ hello: { to: "world" } })
    expect(getSnapshot(instance)).toEqual({ hello: { to: "world" } })
    expect("" + instance).toBe("ObservableMap@18[{ hello: AnonymousModel@/hello }]") // default toString
})
// === SNAPSHOT TESTS ===
test("it should emit snapshots", () => {
    const { Factory, ItemFactory } = createTestFactories()
    const doc = Factory.create()
    unprotect(doc)
    let snapshots: any[] = []
    onSnapshot(doc, snapshot => snapshots.push(snapshot))
    doc.set("hello", ItemFactory.create())
    expect(snapshots).toEqual([{ hello: { to: "world" } }])
})
test("it should apply snapshots", () => {
    const { Factory, ItemFactory } = createTestFactories()
    const doc = Factory.create()
    applySnapshot(doc, { hello: { to: "universe" } })
    expect(getSnapshot(doc)).toEqual({ hello: { to: "universe" } })
})
test("it should return a snapshot", () => {
    const { Factory, ItemFactory } = createTestFactories()
    const doc = Factory.create()
    unprotect(doc)
    doc.set("hello", ItemFactory.create())
    expect(getSnapshot(doc)).toEqual({ hello: { to: "world" } })
})
test("it should be the same each time", () => {
    const { PrimitiveMapFactory } = createTestFactories()
    const data = {
        string: { a: "a", b: "" },
        boolean: { a: true, b: false },
        number: { a: 0, b: 42, c: NaN }
    }
    const doc = PrimitiveMapFactory.create(data)
    expect(getSnapshot(doc)).toEqual(data)
    applySnapshot(doc, data)
    expect(getSnapshot(doc)).toEqual(data)
    applySnapshot(doc, data)
    expect(getSnapshot(doc)).toEqual(data)
})
// === PATCHES TESTS ===
test("it should emit add patches", () => {
    const { Factory, ItemFactory } = createTestFactories()
    const doc = Factory.create()
    unprotect(doc)
    let patches: any[] = []
    onPatch(doc, patch => patches.push(patch))
    doc.set("hello", ItemFactory.create({ to: "universe" }))
    expect(patches).toEqual([{ op: "add", path: "/hello", value: { to: "universe" } }])
})
test("it should apply an add patch", () => {
    const { Factory, ItemFactory } = createTestFactories()
    const doc = Factory.create()
    applyPatch(doc, { op: "add", path: "/hello", value: { to: "universe" } })
    expect(getSnapshot(doc)).toEqual({ hello: { to: "universe" } })
})
test("it should emit update patches", () => {
    const { Factory, ItemFactory } = createTestFactories()
    const doc = Factory.create()
    unprotect(doc)
    doc.set("hello", ItemFactory.create())
    let patches: any[] = []
    onPatch(doc, patch => patches.push(patch))
    doc.set("hello", ItemFactory.create({ to: "universe" }))
    expect(patches).toEqual([{ op: "replace", path: "/hello", value: { to: "universe" } }])
})
test("it should apply an update patch", () => {
    const { Factory, ItemFactory } = createTestFactories()
    const doc = Factory.create()
    unprotect(doc)
    applyPatch(doc, { op: "replace", path: "/hello", value: { to: "universe" } })
    expect(getSnapshot(doc)).toEqual({ hello: { to: "universe" } })
})
test("it should emit remove patches", () => {
    const { Factory, ItemFactory } = createTestFactories()
    const doc = Factory.create()
    unprotect(doc)
    doc.set("hello", ItemFactory.create())
    let patches: any[] = []
    onPatch(doc, patch => patches.push(patch))
    doc.delete("hello")
    expect(patches).toEqual([{ op: "remove", path: "/hello" }])
})
test("it should apply a remove patch", () => {
    const { Factory, ItemFactory } = createTestFactories()
    const doc = Factory.create()
    unprotect(doc)
    doc.set("hello", ItemFactory.create())
    applyPatch(doc, { op: "remove", path: "/hello" })
    expect(getSnapshot(doc)).toEqual({})
})
test("it should apply patches", () => {
    const { Factory, ItemFactory } = createTestFactories()
    const doc = Factory.create()
    applyPatch(doc, [
        { op: "add", path: "/hello", value: { to: "mars" } },
        { op: "replace", path: "/hello", value: { to: "universe" } }
    ])
    expect(getSnapshot(doc)).toEqual({ hello: { to: "universe" } })
})
// === TYPE CHECKS ===
test("it should check the type correctly", () => {
    const { Factory } = createTestFactories()
    const doc = Factory.create()
    expect(Factory.is(doc)).toEqual(true)
    expect(Factory.is([])).toEqual(false)
    expect(Factory.is({})).toEqual(true)
    expect(Factory.is({ hello: { to: "mars" } })).toEqual(true)
    expect(Factory.is({ hello: { wrongKey: true } })).toEqual(true)
    expect(Factory.is({ hello: { to: true } })).toEqual(false)
})
test("it should support identifiers", () => {
    const Store = types.model({
        todos: types.optional(
            types.map(
                types.model({
                    id: types.identifier()
                })
            ),
            {}
        )
    })
    const store = Store.create()
    unprotect(store)
    store.todos.set("17", { id: "17" })
    const a = store.todos.get("17")
    applySnapshot(store.todos, { "16": { id: "16" }, "17": { id: "17" } })
    expect(a === store.todos.get("17")).toBe(true) // same instance still
    expect(store.todos.get("17")!.id).toBe("17")
    store.todos.put({ id: "19" })
    expect(store.todos.get("19")!.id).toBe("19")
    expect("" + store.todos.get("19")).toBe("AnonymousModel@/todos/19(id: 19)")
    if (process.env.NODE_ENV !== "production") {
        expect(() => applySnapshot(store.todos, { "17": { id: "18" } })).toThrowError(
            "[mobx-state-tree] A map of objects containing an identifier should always store the object under their own identifier. Trying to store key '18', but expected: '17'"
        )
    }
})
test("#184 - types.map().get(key) should not throw if key doesnt exists", () => {
    const { Factory } = createTestFactories()
    const doc = Factory.create({
        hello: {
            to: "world"
        }
    })
    expect(() => {
        doc.get("notexistingkey")
    }).not.toThrow()
})
test("#192 - put should not throw when identifier is a number", () => {
    const Todo = types.model("Todo", {
        todo_id: types.identifier(types.number),
        title: types.string
    })
    const TodoStore = types
        .model("TodoStore", {
            todos: types.optional(types.map(Todo), {})
        })
        .actions(self => {
            function addTodo(todo) {
                self.todos.put(todo)
            }
            return {
                addTodo
            }
        })
    const todoStore = TodoStore.create({})
    expect(() => {
        todoStore.addTodo({
            todo_id: 1,
            title: "Test"
        })
    }).not.toThrow()
    if (process.env.NODE_ENV !== "production") {
        expect(() => {
            todoStore.addTodo({ todo_id: "1", title: "Test" })
        }).toThrowError(
            `[mobx-state-tree] Error while converting \`{\"todo_id\":\"1\",\"title\":\"Test\"}\` to \`Todo\`:\n\n    at path \"/todo_id\" value \`\"1\"\` is not assignable to type: \`identifier(number)\` (Value is not a number), expected an instance of \`identifier(number)\` or a snapshot like \`identifier(number)\` instead.`
        )
    }
})
test("#192 - map should not mess up keys when putting twice", () => {
    const Todo = types.model("Todo", {
        todo_id: types.identifier(types.number),
        title: types.string
    })
    const TodoStore = types
        .model("TodoStore", {
            todos: types.optional(types.map(Todo), {})
        })
        .actions(self => {
            function addTodo(todo) {
                self.todos.put(todo)
            }
            return {
                addTodo
            }
        })
    const todoStore = TodoStore.create({})
    todoStore.addTodo({
        todo_id: 1,
        title: "Test"
    })
    expect(getSnapshot(todoStore.todos)).toEqual({ "1": { todo_id: 1, title: "Test" } })
    todoStore.addTodo({
        todo_id: 1,
        title: "Test Edited"
    })
    expect(getSnapshot(todoStore.todos)).toEqual({ "1": { todo_id: 1, title: "Test Edited" } })
})
test("it should not throw when removing a non existing item from a map", () => {
    expect(() => {
        const AppModel = types
            .model({
                myMap: types.optional(types.map(types.number), {})
            })
            .actions(self => {
                function something() {
                    return self.myMap.delete("1020")
                }
                return {
                    something
                }
            })
        const store = AppModel.create()
        expect(store.something()).toBe(false)
    }).not.toThrow()
})
test("it should get map keys from reversePatch when deleted an item from a nested map", () => {
    const AppModel = types
        .model({
            value: types.map(types.map(types.map(types.number)) as any) // TODO: fix typings?
        })
        .actions(self => ({
            remove(k) {
                self.value.delete(k)
            }
        }))
    const store = AppModel.create({ value: { a: { b: { c: 10 } } } })
    onPatch(store, (patch, reversePatch) => {
        expect(patch).toEqual({ op: "remove", path: "/value/a" })
        expect(reversePatch).toEqual({ op: "add", path: "/value/a", value: { b: { c: 10 } } })
    })
    store.remove("a")
})

test("map expects regular identifiers", () => {
    const A = types.model("A", { a: types.identifier() })
    const B = types.model("B", { b: types.identifier() })

    // NOTE: we can determine identifier attribute upfront, so no need to wait for error while craetion
    expect(() => types.map(types.union(A, B))).toThrow(
        `[mobx-state-tree] The objects in a map should all have the same identifier attribute, expected 'a', but child of type 'B' declared attribute 'b' as identifier`
    )
})

<<<<<<< HEAD
test("issue #876 - map.put works fine for models with preProcessSnapshot", () => {
    const Note = types.model("Item", {
        text: types.string
    })
    const Item = types
        .model("Item", {
            id: types.identifier(),
            title: types.string,
            notes: types.array(Note)
        })
        .preProcessSnapshot(snapshot => {
            const result = Object.assign({}, snapshot)
            if (typeof result.title !== "string") result.title = ""
            return result
        })

    const Store = types
        .model("Store", {
            items: types.optional(types.map(Item), {})
        })
        .actions(self => ({
            afterCreate() {
                self.items.put({
                    id: "1",
                    notes: [{ text: "first note" }, { text: "second note" }]
                })
            }
        }))

    let store
    expect(() => {
        store = Store.create({})
    }).not.toThrow()
    expect(getSnapshot(store)).toEqual({
        items: {
            "1": {
                id: "1",
                notes: [{ text: "first note" }, { text: "second note" }],
                title: ""
            }
        }
    })
=======
test("map can resolve late identifiers", () => {
    const Late = types.model({
        id: types.identifier(),
        children: types.map(types.late(() => Late))
    })
    const snapshot = {
        id: "1",
        children: {
            "2": {
                id: "2",
                children: {}
            }
        }
    }
    expect(() => Late.create(snapshot)).not.toThrow()
>>>>>>> cd42dbea
})<|MERGE_RESOLUTION|>--- conflicted
+++ resolved
@@ -288,7 +288,6 @@
     )
 })
 
-<<<<<<< HEAD
 test("issue #876 - map.put works fine for models with preProcessSnapshot", () => {
     const Note = types.model("Item", {
         text: types.string
@@ -331,7 +330,8 @@
             }
         }
     })
-=======
+})
+
 test("map can resolve late identifiers", () => {
     const Late = types.model({
         id: types.identifier(),
@@ -347,5 +347,4 @@
         }
     }
     expect(() => Late.create(snapshot)).not.toThrow()
->>>>>>> cd42dbea
 })