{
    "private": true,
    "dependencies": {},
    "scripts": {
        "clean": "lerna clean",
<<<<<<< HEAD
        "build": "lerna run build",
        "test": "cross-env CI=true lerna run test",
        "coverage": "lerna run coverage",
=======
        "build": "lerna run build --stream",
        "test": "cross-env CI=true lerna run test --stream",
        "coverage": "lerna run coverage --stream",
>>>>>>> d842f7e5
        "release": "yarn build && lerna publish"
    },
    "workspaces": [
        "packages/mobx-state-tree",
        "packages/mst-middlewares"
    ],
    "lint-staged": {
        "*.{ts,tsx,js,jsx}": [
            "prettier --write --print-width 100 --tab-width 4 --no-semi",
            "git add"
        ]
    },
    "devDependencies": {
        "cross-env": "^5.1.1",
        "husky": "^1.0.0",
        "lerna": "^3.3.0",
        "lint-staged": "^8.0.0",
        "prettier": "^1.13.6",
        "tslint": "^5.0.0",
        "tslint-config-prettier": "^1.14.0",
        "typescript": "^3.0.0"
    },
    "husky": {
        "hooks": {
            "pre-commit": "lint-staged"
        }
    }
}<|MERGE_RESOLUTION|>--- conflicted
+++ resolved
@@ -3,15 +3,9 @@
     "dependencies": {},
     "scripts": {
         "clean": "lerna clean",
-<<<<<<< HEAD
-        "build": "lerna run build",
-        "test": "cross-env CI=true lerna run test",
-        "coverage": "lerna run coverage",
-=======
         "build": "lerna run build --stream",
         "test": "cross-env CI=true lerna run test --stream",
         "coverage": "lerna run coverage --stream",
->>>>>>> d842f7e5
         "release": "yarn build && lerna publish"
     },
     "workspaces": [
