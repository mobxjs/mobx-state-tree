{
    "private": true,
    "dependencies": {},
    "scripts": {
        "clean": "lerna clean",
        "build": "lerna run build",
        "test": "cross-env CI=true lerna run test",
        "coverage": "lerna run coverage",
        "bootstrap": "npx lerna@3.3.0 bootstrap --hoist",
        "release": "yarn build && lerna publish"
    },
    "workspaces": [
        "packages/mobx-state-tree",
        "packages/mst-middlewares"
    ],
    "lint-staged": {
        "*.{ts,tsx,js,jsx}": [
            "prettier --write --print-width 100 --tab-width 4 --no-semi",
            "git add"
        ]
    },
    "devDependencies": {
        "cross-env": "^5.1.1",
        "husky": "^1.0.0",
        "lerna": "^3.3.0",
        "lint-staged": "^7.0.0",
        "prettier": "^1.13.6",
        "tslint": "^5.0.0",
        "tslint-config-prettier": "^1.14.0",
<<<<<<< HEAD
        "typescript": "^3.0.0"
=======
        "typescript": "^2.9.2"
    },
    "husky": {
        "hooks": {
            "pre-commit": "lint-staged"
        }
>>>>>>> 6c5a743f
    }
}<|MERGE_RESOLUTION|>--- conflicted
+++ resolved
@@ -27,15 +27,11 @@
         "prettier": "^1.13.6",
         "tslint": "^5.0.0",
         "tslint-config-prettier": "^1.14.0",
-<<<<<<< HEAD
         "typescript": "^3.0.0"
-=======
-        "typescript": "^2.9.2"
     },
     "husky": {
         "hooks": {
             "pre-commit": "lint-staged"
         }
->>>>>>> 6c5a743f
     }
 }